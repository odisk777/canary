/**
 * Canary - A free and open-source MMORPG server emulator
 * Copyright (©) 2019-2022 OpenTibiaBR <opentibiabr@outlook.com>
 * Repository: https://github.com/opentibiabr/canary
 * License: https://github.com/opentibiabr/canary/blob/main/LICENSE
 * Contributors: https://github.com/opentibiabr/canary/graphs/contributors
 * Website: https://docs.opentibiabr.com/
 */

#include "pch.hpp"

#include "creatures/combat/combat.h"
#include "creatures/interactions/chat.h"
#include "creatures/monsters/monster.h"
#include "creatures/monsters/monsters.h"
#include "creatures/players/player.h"
#include "game/game.h"
#include "game/scheduling/scheduler.h"
#include "grouping/familiars.h"
#include "lua/creature/creatureevent.h"
#include "lua/creature/events.h"
#include "lua/creature/movement.h"
#include "io/iologindata.h"
#include "io/iobestiary.h"
#include "items/bed.h"
#include "items/weapons/weapons.h"
#include "core.hpp"

MuteCountMap Player::muteCountMap;

Player::Player(ProtocolGame_ptr p) :
	Creature(),
	lastPing(OTSYS_TIME()),
	lastPong(lastPing),
	inbox(new Inbox(ITEM_INBOX)),
	client(std::move(p)) {
	inbox->incrementReferenceCounter();
}

Player::~Player() {
	for (Item* item : inventory) {
		if (item) {
			item->setParent(nullptr);
			item->stopDecaying();
			item->decrementReferenceCounter();
		}
	}

	for (const auto &it : depotLockerMap) {
		it.second->removeInbox(inbox);
		it.second->stopDecaying();
		it.second->decrementReferenceCounter();
	}

	for (const auto &it : rewardMap) {
		it.second->decrementReferenceCounter();
	}

	for (const auto &it : quickLootContainers) {
		it.second->decrementReferenceCounter();
	}

	for (PreySlot* slot : preys) {
		if (slot) {
			delete slot;
		}
	}

	for (TaskHuntingSlot* slot : taskHunting) {
		if (slot) {
			delete slot;
		}
	}

	inbox->stopDecaying();
	inbox->decrementReferenceCounter();

	setWriteItem(nullptr);
	setEditHouse(nullptr);
	logged = false;
}

bool Player::setVocation(uint16_t vocId) {
	Vocation* voc = g_vocations().getVocation(vocId);
	if (!voc) {
		return false;
	}
	vocation = voc;

	updateRegeneration();
	g_game().addPlayerVocation(this);
	return true;
}

bool Player::isPushable() const {
	if (hasFlag(PlayerFlags_t::CannotBePushed)) {
		return false;
	}
	return Creature::isPushable();
}

uint32_t Player::playerFirstID = 0x10000000;
uint32_t Player::playerLastID = 0x50000000;
uint32_t Player::getFirstID() {
	return playerFirstID;
}
uint32_t Player::getLastID() {
	return playerLastID;
}

void Player::setID() {
	// guid = player id from database
	if (id == 0 && guid != 0) {
		id = getFirstID() + guid;
		if (id == std::numeric_limits<uint32_t>::max()) {
			SPDLOG_ERROR("[{}] Player {} has max 'id' value of uint32_t", __FUNCTION__, getName());
		}
	}
}

std::string Player::getDescription(int32_t lookDistance) const {
	std::ostringstream s;
	if (lookDistance == -1) {
		s << "yourself.";

		if (group->access) {
			s << " You are " << group->name << '.';
		} else if (vocation->getId() != VOCATION_NONE) {
			s << " You are " << vocation->getVocDescription() << '.';
		} else {
			s << " You have no vocation.";
		}
	} else {
		s << name;
		if (!group->access) {
			s << " (Level " << level << ')';
		}
		s << '.';

		if (sex == PLAYERSEX_FEMALE) {
			s << " She";
		} else {
			s << " He";
		}

		if (group->access) {
			s << " is " << group->name << '.';
		} else if (vocation->getId() != VOCATION_NONE) {
			s << " is " << vocation->getVocDescription() << '.';
		} else {
			s << " has no vocation.";
		}
	}

	if (party) {
		if (lookDistance == -1) {
			s << " Your party has ";
		} else if (sex == PLAYERSEX_FEMALE) {
			s << " She is in a party with ";
		} else {
			s << " He is in a party with ";
		}

		size_t memberCount = party->getMemberCount() + 1;
		if (memberCount == 1) {
			s << "1 member and ";
		} else {
			s << memberCount << " members and ";
		}

		size_t invitationCount = party->getInvitationCount();
		if (invitationCount == 1) {
			s << "1 pending invitation.";
		} else {
			s << invitationCount << " pending invitations.";
		}
	}

	if (guild && guildRank) {
		size_t memberCount = guild->getMemberCount();
		if (memberCount >= 1000) {
			s << "";
			return s.str();
		}

		if (lookDistance == -1) {
			s << " You are ";
		} else if (sex == PLAYERSEX_FEMALE) {
			s << " She is ";
		} else {
			s << " He is ";
		}

		s << guildRank->name << " of the " << guild->getName();
		if (!guildNick.empty()) {
			s << " (" << guildNick << ')';
		}

		if (memberCount == 1) {
			s << ", which has 1 member, " << guild->getMembersOnline().size() << " of them online.";
		} else {
			s << ", which has " << memberCount << " members, " << guild->getMembersOnline().size() << " of them online.";
		}
	}
	return s.str();
}

Item* Player::getInventoryItem(Slots_t slot) const {
	if (slot < CONST_SLOT_FIRST || slot > CONST_SLOT_LAST) {
		return nullptr;
	}
	return inventory[slot];
}

void Player::addConditionSuppressions(uint32_t addConditions) {
	conditionSuppressions |= addConditions;
}

void Player::removeConditionSuppressions(uint32_t removeConditions) {
	conditionSuppressions &= ~removeConditions;
}

Item* Player::getWeapon(Slots_t slot, bool ignoreAmmo) const {
	Item* item = inventory[slot];
	if (!item) {
		return nullptr;
	}

	WeaponType_t weaponType = item->getWeaponType();
	if (weaponType == WEAPON_NONE || weaponType == WEAPON_SHIELD || weaponType == WEAPON_AMMO) {
		return nullptr;
	}

	if (!ignoreAmmo && (weaponType == WEAPON_DISTANCE || weaponType == WEAPON_MISSILE)) {
		const ItemType &it = Item::items[item->getID()];
		if (it.ammoType != AMMO_NONE) {
			item = getQuiverAmmoOfType(it);
		}
	}

	return item;
}

bool Player::hasQuiverEquipped() const {
	Item* quiver = inventory[CONST_SLOT_RIGHT];
	return quiver && quiver->isQuiver() && quiver->getContainer();
}

bool Player::hasWeaponDistanceEquipped() const {
	const Item* item = inventory[CONST_SLOT_LEFT];
	return item && item->getWeaponType() == WEAPON_DISTANCE;
}

Item* Player::getQuiverAmmoOfType(const ItemType &it) const {
	if (!hasQuiverEquipped()) {
		return nullptr;
	}

	Item* quiver = inventory[CONST_SLOT_RIGHT];
	for (const Container* container = quiver->getContainer();
		 Item * ammoItem : container->getItemList()) {
		if (ammoItem->getAmmoType() == it.ammoType) {
			if (level >= Item::items[ammoItem->getID()].minReqLevel) {
				return ammoItem;
			}
		}
	}
	return nullptr;
}

Item* Player::getWeapon(bool ignoreAmmo /* = false*/) const {
	Item* item = getWeapon(CONST_SLOT_LEFT, ignoreAmmo);
	if (item) {
		return item;
	}

	item = getWeapon(CONST_SLOT_RIGHT, ignoreAmmo);
	if (item) {
		return item;
	}
	return nullptr;
}

WeaponType_t Player::getWeaponType() const {
	Item* item = getWeapon();
	if (!item) {
		return WEAPON_NONE;
	}
	return item->getWeaponType();
}

int32_t Player::getWeaponSkill(const Item* item) const {
	if (!item) {
		return getSkillLevel(SKILL_FIST);
	}

	int32_t attackSkill;

	WeaponType_t weaponType = item->getWeaponType();
	switch (weaponType) {
		case WEAPON_SWORD: {
			attackSkill = getSkillLevel(SKILL_SWORD);
			break;
		}

		case WEAPON_CLUB: {
			attackSkill = getSkillLevel(SKILL_CLUB);
			break;
		}

		case WEAPON_AXE: {
			attackSkill = getSkillLevel(SKILL_AXE);
			break;
		}

		case WEAPON_MISSILE:
		case WEAPON_DISTANCE: {
			attackSkill = getSkillLevel(SKILL_DISTANCE);
			break;
		}

		default: {
			attackSkill = 0;
			break;
		}
	}
	return attackSkill;
}

int32_t Player::getArmor() const {
	int32_t armor = 0;

	static const Slots_t armorSlots[] = { CONST_SLOT_HEAD, CONST_SLOT_NECKLACE, CONST_SLOT_ARMOR, CONST_SLOT_LEGS, CONST_SLOT_FEET, CONST_SLOT_RING };
	for (Slots_t slot : armorSlots) {
		Item* inventoryItem = inventory[slot];
		if (inventoryItem) {
			armor += inventoryItem->getArmor();
		}
	}
	return static_cast<int32_t>(armor * vocation->armorMultiplier);
}

void Player::getShieldAndWeapon(const Item*&shield, const Item*&weapon) const {
	shield = nullptr;
	weapon = nullptr;

	for (uint32_t slot = CONST_SLOT_RIGHT; slot <= CONST_SLOT_LEFT; slot++) {
		Item* item = inventory[slot];
		if (!item) {
			continue;
		}

		switch (item->getWeaponType()) {
			case WEAPON_NONE:
				break;

			case WEAPON_SHIELD: {
				if (!shield || (shield && item->getDefense() > shield->getDefense())) {
					shield = item;
				}
				break;
			}

			default: { // weapons that are not shields
				weapon = item;
				break;
			}
		}
	}
}

int32_t Player::getDefense() const {
	int32_t defenseSkill = getSkillLevel(SKILL_FIST);
	int32_t defenseValue = 7;
	const Item* weapon;
	const Item* shield;
	try {
		getShieldAndWeapon(shield, weapon);
	} catch (const std::exception &e) {
		SPDLOG_ERROR("{} got exception {}", getName(), e.what());
	}

	if (weapon) {
		defenseValue = weapon->getDefense() + weapon->getExtraDefense();
		defenseSkill = getWeaponSkill(weapon);
	}

	if (shield) {
		defenseValue = weapon != nullptr ? shield->getDefense() + weapon->getExtraDefense() : shield->getDefense();
		defenseSkill = getSkillLevel(SKILL_SHIELD);
	}

	if (defenseSkill == 0) {
		switch (fightMode) {
			case FIGHTMODE_ATTACK:
			case FIGHTMODE_BALANCED:
				return 1;

			case FIGHTMODE_DEFENSE:
				return 2;
		}
	}

	return (defenseSkill / 4. + 2.23) * defenseValue * 0.15 * getDefenseFactor() * vocation->defenseMultiplier;
}

float Player::getAttackFactor() const {
	switch (fightMode) {
		case FIGHTMODE_ATTACK:
			return 1.0f;
		case FIGHTMODE_BALANCED:
			return 0.75f;
		case FIGHTMODE_DEFENSE:
			return 0.5f;
		default:
			return 1.0f;
	}
}

float Player::getDefenseFactor() const {
	switch (fightMode) {
		case FIGHTMODE_ATTACK:
			return (OTSYS_TIME() - lastAttack) < getAttackSpeed() ? 0.5f : 1.0f;
		case FIGHTMODE_BALANCED:
			return (OTSYS_TIME() - lastAttack) < getAttackSpeed() ? 0.75f : 1.0f;
		case FIGHTMODE_DEFENSE:
			return 1.0f;
		default:
			return 1.0f;
	}
}

uint32_t Player::getClientIcons() const {
	uint32_t icons = 0;
	for (Condition* condition : conditions) {
		if (!isSuppress(condition->getType())) {
			icons |= condition->getIcons();
		}
	}

	if (pzLocked) {
		icons |= ICON_REDSWORDS;
	}

	if (tile && tile->hasFlag(TILESTATE_PROTECTIONZONE)) {
		icons |= ICON_PIGEON;
		client->sendRestingStatus(1);

		// Don't show ICON_SWORDS if player is in protection zone.
		if (hasBitSet(ICON_SWORDS, icons)) {
			icons &= ~ICON_SWORDS;
		}
	} else {
		client->sendRestingStatus(0);
	}

	// Game client debugs with 10 or more icons
	// so let's prevent that from happening.
	std::bitset<32> icon_bitset(static_cast<uint64_t>(icons));
	for (size_t pos = 0, bits_set = icon_bitset.count(); bits_set >= 10; ++pos) {
		if (icon_bitset[pos]) {
			icon_bitset.reset(pos);
			--bits_set;
		}
	}
	return icon_bitset.to_ulong();
}

void Player::updateInventoryWeight() {
	if (hasFlag(PlayerFlags_t::HasInfiniteCapacity)) {
		return;
	}

	inventoryWeight = 0;
	for (int i = CONST_SLOT_FIRST; i <= CONST_SLOT_LAST; ++i) {
		const Item* item = inventory[i];
		if (item) {
			inventoryWeight += item->getWeight();
		}
	}
}

void Player::updateInventoryImbuement() {
	// Get the tile the player is currently on
	const Tile* playerTile = getTile();
	// Check if the player is in a protection zone
	bool isInProtectionZone = playerTile && playerTile->hasFlag(TILESTATE_PROTECTIONZONE);
	// Check if the player is in fight mode
	bool isInFightMode = hasCondition(CONDITION_INFIGHT);

	// Iterate through all items in the player's inventory
	for (auto item : getAllInventoryItems()) {
		// Iterate through all imbuement slots on the item

		for (uint8_t slotid = 0; slotid < item->getImbuementSlot(); slotid++) {
			ImbuementInfo imbuementInfo;
			// Get the imbuement information for the current slot
			if (!item->getImbuementInfo(slotid, &imbuementInfo)) {
				// If no imbuement is found, continue to the next slot
				continue;
			}

			// Imbuement from imbuementInfo, this variable reduces code complexity
			auto imbuement = imbuementInfo.imbuement;
			// Get the category of the imbuement
			const CategoryImbuement* categoryImbuement = g_imbuements().getCategoryByID(imbuement->getCategory());
			// Parent of the imbued item
			auto parent = item->getParent();
			bool isInBackpack = parent && parent->getContainer();
			// If the imbuement is aggressive and the player is not in fight mode or is in a protection zone, or the item is in a container, ignore it.
			if (categoryImbuement && categoryImbuement->agressive && (isInProtectionZone || !isInFightMode || isInBackpack)) {
				continue;
			}
			// If the item is not in the backpack slot and it's not a agressive imbuement, ignore it.
			if (categoryImbuement && !categoryImbuement->agressive && parent && parent != this) {
				continue;
			}

			// If the imbuement's duration is 0, remove its stats and continue to the next slot
			if (imbuementInfo.duration == 0) {
				removeItemImbuementStats(imbuement);
				updateImbuementTrackerStats();
				continue;
			}

			SPDLOG_DEBUG("Decaying imbuement {} from item {} of player {}", imbuement->getName(), item->getName(), getName());
			// Calculate the new duration of the imbuement, making sure it doesn't go below 0
			uint64_t duration = std::max<uint64_t>(0, imbuementInfo.duration - EVENT_IMBUEMENT_INTERVAL / 1000);
			// Update the imbuement's duration in the item
			item->decayImbuementTime(slotid, imbuement->getID(), duration);
		}
	}
}

void Player::setTraining(bool value) {
	for (const auto &[key, player] : g_game().getPlayers()) {
		if (!this->isInGhostMode() || player->isAccessPlayer()) {
			player->notifyStatusChange(this, value ? VIPSTATUS_TRAINING : VIPSTATUS_ONLINE, false);
		}
	}
	this->statusVipList = VIPSTATUS_TRAINING;
	setExerciseTraining(value);
}

void Player::addSkillAdvance(skills_t skill, uint64_t count) {
	uint64_t currReqTries = vocation->getReqSkillTries(skill, skills[skill].level);
	uint64_t nextReqTries = vocation->getReqSkillTries(skill, skills[skill].level + 1);
	if (currReqTries >= nextReqTries) {
		// player has reached max skill
		return;
	}

	g_events().eventPlayerOnGainSkillTries(this, skill, count);
	if (count == 0) {
		return;
	}

	bool sendUpdateSkills = false;
	while ((skills[skill].tries + count) >= nextReqTries) {
		count -= nextReqTries - skills[skill].tries;
		skills[skill].level++;
		skills[skill].tries = 0;
		skills[skill].percent = 0;

		std::ostringstream ss;
		ss << "You advanced to " << getSkillName(skill) << " level " << skills[skill].level << '.';
		sendTextMessage(MESSAGE_EVENT_ADVANCE, ss.str());

		g_creatureEvents().playerAdvance(this, skill, (skills[skill].level - 1), skills[skill].level);

		sendUpdateSkills = true;
		currReqTries = nextReqTries;
		nextReqTries = vocation->getReqSkillTries(skill, skills[skill].level + 1);
		if (currReqTries >= nextReqTries) {
			count = 0;
			break;
		}
	}

	skills[skill].tries += count;

	uint32_t newPercent;
	if (nextReqTries > currReqTries) {
		newPercent = Player::getPercentLevel(skills[skill].tries, nextReqTries);
	} else {
		newPercent = 0;
	}

	if (skills[skill].percent != newPercent) {
		skills[skill].percent = newPercent;
		sendUpdateSkills = true;
	}

	if (sendUpdateSkills) {
		sendSkills();
		sendStats();
	}
}

void Player::setVarStats(stats_t stat, int32_t modifier) {
	varStats[stat] += modifier;

	switch (stat) {
		case STAT_MAXHITPOINTS: {
			if (getHealth() > getMaxHealth()) {
				Creature::changeHealth(getMaxHealth() - getHealth());
			} else {
				g_game().addCreatureHealth(this);
			}
			break;
		}

		case STAT_MAXMANAPOINTS: {
			if (getMana() > getMaxMana()) {
				Creature::changeMana(getMaxMana() - getMana());
			} else {
				g_game().addPlayerMana(this);
			}
			break;
		}

		default: {
			break;
		}
	}
}

int32_t Player::getDefaultStats(stats_t stat) const {
	switch (stat) {
		case STAT_MAXHITPOINTS:
			return healthMax;
		case STAT_MAXMANAPOINTS:
			return manaMax;
		case STAT_MAGICPOINTS:
			return getBaseMagicLevel();
		default:
			return 0;
	}
}

void Player::addContainer(uint8_t cid, Container* container) {
	if (cid > 0xF) {
		return;
	}

	if (!container) {
		return;
	}

	if (container->getID() == ITEM_BROWSEFIELD) {
		container->incrementReferenceCounter();
	}

	auto it = openContainers.find(cid);
	if (it != openContainers.end()) {
		OpenContainer &openContainer = it->second;
		Container* oldContainer = openContainer.container;
		if (oldContainer->getID() == ITEM_BROWSEFIELD) {
			oldContainer->decrementReferenceCounter();
		}

		openContainer.container = container;
		openContainer.index = 0;
	} else {
		OpenContainer openContainer;
		openContainer.container = container;
		openContainer.index = 0;
		openContainers[cid] = openContainer;
	}
}

void Player::closeContainer(uint8_t cid) {
	auto it = openContainers.find(cid);
	if (it == openContainers.end()) {
		return;
	}

	OpenContainer openContainer = it->second;
	Container* container = openContainer.container;

	if (container && container->isAnyKindOfRewardChest() && !hasOtherRewardContainerOpen(container)) {
		removeEmptyRewards();
	}
	openContainers.erase(it);
	if (container && container->getID() == ITEM_BROWSEFIELD) {
		container->decrementReferenceCounter();
	}
}

void Player::removeEmptyRewards() {
	std::erase_if(rewardMap, [this](const auto &rewardBag) {
		auto [id, reward] = rewardBag;
		if (reward->empty()) {
			getRewardChest()->removeItem(reward);
			reward->decrementReferenceCounter();
			return true;
		}
		return false;
	});
}

bool Player::hasOtherRewardContainerOpen(const Container* container) const {
	return std::ranges::any_of(openContainers.begin(), openContainers.end(), [container](const auto &containerPair) {
		return containerPair.second.container != container && containerPair.second.container->isAnyKindOfRewardContainer();
	});
}

void Player::setContainerIndex(uint8_t cid, uint16_t index) {
	auto it = openContainers.find(cid);
	if (it == openContainers.end()) {
		return;
	}
	it->second.index = index;
}

Container* Player::getContainerByID(uint8_t cid) {
	auto it = openContainers.find(cid);
	if (it == openContainers.end()) {
		return nullptr;
	}
	return it->second.container;
}

int8_t Player::getContainerID(const Container* container) const {
	for (const auto &it : openContainers) {
		if (it.second.container == container) {
			return it.first;
		}
	}
	return -1;
}

uint16_t Player::getContainerIndex(uint8_t cid) const {
	auto it = openContainers.find(cid);
	if (it == openContainers.end()) {
		return 0;
	}
	return it->second.index;
}

bool Player::canOpenCorpse(uint32_t ownerId) const {
	return getID() == ownerId || (party && party->canOpenCorpse(ownerId));
}

uint16_t Player::getLookCorpse() const {
	if (sex == PLAYERSEX_FEMALE) {
		return ITEM_FEMALE_CORPSE;
	} else {
		return ITEM_MALE_CORPSE;
	}
}

void Player::addStorageValue(const uint32_t key, const int32_t value, const bool isLogin /* = false*/) {
	if (IS_IN_KEYRANGE(key, RESERVED_RANGE)) {
		if (IS_IN_KEYRANGE(key, OUTFITS_RANGE)) {
			outfits.emplace_back(
				value >> 16,
				value & 0xFF
			);
			return;
		} else if (IS_IN_KEYRANGE(key, MOUNTS_RANGE)) {
			// do nothing
		} else if (IS_IN_KEYRANGE(key, FAMILIARS_RANGE)) {
			familiars.emplace_back(
				value >> 16
			);
			return;
		} else {
			SPDLOG_WARN("Unknown reserved key: {} for player: {}", key, getName());
			return;
		}
	}

	if (value != -1) {
		storageMap[key] = value;

		if (!isLogin) {
			auto currentFrameTime = g_dispatcher().getDispatcherCycle();
			g_events().eventOnStorageUpdate(this, key, value, getStorageValue(key), currentFrameTime);
		}
	} else {
		storageMap.erase(key);
	}
}

int32_t Player::getStorageValue(const uint32_t key) const {
	int32_t value = -1;
	auto it = storageMap.find(key);
	if (it == storageMap.end()) {
		return value;
	}

	value = it->second;
	return value;
}

bool Player::canSee(const Position &pos) const {
	if (!client) {
		return false;
	}
	return client->canSee(pos);
}

bool Player::canSeeCreature(const Creature* creature) const {
	if (creature == this) {
		return true;
	}

	if (creature->isInGhostMode() && !group->access) {
		return false;
	}

	if (!creature->getPlayer() && !canSeeInvisibility() && creature->isInvisible()) {
		return false;
	}
	return true;
}

bool Player::canWalkthrough(const Creature* creature) const {
	if (group->access || creature->isInGhostMode()) {
		return true;
	}

	const Player* player = creature->getPlayer();
	const Monster* monster = creature->getMonster();
	const Npc* npc = creature->getNpc();
	if (monster) {
		if (!monster->isFamiliar()) {
			return false;
		}
		return true;
	}

	if (player) {
		const Tile* playerTile = player->getTile();
		if (!playerTile || (!playerTile->hasFlag(TILESTATE_NOPVPZONE) && !playerTile->hasFlag(TILESTATE_PROTECTIONZONE) && player->getLevel() > static_cast<uint32_t>(g_configManager().getNumber(PROTECTION_LEVEL)) && g_game().getWorldType() != WORLD_TYPE_NO_PVP)) {
			return false;
		}

		const Item* playerTileGround = playerTile->getGround();
		if (!playerTileGround || !playerTileGround->hasWalkStack()) {
			return false;
		}

		Player* thisPlayer = const_cast<Player*>(this);
		if ((OTSYS_TIME() - lastWalkthroughAttempt) > 2000) {
			thisPlayer->setLastWalkthroughAttempt(OTSYS_TIME());
			return false;
		}

		if (creature->getPosition() != lastWalkthroughPosition) {
			thisPlayer->setLastWalkthroughPosition(creature->getPosition());
			return false;
		}

		thisPlayer->setLastWalkthroughPosition(creature->getPosition());
		return true;
	} else if (npc) {
		const Tile* tile = npc->getTile();
		const HouseTile* houseTile = dynamic_cast<const HouseTile*>(tile);
		return (houseTile != nullptr);
	}

	return false;
}

bool Player::canWalkthroughEx(const Creature* creature) const {
	if (group->access) {
		return true;
	}

	const Monster* monster = creature->getMonster();
	if (monster) {
		if (!monster->isFamiliar()) {
			return false;
		}
		return true;
	}

	const Player* player = creature->getPlayer();
	const Npc* npc = creature->getNpc();
	if (player) {
		const Tile* playerTile = player->getTile();
		return playerTile && (playerTile->hasFlag(TILESTATE_NOPVPZONE) || playerTile->hasFlag(TILESTATE_PROTECTIONZONE) || player->getLevel() <= static_cast<uint32_t>(g_configManager().getNumber(PROTECTION_LEVEL)) || g_game().getWorldType() == WORLD_TYPE_NO_PVP);
	} else if (npc) {
		const Tile* tile = npc->getTile();
		const HouseTile* houseTile = dynamic_cast<const HouseTile*>(tile);
		return (houseTile != nullptr);
	} else {
		return false;
	}
}

void Player::onReceiveMail() const {
	if (isNearDepotBox()) {
		sendTextMessage(MESSAGE_EVENT_ADVANCE, "New mail has arrived.");
	}
}

Container* Player::setLootContainer(ObjectCategory_t category, Container* container, bool loading /* = false*/) {
	Container* previousContainer = nullptr;
	if (container) {
		previousContainer = container;
		quickLootContainers[category] = container;

		container->incrementReferenceCounter();
		if (!loading) {
			auto flags = container->getAttribute<int64_t>(ItemAttribute_t::QUICKLOOTCONTAINER);
			auto sendAttribute = flags | 1 << category;
			container->setAttribute(ItemAttribute_t::QUICKLOOTCONTAINER, sendAttribute);
		}
		return previousContainer;
	} else {
		if (auto it = quickLootContainers.find(category);
			it != quickLootContainers.end() && !loading) {
			previousContainer = (*it).second;
			auto flags = previousContainer->getAttribute<int64_t>(ItemAttribute_t::QUICKLOOTCONTAINER);
			flags &= ~(1 << category);
			if (flags == 0) {
				previousContainer->removeAttribute(ItemAttribute_t::QUICKLOOTCONTAINER);
			} else {
				previousContainer->setAttribute(ItemAttribute_t::QUICKLOOTCONTAINER, flags);
			}

			previousContainer->decrementReferenceCounter();
			quickLootContainers.erase(it);
		}
	}

	return nullptr;
}

Container* Player::getLootContainer(ObjectCategory_t category) const {
	if (category != OBJECTCATEGORY_DEFAULT && !isPremium()) {
		category = OBJECTCATEGORY_DEFAULT;
	}

	auto it = quickLootContainers.find(category);
	if (it != quickLootContainers.end()) {
		return (*it).second;
	}

	if (category != OBJECTCATEGORY_DEFAULT) {
		// firstly, fallback to default
		return getLootContainer(OBJECTCATEGORY_DEFAULT);
	}

	return nullptr;
}

void Player::checkLootContainers(const Item* item) {
	if (!item) {
		return;
	}

	const Container* container = item->getContainer();
	if (!container) {
		return;
	}

	bool shouldSend = false;

	auto it = quickLootContainers.begin();
	while (it != quickLootContainers.end()) {
		Container* lootContainer = (*it).second;

		bool remove = false;
		if (item->getHoldingPlayer() != this && (item == lootContainer || container->isHoldingItem(lootContainer))) {
			remove = true;
		}

		if (remove) {
			shouldSend = true;
			it = quickLootContainers.erase(it);
			lootContainer->removeAttribute(ItemAttribute_t::QUICKLOOTCONTAINER);
			lootContainer->decrementReferenceCounter();
		} else {
			++it;
		}
	}

	if (shouldSend) {
		sendLootContainers();
	}
}

void Player::sendLootStats(Item* item, uint8_t count) const {
	if (client) {
		client->sendLootStats(item, count);
	}

	if (party) {
		party->addPlayerLoot(this, item);
	}
}

bool Player::isNearDepotBox() const {
	const Position &pos = getPosition();
	for (int32_t cx = -1; cx <= 1; ++cx) {
		for (int32_t cy = -1; cy <= 1; ++cy) {
			const Tile* posTile = g_game().map.getTile(static_cast<uint16_t>(pos.x + cx), static_cast<uint16_t>(pos.y + cy), pos.z);
			if (!posTile) {
				continue;
			}

			if (posTile->hasFlag(TILESTATE_DEPOT)) {
				return true;
			}
		}
	}
	return false;
}

DepotChest* Player::getDepotChest(uint32_t depotId, bool autoCreate) {
	auto it = depotChests.find(depotId);
	if (it != depotChests.end()) {
		return it->second;
	}

	if (!autoCreate) {
		return nullptr;
	}

	DepotChest* depotChest;
	if (depotId > 0 && depotId < 18) {
		depotChest = new DepotChest(ITEM_DEPOT_NULL + depotId);
	} else if (depotId == 18) {
		depotChest = new DepotChest(ITEM_DEPOT_XVIII);
	} else if (depotId == 19) {
		depotChest = new DepotChest(ITEM_DEPOT_XIX);
	} else {
		depotChest = new DepotChest(ITEM_DEPOT_XX);
	}

	depotChest->incrementReferenceCounter();
	depotChests[depotId] = depotChest;
	return depotChest;
}

DepotLocker* Player::getDepotLocker(uint32_t depotId) {
	auto it = depotLockerMap.find(depotId);
	if (it != depotLockerMap.end()) {
		inbox->setParent(it->second);
		for (uint32_t i = g_configManager().getNumber(DEPOT_BOXES); i > 0; i--) {
			if (DepotChest* depotBox = getDepotChest(i, false)) {
				depotBox->setParent(it->second->getItemByIndex(0)->getContainer());
			}
		}
		return it->second;
	}

	// We need to make room for supply stash on 12+ protocol versions and remove it for 10x.
	bool createSupplyStash = getProtocolVersion() > 1200;

	DepotLocker* depotLocker = new DepotLocker(ITEM_LOCKER, createSupplyStash ? 4 : 3);
	depotLocker->setDepotId(depotId);
	depotLocker->internalAddThing(Item::CreateItem(ITEM_MARKET));
	depotLocker->internalAddThing(inbox);
	if (createSupplyStash) {
		depotLocker->internalAddThing(Item::CreateItem(ITEM_SUPPLY_STASH));
	}
	Container* depotChest = Item::CreateItemAsContainer(ITEM_DEPOT, static_cast<uint16_t>(g_configManager().getNumber(DEPOT_BOXES)));
	for (uint32_t i = g_configManager().getNumber(DEPOT_BOXES); i > 0; i--) {
		DepotChest* depotBox = getDepotChest(i, true);
		depotChest->internalAddThing(depotBox);
		depotBox->setParent(depotChest);
	}
	depotLocker->internalAddThing(depotChest);
	depotLockerMap[depotId] = depotLocker;
	return depotLocker;
}

RewardChest* Player::getRewardChest() {
	if (rewardChest != nullptr) {
		return rewardChest;
	}

	rewardChest = new RewardChest(ITEM_REWARD_CHEST);
	return rewardChest;
}

Reward* Player::getReward(const uint64_t rewardId, const bool autoCreate) {
	auto it = rewardMap.find(rewardId);
	if (it != rewardMap.end()) {
		return it->second;
	}
	if (!autoCreate) {
		return nullptr;
	}

	auto reward = new Reward();
	reward->incrementReferenceCounter();
	reward->setAttribute(ItemAttribute_t::DATE, rewardId);
	rewardMap[rewardId] = reward;
	g_game().internalAddItem(getRewardChest(), reward, INDEX_WHEREEVER, FLAG_NOLIMIT);

	return reward;
}

void Player::removeReward(uint64_t rewardId) {
	rewardMap.erase(rewardId);
}

void Player::getRewardList(std::vector<uint64_t> &rewards) const {
	rewards.reserve(rewardMap.size());
	for (auto &it : rewardMap) {
		rewards.push_back(it.first);
	}
}

void Player::sendCancelMessage(ReturnValue message) const {
	sendCancelMessage(getReturnMessage(message));
}

void Player::sendStats() {
	if (client) {
		client->sendStats();
		lastStatsTrainingTime = getOfflineTrainingTime() / 60 / 1000;
	}
}

void Player::updateSupplyTracker(const Item* item) const {
	if (client) {
		client->sendUpdateSupplyTracker(item);
	}

	if (party) {
		party->addPlayerSupply(this, item);
	}
}

void Player::updateImpactTracker(CombatType_t type, int32_t amount) const {
	if (client) {
		client->sendUpdateImpactTracker(type, amount);
	}
}

void Player::sendPing() {
	int64_t timeNow = OTSYS_TIME();

	bool hasLostConnection = false;
	if ((timeNow - lastPing) >= 5000) {
		lastPing = timeNow;
		if (client) {
			client->sendPing();
		} else {
			hasLostConnection = true;
		}
	}

	int64_t noPongTime = timeNow - lastPong;
	if ((hasLostConnection || noPongTime >= 7000) && attackedCreature && attackedCreature->getPlayer()) {
		setAttackedCreature(nullptr);
	}

	if (noPongTime >= 60000 && canLogout() && g_creatureEvents().playerLogout(this)) {
		if (client) {
			client->logout(true, true);
		} else {
			g_game().removeCreature(this, true);
		}
	}
}

Item* Player::getWriteItem(uint32_t &retWindowTextId, uint16_t &retMaxWriteLen) {
	retWindowTextId = this->windowTextId;
	retMaxWriteLen = this->maxWriteLen;
	return writeItem;
}

void Player::setImbuingItem(Item* item) {
	if (imbuingItem) {
		imbuingItem->decrementReferenceCounter();
	}

	if (item) {
		item->incrementReferenceCounter();
	}

	imbuingItem = item;
}

void Player::setWriteItem(Item* item, uint16_t maxWriteLength /*= 0*/) {
	windowTextId++;

	if (writeItem) {
		writeItem->decrementReferenceCounter();
	}

	if (item) {
		writeItem = item;
		this->maxWriteLen = maxWriteLength;
		writeItem->incrementReferenceCounter();
	} else {
		writeItem = nullptr;
		this->maxWriteLen = 0;
	}
}

House* Player::getEditHouse(uint32_t &retWindowTextId, uint32_t &retListId) {
	retWindowTextId = this->windowTextId;
	retListId = this->editListId;
	return editHouse;
}

void Player::setEditHouse(House* house, uint32_t listId /*= 0*/) {
	windowTextId++;
	editHouse = house;
	editListId = listId;
}

void Player::sendHouseWindow(House* house, uint32_t listId) const {
	if (!client) {
		return;
	}

	std::string text;
	if (house->getAccessList(listId, text)) {
		client->sendHouseWindow(windowTextId, text);
	}
}

void Player::onApplyImbuement(Imbuement* imbuement, Item* item, uint8_t slot, bool protectionCharm) {
	if (!imbuement || !item) {
		return;
	}

	ImbuementInfo imbuementInfo;
	if (item->getImbuementInfo(slot, &imbuementInfo)) {
		SPDLOG_ERROR("[Player::onApplyImbuement] - An error occurred while player with name {} try to apply imbuement, item already contains imbuement", this->getName());
		this->sendImbuementResult("An error ocurred, please reopen imbuement window.");
		return;
	}

	const auto &items = imbuement->getItems();
	for (auto &[key, value] : items) {
		const ItemType &itemType = Item::items[key];
		if (this->getItemTypeCount(key) + this->getStashItemCount(itemType.id) < value) {
			this->sendImbuementResult("You don't have all necessary items.");
			return;
		}
	}

	const BaseImbuement* baseImbuement = g_imbuements().getBaseByID(imbuement->getBaseID());
	if (!baseImbuement) {
		return;
	}

	uint32_t price = baseImbuement->price;
	price += protectionCharm ? baseImbuement->protectionPrice : 0;

	if (!g_game().removeMoney(this, price, 0, true)) {
		std::string message = fmt::format("You don't have {} gold coins.", price);

		SPDLOG_ERROR("[Player::onApplyImbuement] - An error occurred while player with name {} try to apply imbuement, player do not have money", this->getName());
		sendImbuementResult(message);
		return;
	}

	for (auto &[key, value] : items) {
		std::stringstream withdrawItemMessage;

		uint32_t inventoryItemCount = getItemTypeCount(key);
		if (inventoryItemCount >= value) {
			removeItemOfType(key, value, -1, true);
			continue;
		}

		uint32_t mathItemCount = value;
		if (inventoryItemCount > 0 && removeItemOfType(key, inventoryItemCount, -1, false)) {
			mathItemCount = mathItemCount - inventoryItemCount;
		}

		const ItemType &itemType = Item::items[key];

		withdrawItemMessage << "Using " << mathItemCount << "x " << itemType.name << " from your supply stash. ";
		withdrawItem(itemType.id, mathItemCount);
		sendTextMessage(MESSAGE_STATUS, withdrawItemMessage.str());
	}

	if (!protectionCharm && uniform_random(1, 100) > baseImbuement->percent) {
		openImbuementWindow(item);
		sendImbuementResult("Oh no!\n\nThe imbuement has failed. You have lost the astral sources and gold you needed for the imbuement.\n\nNext time use a protection charm to better your chances.");
		openImbuementWindow(item);
		return;
	}

	// Update imbuement stats item if the item is equipped
	if (item->getParent() == this) {
		addItemImbuementStats(imbuement);
	}

	item->addImbuement(slot, imbuement->getID(), baseImbuement->duration);
	openImbuementWindow(item);
}

void Player::onClearImbuement(Item* item, uint8_t slot) {
	if (!item) {
		return;
	}

	ImbuementInfo imbuementInfo;
	if (!item->getImbuementInfo(slot, &imbuementInfo)) {
		SPDLOG_ERROR("[Player::onClearImbuement] - An error occurred while player with name {} try to apply imbuement, item not contains imbuement", this->getName());
		this->sendImbuementResult("An error ocurred, please reopen imbuement window.");
		return;
	}

	const BaseImbuement* baseImbuement = g_imbuements().getBaseByID(imbuementInfo.imbuement->getBaseID());
	if (!baseImbuement) {
		return;
	}

	if (!g_game().removeMoney(this, baseImbuement->removeCost, 0, true)) {
		std::string message = fmt::format("You don't have {} gold coins.", baseImbuement->removeCost);

		SPDLOG_ERROR("[Player::onClearImbuement] - An error occurred while player with name {} try to apply imbuement, player do not have money", this->getName());
		this->sendImbuementResult(message);
		this->openImbuementWindow(item);
		return;
	}

	if (item->getParent() == this) {
		removeItemImbuementStats(imbuementInfo.imbuement);
	}

	item->clearImbuement(slot, imbuementInfo.imbuement->getID());
	this->openImbuementWindow(item);
}

void Player::openImbuementWindow(Item* item) {
	if (!client || !item) {
		return;
	}

	if (item->getImbuementSlot() <= 0) {
		this->sendTextMessage(MESSAGE_EVENT_ADVANCE, "This item is not imbuable.");
		return;
	}

	auto itemParent = item->getTopParent();
	if (itemParent && itemParent != this) {
		this->sendTextMessage(MESSAGE_EVENT_ADVANCE, "You have to pick up the item to imbue it.");
		return;
	}

	client->openImbuementWindow(item);
}

void Player::sendMarketEnter(uint32_t depotId) {
	if (!client || this->getLastDepotId() == -1 || !depotId) {
		return;
	}

	client->sendMarketEnter(depotId);
}

// container
void Player::sendAddContainerItem(const Container* container, const Item* item) {
	if (!client) {
		return;
	}

	if (!container) {
		return;
	}

	for (const auto &it : openContainers) {
		const OpenContainer &openContainer = it.second;
		if (openContainer.container != container) {
			continue;
		}

		uint16_t slot = openContainer.index;
		if (container->getID() == ITEM_BROWSEFIELD) {
			uint16_t containerSize = container->size() - 1;
			uint16_t pageEnd = openContainer.index + container->capacity() - 1;
			if (containerSize > pageEnd) {
				slot = pageEnd;
				item = container->getItemByIndex(pageEnd);
			} else {
				slot = containerSize;
			}
		} else if (openContainer.index >= container->capacity()) {
			item = container->getItemByIndex(openContainer.index - 1);
		}
		client->sendAddContainerItem(it.first, slot, item);
	}
}

void Player::sendUpdateContainerItem(const Container* container, uint16_t slot, const Item* newItem) {
	if (!client) {
		return;
	}

	for (const auto &it : openContainers) {
		const OpenContainer &openContainer = it.second;
		if (openContainer.container != container) {
			continue;
		}

		if (slot < openContainer.index) {
			continue;
		}

		uint16_t pageEnd = openContainer.index + container->capacity();
		if (slot >= pageEnd) {
			continue;
		}

		client->sendUpdateContainerItem(it.first, slot, newItem);
	}
}

void Player::sendRemoveContainerItem(const Container* container, uint16_t slot) {
	if (!client) {
		return;
	}

	if (!container) {
		return;
	}

	for (auto &it : openContainers) {
		OpenContainer &openContainer = it.second;
		if (openContainer.container != container) {
			continue;
		}

		uint16_t &firstIndex = openContainer.index;
		if (firstIndex > 0 && firstIndex >= container->size() - 1) {
			firstIndex -= container->capacity();
			sendContainer(it.first, container, false, firstIndex);
		}

		client->sendRemoveContainerItem(it.first, std::max<uint16_t>(slot, firstIndex), container->getItemByIndex(container->capacity() + firstIndex));
	}
}

void Player::onUpdateTileItem(const Tile* updateTile, const Position &pos, const Item* oldItem, const ItemType &oldType, const Item* newItem, const ItemType &newType) {
	Creature::onUpdateTileItem(updateTile, pos, oldItem, oldType, newItem, newType);

	if (oldItem != newItem) {
		onRemoveTileItem(updateTile, pos, oldType, oldItem);
	}

	if (tradeState != TRADE_TRANSFER) {
		if (tradeItem && oldItem == tradeItem) {
			g_game().internalCloseTrade(this);
		}
	}
}

void Player::onRemoveTileItem(const Tile* fromTile, const Position &pos, const ItemType &iType, const Item* item) {
	Creature::onRemoveTileItem(fromTile, pos, iType, item);

	if (tradeState != TRADE_TRANSFER) {
		checkTradeState(item);

		if (tradeItem) {
			const Container* container = item->getContainer();
			if (container && container->isHoldingItem(tradeItem)) {
				g_game().internalCloseTrade(this);
			}
		}
	}

	checkLootContainers(item);
}

void Player::onCreatureAppear(Creature* creature, bool isLogin) {
	Creature::onCreatureAppear(creature, isLogin);

	if (isLogin && creature == this) {
		for (int32_t slot = CONST_SLOT_FIRST; slot <= CONST_SLOT_LAST; ++slot) {
			Item* item = inventory[slot];
			if (item) {
				item->startDecaying();
				g_moveEvents().onPlayerEquip(*this, *item, static_cast<Slots_t>(slot), false);
			}
		}

		for (Condition* condition : storedConditionList) {
			addCondition(condition);
		}
		storedConditionList.clear();

		updateRegeneration();

		BedItem* bed = g_game().getBedBySleeper(guid);
		if (bed) {
			bed->wakeUp(this);
		}

<<<<<<< HEAD
=======
		auto version = client->oldProtocol ? getProtocolVersion() : CLIENT_VERSION;
		SPDLOG_INFO("{} has logged in. (Protocol: {})", name, version);

>>>>>>> 3e81ab6b
		if (guild) {
			guild->addMember(this);
		}

		int32_t offlineTime;
		if (getLastLogout() != 0) {
			// Not counting more than 21 days to prevent overflow when multiplying with 1000 (for milliseconds).
			offlineTime = std::min<int32_t>(time(nullptr) - getLastLogout(), 86400 * 21);
		} else {
			offlineTime = 0;
		}

		for (Condition* condition : getMuteConditions()) {
			condition->setTicks(condition->getTicks() - (offlineTime * 1000));
			if (condition->getTicks() <= 0) {
				removeCondition(condition);
			}
		}

		// Reload bestiary tracker
		refreshBestiaryTracker(getBestiaryTrackerList());

		g_game().checkPlayersRecord();
		IOLoginData::updateOnlineStatus(guid, true);
		if (getLevel() < g_configManager().getNumber(ADVENTURERSBLESSING_LEVEL)) {
			for (uint8_t i = 2; i <= 6; i++) {
				if (!hasBlessing(i)) {
					addBlessing(i, 1);
				}
			}
			sendBlessStatus();
		}
	}
}

void Player::onAttackedCreatureDisappear(bool isLogout) {
	sendCancelTarget();

	if (!isLogout) {
		sendTextMessage(MESSAGE_FAILURE, "Target lost.");
	}
}

void Player::onFollowCreatureDisappear(bool isLogout) {
	sendCancelTarget();

	if (!isLogout) {
		sendTextMessage(MESSAGE_FAILURE, "Target lost.");
	}
}

void Player::onChangeZone(ZoneType_t zone) {
	if (zone == ZONE_PROTECTION) {
		if (attackedCreature && !hasFlag(PlayerFlags_t::IgnoreProtectionZone)) {
			setAttackedCreature(nullptr);
			onAttackedCreatureDisappear(false);
		}

		if (!group->access && isMounted()) {
			dismount();
			g_game().internalCreatureChangeOutfit(this, defaultOutfit);
			wasMounted = true;
		}
	} else {
		if (wasMounted) {
			toggleMount(true);
			wasMounted = false;
		}
	}

	updateImbuementTrackerStats();
	g_game().updateCreatureWalkthrough(this);
	sendIcons();
	g_events().eventPlayerOnChangeZone(this, zone);
}

void Player::onAttackedCreatureChangeZone(ZoneType_t zone) {
	if (zone == ZONE_PROTECTION) {
		if (!hasFlag(PlayerFlags_t::IgnoreProtectionZone)) {
			setAttackedCreature(nullptr);
			onAttackedCreatureDisappear(false);
		}
	} else if (zone == ZONE_NOPVP) {
		if (attackedCreature->getPlayer()) {
			if (!hasFlag(PlayerFlags_t::IgnoreProtectionZone)) {
				setAttackedCreature(nullptr);
				onAttackedCreatureDisappear(false);
			}
		}
	} else if (zone == ZONE_NORMAL && g_game().getWorldType() == WORLD_TYPE_NO_PVP) {
		// attackedCreature can leave a pvp zone if not pzlocked
		if (attackedCreature->getPlayer()) {
			setAttackedCreature(nullptr);
			onAttackedCreatureDisappear(false);
		}
	}
}

void Player::onRemoveCreature(Creature* creature, bool isLogout) {
	Creature::onRemoveCreature(creature, isLogout);

	if (creature == this) {
		uint64_t savingTime = OTSYS_TIME();
		if (isLogout) {
			if (party) {
				party->leaveParty(this);
			}
			if (guild) {
				guild->removeMember(this);
			}

			loginPosition = getPosition();
			lastLogout = time(nullptr);
			g_chat().removeUserFromAllChannels(*this);
			clearPartyInvitations();
			IOLoginData::updateOnlineStatus(guid, false);
		}

		if (eventWalk != 0) {
			setFollowCreature(nullptr);
		}

		if (tradePartner) {
			g_game().internalCloseTrade(this);
		}

		closeShopWindow();

		bool saved = false;
		for (uint32_t tries = 0; tries < 3; ++tries) {
			if (IOLoginData::savePlayer(this)) {
				saved = true;
				break;
			}
		}

		if (!saved) {
			SPDLOG_WARN("Error while saving player: {}", getName());
		}

		if (isLogout) {
			SPDLOG_INFO("{} has logged out. (Saved in {}ms)", getName(), OTSYS_TIME() - savingTime);
		}
	}

	if (creature == shopOwner) {
		setShopOwner(nullptr);
		sendCloseShop();
	}
}

bool Player::openShopWindow(Npc* npc) {
	if (!npc) {
		SPDLOG_ERROR("[Player::openShopWindow] - Npc is wrong or nullptr");
		return false;
	}

	setShopOwner(npc);
	npc->addShopPlayer(this);

	sendShop(npc);
	std::map<uint16_t, uint16_t> inventoryMap;
	sendSaleItemList(getAllSaleItemIdAndCount(inventoryMap));
	return true;
}

bool Player::closeShopWindow(bool sendCloseShopWindow /*= true*/) {
	if (!shopOwner) {
		return false;
	}

	shopOwner->removeShopPlayer(this);
	setShopOwner(nullptr);

	if (sendCloseShopWindow) {
		sendCloseShop();
	}

	return true;
}

void Player::onWalk(Direction &dir) {
	Creature::onWalk(dir);
	setNextActionTask(nullptr);
	setNextAction(OTSYS_TIME() + getStepDuration(dir));
}

void Player::onCreatureMove(Creature* creature, const Tile* newTile, const Position &newPos, const Tile* oldTile, const Position &oldPos, bool teleport) {
	Creature::onCreatureMove(creature, newTile, newPos, oldTile, oldPos, teleport);

	if (hasFollowPath && (creature == followCreature || (creature == this && followCreature))) {
		isUpdatingPath = false;
		g_dispatcher().addTask(createTask(std::bind(&Game::updateCreatureWalk, &g_game(), getID())));
	}

	if (creature != this) {
		return;
	}

	if (tradeState != TRADE_TRANSFER) {
		// check if we should close trade
		if (tradeItem && !Position::areInRange<1, 1, 0>(tradeItem->getPosition(), getPosition())) {
			g_game().internalCloseTrade(this);
		}

		if (tradePartner && !Position::areInRange<2, 2, 0>(tradePartner->getPosition(), getPosition())) {
			g_game().internalCloseTrade(this);
		}
	}

	// close modal windows
	if (!modalWindows.empty()) {
		// TODO: This shouldn't be hardcoded
		for (uint32_t modalWindowId : modalWindows) {
			if (modalWindowId == std::numeric_limits<uint32_t>::max()) {
				sendTextMessage(MESSAGE_EVENT_ADVANCE, "Offline training aborted.");
				break;
			}
		}
		modalWindows.clear();
	}

	// leave market
	if (inMarket) {
		inMarket = false;
	}

	if (party) {
		party->updateSharedExperience();
		party->updatePlayerStatus(this, oldPos, newPos);
	}

	if (teleport || oldPos.z != newPos.z) {
		int32_t ticks = g_configManager().getNumber(STAIRHOP_DELAY);
		if (ticks > 0) {
			if (Condition* condition = Condition::createCondition(CONDITIONID_DEFAULT, CONDITION_PACIFIED, ticks, 0)) {
				addCondition(condition);
			}
		}
	}
}

// container
void Player::onAddContainerItem(const Item* item) {
	checkTradeState(item);
}

void Player::onUpdateContainerItem(const Container* container, const Item* oldItem, const Item* newItem) {
	if (oldItem != newItem) {
		onRemoveContainerItem(container, oldItem);
	}

	if (tradeState != TRADE_TRANSFER) {
		checkTradeState(oldItem);
	}
}

void Player::onRemoveContainerItem(const Container* container, const Item* item) {
	if (tradeState != TRADE_TRANSFER) {
		checkTradeState(item);

		if (tradeItem) {
			if (tradeItem->getParent() != container && container->isHoldingItem(tradeItem)) {
				g_game().internalCloseTrade(this);
			}
		}
	}

	checkLootContainers(item);
}

void Player::onCloseContainer(const Container* container) {
	if (!client) {
		return;
	}

	for (const auto &it : openContainers) {
		if (it.second.container == container) {
			client->sendCloseContainer(it.first);
		}
	}
}

void Player::onSendContainer(const Container* container) {
	if (!client) {
		return;
	}

	bool hasParent = container->hasParent();
	for (const auto &it : openContainers) {
		const OpenContainer &openContainer = it.second;
		if (openContainer.container == container) {
			client->sendContainer(it.first, container, hasParent, openContainer.index);
		}
	}
}

// inventory
void Player::onUpdateInventoryItem(Item* oldItem, Item* newItem) {
	if (oldItem != newItem) {
		onRemoveInventoryItem(oldItem);
	}

	if (tradeState != TRADE_TRANSFER) {
		checkTradeState(oldItem);
	}
}

void Player::onRemoveInventoryItem(Item* item) {
	if (tradeState != TRADE_TRANSFER) {
		checkTradeState(item);

		if (tradeItem) {
			const Container* container = item->getContainer();
			if (container && container->isHoldingItem(tradeItem)) {
				g_game().internalCloseTrade(this);
			}
		}
	}

	checkLootContainers(item);
}

void Player::checkTradeState(const Item* item) {
	if (!tradeItem || tradeState == TRADE_TRANSFER) {
		return;
	}

	if (tradeItem == item) {
		g_game().internalCloseTrade(this);
	} else {
		const Container* container = dynamic_cast<const Container*>(item->getParent());
		while (container) {
			if (container == tradeItem) {
				g_game().internalCloseTrade(this);
				break;
			}

			container = dynamic_cast<const Container*>(container->getParent());
		}
	}
}

void Player::setNextWalkActionTask(SchedulerTask* task) {
	if (walkTaskEvent != 0) {
		g_scheduler().stopEvent(walkTaskEvent);
		walkTaskEvent = 0;
	}

	delete walkTask;
	walkTask = task;
}

void Player::setNextWalkTask(SchedulerTask* task) {
	if (nextStepEvent != 0) {
		g_scheduler().stopEvent(nextStepEvent);
		nextStepEvent = 0;
	}

	if (task) {
		nextStepEvent = g_scheduler().addEvent(task);
		resetIdleTime();
	}
}

void Player::setNextActionTask(SchedulerTask* task, bool resetIdleTime /*= true */) {
	if (actionTaskEvent != 0) {
		g_scheduler().stopEvent(actionTaskEvent);
		actionTaskEvent = 0;
	}

	if (!inEventMovePush && !g_configManager().getBoolean(PUSH_WHEN_ATTACKING)) {
		cancelPush();
	}

	if (task) {
		actionTaskEvent = g_scheduler().addEvent(task);
		if (resetIdleTime) {
			this->resetIdleTime();
		}
	}
}

void Player::setNextActionPushTask(SchedulerTask* task) {
	if (actionTaskEventPush != 0) {
		g_scheduler().stopEvent(actionTaskEventPush);
		actionTaskEventPush = 0;
	}

	if (task) {
		actionTaskEventPush = g_scheduler().addEvent(task);
	}
}

void Player::setNextPotionActionTask(SchedulerTask* task) {
	if (actionPotionTaskEvent != 0) {
		g_scheduler().stopEvent(actionPotionTaskEvent);
		actionPotionTaskEvent = 0;
	}

	cancelPush();

	if (task) {
		actionPotionTaskEvent = g_scheduler().addEvent(task);
		// resetIdleTime();
	}
}

uint32_t Player::getNextActionTime() const {
	return std::max<int64_t>(SCHEDULER_MINTICKS, nextAction - OTSYS_TIME());
}

uint32_t Player::getNextPotionActionTime() const {
	return std::max<int64_t>(SCHEDULER_MINTICKS, nextPotionAction - OTSYS_TIME());
}

void Player::cancelPush() {
	if (actionTaskEventPush != 0) {
		g_scheduler().stopEvent(actionTaskEventPush);
		actionTaskEventPush = 0;
		inEventMovePush = false;
	}
}

void Player::onThink(uint32_t interval) {
	Creature::onThink(interval);

	sendPing();

	MessageBufferTicks += interval;
	if (MessageBufferTicks >= 1500) {
		MessageBufferTicks = 0;
		addMessageBuffer();
	}

	// Momentum (cooldown resets)
	triggerMomentum();

	if (!getTile()->hasFlag(TILESTATE_NOLOGOUT) && !isAccessPlayer() && !isExerciseTraining()) {
		idleTime += interval;
		const int32_t kickAfterMinutes = g_configManager().getNumber(KICK_AFTER_MINUTES);
		if (idleTime > (kickAfterMinutes * 60000) + 60000) {
			removePlayer(true);
		} else if (client && idleTime == 60000 * kickAfterMinutes) {
			std::ostringstream ss;
			ss << "There was no variation in your behaviour for " << kickAfterMinutes << " minutes. You will be disconnected in one minute if there is no change in your actions until then.";
			client->sendTextMessage(TextMessage(MESSAGE_ADMINISTRADOR, ss.str()));
		}
	}

	if (g_game().getWorldType() != WORLD_TYPE_PVP_ENFORCED) {
		checkSkullTicks(interval / 1000);
	}

	addOfflineTrainingTime(interval);
	if (lastStatsTrainingTime != getOfflineTrainingTime() / 60 / 1000) {
		sendStats();
	}
}

uint32_t Player::isMuted() const {
	if (hasFlag(PlayerFlags_t::CannotBeMuted)) {
		return 0;
	}

	int32_t muteTicks = 0;
	for (Condition* condition : conditions) {
		if (condition->getType() == CONDITION_MUTED && condition->getTicks() > muteTicks) {
			muteTicks = condition->getTicks();
		}
	}
	return static_cast<uint32_t>(muteTicks) / 1000;
}

void Player::addMessageBuffer() {
	if (MessageBufferCount > 0 && g_configManager().getNumber(MAX_MESSAGEBUFFER) != 0 && !hasFlag(PlayerFlags_t::CannotBeMuted)) {
		--MessageBufferCount;
	}
}

void Player::removeMessageBuffer() {
	if (hasFlag(PlayerFlags_t::CannotBeMuted)) {
		return;
	}

	const int32_t maxMessageBuffer = g_configManager().getNumber(MAX_MESSAGEBUFFER);
	if (maxMessageBuffer != 0 && MessageBufferCount <= maxMessageBuffer + 1) {
		if (++MessageBufferCount > maxMessageBuffer) {
			uint32_t muteCount = 1;
			auto it = muteCountMap.find(guid);
			if (it != muteCountMap.end()) {
				muteCount = it->second;
			}

			uint32_t muteTime = 5 * muteCount * muteCount;
			muteCountMap[guid] = muteCount + 1;
			Condition* condition = Condition::createCondition(CONDITIONID_DEFAULT, CONDITION_MUTED, muteTime * 1000, 0);
			addCondition(condition);

			std::ostringstream ss;
			ss << "You are muted for " << muteTime << " seconds.";
			sendTextMessage(MESSAGE_FAILURE, ss.str());
		}
	}
}

void Player::drainHealth(Creature* attacker, int32_t damage) {
	if (PLAYER_SOUND_HEALTH_CHANGE >= static_cast<uint32_t>(uniform_random(1, 100))) {
		g_game().sendSingleSoundEffect(this->getPosition(), sex == PLAYERSEX_FEMALE ? SoundEffect_t::HUMAN_FEMALE_BARK : SoundEffect_t::HUMAN_MALE_BARK, this);
	}

	Creature::drainHealth(attacker, damage);
	sendStats();
}

void Player::drainMana(Creature* attacker, int32_t manaLoss) {
	Creature::drainMana(attacker, manaLoss);
	sendStats();
}

void Player::addManaSpent(uint64_t amount) {
	if (hasFlag(PlayerFlags_t::NotGainMana)) {
		return;
	}

	uint64_t currReqMana = vocation->getReqMana(magLevel);
	uint64_t nextReqMana = vocation->getReqMana(magLevel + 1);
	if (currReqMana >= nextReqMana) {
		// player has reached max magic level
		return;
	}

	g_events().eventPlayerOnGainSkillTries(this, SKILL_MAGLEVEL, amount);
	if (amount == 0) {
		return;
	}

	bool sendUpdateStats = false;
	while ((manaSpent + amount) >= nextReqMana) {
		amount -= nextReqMana - manaSpent;

		magLevel++;
		manaSpent = 0;

		std::ostringstream ss;
		ss << "You advanced to magic level " << magLevel << '.';
		sendTextMessage(MESSAGE_EVENT_ADVANCE, ss.str());

		g_creatureEvents().playerAdvance(this, SKILL_MAGLEVEL, magLevel - 1, magLevel);

		sendUpdateStats = true;
		currReqMana = nextReqMana;
		nextReqMana = vocation->getReqMana(magLevel + 1);
		if (currReqMana >= nextReqMana) {
			return;
		}
	}

	manaSpent += amount;

	uint8_t oldPercent = magLevelPercent;
	if (nextReqMana > currReqMana) {
		magLevelPercent = Player::getPercentLevel(manaSpent, nextReqMana);
	} else {
		magLevelPercent = 0;
	}

	if (oldPercent != magLevelPercent) {
		sendUpdateStats = true;
	}

	if (sendUpdateStats) {
		sendStats();
		sendSkills();
	}
}

void Player::addExperience(Creature* target, uint64_t exp, bool sendText /* = false*/) {
	uint64_t currLevelExp = Player::getExpForLevel(level);
	uint64_t nextLevelExp = Player::getExpForLevel(level + 1);
	uint64_t rawExp = exp;
	if (currLevelExp >= nextLevelExp) {
		// player has reached max level
		levelPercent = 0;
		sendStats();
		return;
	}

	g_events().eventPlayerOnGainExperience(this, target, exp, rawExp);
	if (exp == 0) {
		return;
	}

	experience += exp;

	if (sendText) {
		std::string expString = fmt::format("{} experience point{}.", exp, (exp != 1 ? "s" : ""));

		TextMessage message(MESSAGE_EXPERIENCE, "You gained " + expString);
		message.position = position;
		message.primary.value = exp;
		message.primary.color = TEXTCOLOR_WHITE_EXP;
		sendTextMessage(message);

		SpectatorHashSet spectators;
		g_game().map.getSpectators(spectators, position, false, true);
		spectators.erase(this);
		if (!spectators.empty()) {
			message.type = MESSAGE_EXPERIENCE_OTHERS;
			message.text = getName() + " gained " + expString;
			for (Creature* spectator : spectators) {
				spectator->getPlayer()->sendTextMessage(message);
			}
		}
	}

	uint32_t prevLevel = level;
	while (experience >= nextLevelExp) {
		++level;
		// Player stats gain for vocations level <= 8
		if (vocation->getId() != VOCATION_NONE && level <= 8) {
			const Vocation* noneVocation = g_vocations().getVocation(VOCATION_NONE);
			healthMax += noneVocation->getHPGain();
			health += noneVocation->getHPGain();
			manaMax += noneVocation->getManaGain();
			mana += noneVocation->getManaGain();
			capacity += noneVocation->getCapGain();
		} else {
			healthMax += vocation->getHPGain();
			health += vocation->getHPGain();
			manaMax += vocation->getManaGain();
			mana += vocation->getManaGain();
			capacity += vocation->getCapGain();
		}

		currLevelExp = nextLevelExp;
		nextLevelExp = Player::getExpForLevel(level + 1);
		if (currLevelExp >= nextLevelExp) {
			// player has reached max level
			break;
		}
	}

	if (prevLevel != level) {
		health = healthMax;
		mana = manaMax;

		updateBaseSpeed();
		setBaseSpeed(getBaseSpeed());
		g_game().changeSpeed(this, 0);
		g_game().addCreatureHealth(this);
		g_game().addPlayerMana(this);

		if (party) {
			party->updateSharedExperience();
		}

		g_creatureEvents().playerAdvance(this, SKILL_LEVEL, prevLevel, level);

		std::ostringstream ss;
		ss << "You advanced from Level " << prevLevel << " to Level " << level << '.';
		sendTextMessage(MESSAGE_EVENT_ADVANCE, ss.str());
	}

	if (nextLevelExp > currLevelExp) {
		levelPercent = Player::getPercentLevel(experience - currLevelExp, nextLevelExp - currLevelExp);
	} else {
		levelPercent = 0;
	}
	sendStats();
	sendExperienceTracker(rawExp, exp);
}

void Player::removeExperience(uint64_t exp, bool sendText /* = false*/) {
	if (experience == 0 || exp == 0) {
		return;
	}

	g_events().eventPlayerOnLoseExperience(this, exp);
	if (exp == 0) {
		return;
	}

	uint64_t lostExp = experience;
	experience = std::max<int64_t>(0, experience - exp);

	if (sendText) {
		lostExp -= experience;

		std::string expString = fmt::format("You lost {} experience point{}.", lostExp, (lostExp != 1 ? "s" : ""));

		TextMessage message(MESSAGE_EXPERIENCE, expString);
		message.position = position;
		message.primary.value = lostExp;
		message.primary.color = TEXTCOLOR_RED;
		sendTextMessage(message);

		SpectatorHashSet spectators;
		g_game().map.getSpectators(spectators, position, false, true);
		spectators.erase(this);
		if (!spectators.empty()) {
			message.type = MESSAGE_EXPERIENCE_OTHERS;
			message.text = getName() + " lost " + expString;
			for (Creature* spectator : spectators) {
				spectator->getPlayer()->sendTextMessage(message);
			}
		}
	}

	uint32_t oldLevel = level;
	uint64_t currLevelExp = Player::getExpForLevel(level);

	while (level > 1 && experience < currLevelExp) {
		--level;
		// Player stats loss for vocations level <= 8
		if (vocation->getId() != VOCATION_NONE && level <= 8) {
			const Vocation* noneVocation = g_vocations().getVocation(VOCATION_NONE);
			healthMax = std::max<int32_t>(0, healthMax - noneVocation->getHPGain());
			manaMax = std::max<int32_t>(0, manaMax - noneVocation->getManaGain());
			capacity = std::max<int32_t>(0, capacity - noneVocation->getCapGain());
		} else {
			healthMax = std::max<int32_t>(0, healthMax - vocation->getHPGain());
			manaMax = std::max<int32_t>(0, manaMax - vocation->getManaGain());
			capacity = std::max<int32_t>(0, capacity - vocation->getCapGain());
		}
		currLevelExp = Player::getExpForLevel(level);
	}

	if (oldLevel != level) {
		health = healthMax;
		mana = manaMax;

		updateBaseSpeed();
		setBaseSpeed(getBaseSpeed());

		g_game().changeSpeed(this, 0);
		g_game().addCreatureHealth(this);
		g_game().addPlayerMana(this);

		if (party) {
			party->updateSharedExperience();
		}

		std::ostringstream ss;
		ss << "You were downgraded from Level " << oldLevel << " to Level " << level << '.';
		sendTextMessage(MESSAGE_EVENT_ADVANCE, ss.str());
	}

	uint64_t nextLevelExp = Player::getExpForLevel(level + 1);
	if (nextLevelExp > currLevelExp) {
		levelPercent = Player::getPercentLevel(experience - currLevelExp, nextLevelExp - currLevelExp);
	} else {
		levelPercent = 0;
	}
	sendStats();
	sendExperienceTracker(0, -static_cast<int64_t>(exp));
}

double_t Player::getPercentLevel(uint64_t count, uint64_t nextLevelCount) {
	if (nextLevelCount == 0) {
		return 0;
	}

	double_t result = round(((count * 100.) / nextLevelCount) * 100.) / 100.;
	if (result > 100) {
		return 0;
	}
	return result;
}

void Player::onBlockHit() {
	if (shieldBlockCount > 0) {
		--shieldBlockCount;

		if (hasShield()) {
			addSkillAdvance(SKILL_SHIELD, 1);
		}
	}
}

void Player::onAttackedCreatureBlockHit(BlockType_t blockType) {
	lastAttackBlockType = blockType;

	switch (blockType) {
		case BLOCK_NONE: {
			addAttackSkillPoint = true;
			bloodHitCount = 30;
			shieldBlockCount = 30;
			break;
		}

		case BLOCK_DEFENSE:
		case BLOCK_ARMOR: {
			// need to draw blood every 30 hits
			if (bloodHitCount > 0) {
				addAttackSkillPoint = true;
				--bloodHitCount;
			} else {
				addAttackSkillPoint = false;
			}
			break;
		}

		default: {
			addAttackSkillPoint = false;
			break;
		}
	}
}

bool Player::hasShield() const {
	Item* item = inventory[CONST_SLOT_LEFT];
	if (item && item->getWeaponType() == WEAPON_SHIELD) {
		return true;
	}

	item = inventory[CONST_SLOT_RIGHT];
	if (item && item->getWeaponType() == WEAPON_SHIELD) {
		return true;
	}
	return false;
}

BlockType_t Player::blockHit(Creature* attacker, CombatType_t combatType, int32_t &damage, bool checkDefense /* = false*/, bool checkArmor /* = false*/, bool field /* = false*/) {
	BlockType_t blockType = Creature::blockHit(attacker, combatType, damage, checkDefense, checkArmor, field);

	if (attacker) {
		sendCreatureSquare(attacker, SQ_COLOR_BLACK);
	}

	if (blockType != BLOCK_NONE) {
		return blockType;
	}

	if (damage > 0) {
		for (int32_t slot = CONST_SLOT_FIRST; slot <= CONST_SLOT_LAST; ++slot) {
			if (!isItemAbilityEnabled(static_cast<Slots_t>(slot))) {
				continue;
			}

			Item* item = inventory[slot];
			if (!item) {
				continue;
			}

			const ItemType &it = Item::items[item->getID()];
			if (it.abilities) {
				const int16_t &absorbPercent = it.abilities->absorbPercent[combatTypeToIndex(combatType)];
				auto charges = item->getAttribute<uint16_t>(ItemAttribute_t::CHARGES);
				if (absorbPercent != 0) {
					damage -= std::round(damage * (absorbPercent / 100.));
					if (charges != 0) {
						g_game().transformItem(item, item->getID(), charges - 1);
					}
				}

				if (field) {
					const int16_t &fieldAbsorbPercent = it.abilities->fieldAbsorbPercent[combatTypeToIndex(combatType)];
					if (fieldAbsorbPercent != 0) {
						damage -= std::round(damage * (fieldAbsorbPercent / 100.));
						if (charges != 0) {
							g_game().transformItem(item, item->getID(), charges - 1);
						}
					}
				}
				if (attacker) {
					const int16_t &reflectPercent = it.abilities->reflectPercent[combatTypeToIndex(combatType)];
					if (reflectPercent != 0) {
						CombatParams params;
						params.combatType = combatType;
						params.impactEffect = CONST_ME_MAGIC_BLUE;

						CombatDamage reflectDamage;
						reflectDamage.origin = ORIGIN_SPELL;
						reflectDamage.primary.type = combatType;
						reflectDamage.primary.value = std::round(-damage * (reflectPercent / 100.));

						Combat::doCombatHealth(this, attacker, reflectDamage, params);
					}
				}
			}

			for (uint8_t slotid = 0; slotid < item->getImbuementSlot(); slotid++) {
				ImbuementInfo imbuementInfo;
				if (!item->getImbuementInfo(slotid, &imbuementInfo)) {
					continue;
				}

				const int16_t &imbuementAbsorbPercent = imbuementInfo.imbuement->absorbPercent[combatTypeToIndex(combatType)];

				if (imbuementAbsorbPercent != 0) {
					damage -= std::ceil(damage * (imbuementAbsorbPercent / 100.));
				}
			}
		}

		if (damage <= 0) {
			damage = 0;
			blockType = BLOCK_ARMOR;
		}
	}
	return blockType;
}

uint32_t Player::getIP() const {
	if (client) {
		return client->getIP();
	}

	return 0;
}

void Player::death(Creature* lastHitCreature) {
	loginPosition = town->getTemplePosition();

	g_game().sendSingleSoundEffect(this->getPosition(), sex == PLAYERSEX_FEMALE ? SoundEffect_t::HUMAN_FEMALE_DEATH : SoundEffect_t::HUMAN_MALE_DEATH, this);
	if (skillLoss) {
		uint8_t unfairFightReduction = 100;
		int playerDmg = 0;
		int othersDmg = 0;
		uint32_t sumLevels = 0;
		uint32_t inFightTicks = 5 * 60 * 1000;
		for (const auto &it : damageMap) {
			CountBlock_t cb = it.second;
			if ((OTSYS_TIME() - cb.ticks) <= inFightTicks) {
				const Player* damageDealer = g_game().getPlayerByID(it.first);
				if (damageDealer) {
					playerDmg += cb.total;
					sumLevels += damageDealer->getLevel();
				} else {
					othersDmg += cb.total;
				}
			}
		}
		bool pvpDeath = false;
		if (playerDmg > 0 || othersDmg > 0) {
			pvpDeath = (Player::lastHitIsPlayer(lastHitCreature) || playerDmg / (playerDmg + static_cast<double>(othersDmg)) >= 0.05);
		}
		if (pvpDeath && sumLevels > level) {
			double reduce = level / static_cast<double>(sumLevels);
			unfairFightReduction = std::max<uint8_t>(20, std::floor((reduce * 100) + 0.5));
		}

		// Magic level loss
		uint64_t sumMana = 0;
		uint64_t lostMana = 0;

		// sum up all the mana
		for (uint32_t i = 1; i <= magLevel; ++i) {
			sumMana += vocation->getReqMana(i);
		}

		sumMana += manaSpent;

		double deathLossPercent = getLostPercent() * (unfairFightReduction / 100.);

		// Charm bless bestiary
		if (lastHitCreature && lastHitCreature->getMonster()) {
			if (charmRuneBless != 0) {
				const MonsterType* mType = g_monsters().getMonsterType(lastHitCreature->getName());
				if (mType && mType->info.raceid == charmRuneBless) {
					deathLossPercent = (deathLossPercent * 90) / 100;
				}
			}
		}

		lostMana = static_cast<uint64_t>(sumMana * deathLossPercent);

		while (lostMana > manaSpent && magLevel > 0) {
			lostMana -= manaSpent;
			manaSpent = vocation->getReqMana(magLevel);
			magLevel--;
		}

		manaSpent -= lostMana;

		uint64_t nextReqMana = vocation->getReqMana(magLevel + 1);
		if (nextReqMana > vocation->getReqMana(magLevel)) {
			magLevelPercent = Player::getPercentLevel(manaSpent, nextReqMana);
		} else {
			magLevelPercent = 0;
		}

		// Level loss
		uint64_t expLoss = static_cast<uint64_t>(experience * deathLossPercent);
		g_events().eventPlayerOnLoseExperience(this, expLoss);

		sendTextMessage(MESSAGE_EVENT_ADVANCE, "You are dead.");
		std::ostringstream lostExp;
		lostExp << "You lost " << expLoss << " experience.";

		// Skill loss
		for (uint8_t i = SKILL_FIRST; i <= SKILL_LAST; ++i) { // for each skill
			uint64_t sumSkillTries = 0;
			for (uint16_t c = 11; c <= skills[i].level; ++c) { // sum up all required tries for all skill levels
				sumSkillTries += vocation->getReqSkillTries(i, c);
			}

			sumSkillTries += skills[i].tries;

			uint32_t lostSkillTries = static_cast<uint32_t>(sumSkillTries * deathLossPercent);
			while (lostSkillTries > skills[i].tries) {
				lostSkillTries -= skills[i].tries;

				if (skills[i].level <= 10) {
					skills[i].level = 10;
					skills[i].tries = 0;
					lostSkillTries = 0;
					break;
				}

				skills[i].tries = vocation->getReqSkillTries(i, skills[i].level);
				skills[i].level--;
			}

			skills[i].tries = std::max<int32_t>(0, skills[i].tries - lostSkillTries);
			skills[i].percent = Player::getPercentLevel(skills[i].tries, vocation->getReqSkillTries(i, skills[i].level));
		}

		sendTextMessage(MESSAGE_EVENT_ADVANCE, lostExp.str());

		if (expLoss != 0) {
			uint32_t oldLevel = level;

			if (vocation->getId() == VOCATION_NONE || level > 7) {
				experience -= expLoss;
			}

			while (level > 1 && experience < Player::getExpForLevel(level)) {
				--level;
				healthMax = std::max<int32_t>(0, healthMax - vocation->getHPGain());
				manaMax = std::max<int32_t>(0, manaMax - vocation->getManaGain());
				capacity = std::max<int32_t>(0, capacity - vocation->getCapGain());
			}

			if (oldLevel != level) {
				std::ostringstream ss;
				ss << "You were downgraded from Level " << oldLevel << " to Level " << level << '.';
				sendTextMessage(MESSAGE_EVENT_ADVANCE, ss.str());
			}

			uint64_t currLevelExp = Player::getExpForLevel(level);
			uint64_t nextLevelExp = Player::getExpForLevel(level + 1);
			if (nextLevelExp > currLevelExp) {
				levelPercent = Player::getPercentLevel(experience - currLevelExp, nextLevelExp - currLevelExp);
			} else {
				levelPercent = 0;
			}
		}

		std::ostringstream deathType;
		deathType << "You died during ";
		if (pvpDeath) {
			deathType << "PvP.";
		} else {
			deathType << "PvE.";
		}
		sendTextMessage(MESSAGE_EVENT_ADVANCE, deathType.str());

		std::string bless = getBlessingsName();
		std::ostringstream blesses;
		if (bless.length() == 0) {
			blesses << "You weren't protected with any blessings.";
		} else {
			blesses << "You were blessed with " << bless;
		}
		sendTextMessage(MESSAGE_EVENT_ADVANCE, blesses.str());

		// Make player lose bless
		uint8_t maxBlessing = 8;
		if (pvpDeath && hasBlessing(1)) {
			removeBlessing(1, 1); // Remove TOF only
		} else {
			for (int i = 2; i <= maxBlessing; i++) {
				removeBlessing(i, 1);
			}
		}

		sendStats();
		sendSkills();
		sendReLoginWindow(unfairFightReduction);
		sendBlessStatus();
		if (getSkull() == SKULL_BLACK) {
			health = 40;
			mana = 0;
		} else {
			health = healthMax;
			mana = manaMax;
		}

		auto it = conditions.begin(), end = conditions.end();
		while (it != end) {
			Condition* condition = *it;
			// isSupress block to delete spells conditions (ensures that the player cannot, for example, reset the cooldown time of the familiar and summon several)
			if (condition->isPersistent() && condition->isRemovableOnDeath()) {
				it = conditions.erase(it);

				condition->endCondition(this);
				onEndCondition(condition->getType());
				delete condition;
			} else {
				++it;
			}
		}
	} else {
		setSkillLoss(true);

		auto it = conditions.begin(), end = conditions.end();
		while (it != end) {
			Condition* condition = *it;
			if (condition->isPersistent()) {
				it = conditions.erase(it);

				condition->endCondition(this);
				onEndCondition(condition->getType());
				delete condition;
			} else {
				++it;
			}
		}

		health = healthMax;
		g_game().internalTeleport(this, getTemplePosition(), true);
		g_game().addCreatureHealth(this);
		g_game().addPlayerMana(this);
		onThink(EVENT_CREATURE_THINK_INTERVAL);
		onIdleStatus();
		sendStats();
	}

	despawn();
}

bool Player::spawn() {
	setDead(false);

	const Position &pos = getLoginPosition();

	if (!g_game().map.placeCreature(pos, this, false, true)) {
		return false;
	}

	SpectatorHashSet spectators;
	g_game().map.getSpectators(spectators, position, true);
	for (Creature* spectator : spectators) {
		if (!spectator) {
			continue;
		}

		if (Player* tmpPlayer = spectator->getPlayer()) {
			tmpPlayer->sendCreatureAppear(this, pos, true);
		}

		spectator->onCreatureAppear(this, false);
	}

	getParent()->postAddNotification(this, nullptr, 0);
	g_game().addCreatureCheck(this);
	g_game().addPlayer(this);
	return true;
}

void Player::despawn() {
	if (isDead()) {
		return;
	}

	listWalkDir.clear();
	stopEventWalk();
	onWalkAborted();
	closeAllExternalContainers();
	g_game().playerSetAttackedCreature(this->getID(), 0);
	g_game().playerFollowCreature(this->getID(), 0);

	// remove check
	Game::removeCreatureCheck(this);

	// remove from map
	Tile* tile = getTile();
	if (!tile) {
		return;
	}

	std::vector<int32_t> oldStackPosVector;

	SpectatorHashSet spectators;
	g_game().map.getSpectators(spectators, tile->getPosition(), true);
	size_t i = 0;
	for (Creature* spectator : spectators) {
		if (!spectator) {
			continue;
		}

		if (const Player* player = spectator->getPlayer()) {
			oldStackPosVector.push_back(player->canSeeCreature(this) ? tile->getStackposOfCreature(player, this) : -1);
		}
		if (Player* player = spectator->getPlayer()) {
			player->sendRemoveTileThing(tile->getPosition(), oldStackPosVector[i++]);
		}

		spectator->onRemoveCreature(this, false);
	}

	tile->removeCreature(this);

	getParent()->postRemoveNotification(this, nullptr, 0);

	// show player as pending
	for (const auto &[key, player] : g_game().getPlayers()) {
		player->notifyStatusChange(this, VIPSTATUS_PENDING, false);
	}

	setDead(true);
}

bool Player::dropCorpse(Creature* lastHitCreature, Creature* mostDamageCreature, bool lastHitUnjustified, bool mostDamageUnjustified) {
	if (getZone() != ZONE_PVP || !Player::lastHitIsPlayer(lastHitCreature)) {
		return Creature::dropCorpse(lastHitCreature, mostDamageCreature, lastHitUnjustified, mostDamageUnjustified);
	}

	setDropLoot(true);
	return false;
}

Item* Player::getCorpse(Creature* lastHitCreature, Creature* mostDamageCreature) {
	Item* corpse = Creature::getCorpse(lastHitCreature, mostDamageCreature);
	if (corpse && corpse->getContainer()) {
		std::ostringstream ss;
		if (lastHitCreature) {
			ss << "You recognize " << getNameDescription() << ". " << (getSex() == PLAYERSEX_FEMALE ? "She" : "He") << " was killed by " << lastHitCreature->getNameDescription() << '.';
		} else {
			ss << "You recognize " << getNameDescription() << '.';
		}

		corpse->setAttribute(ItemAttribute_t::DESCRIPTION, ss.str());
	}
	return corpse;
}

void Player::addInFightTicks(bool pzlock /*= false*/) {
	if (hasFlag(PlayerFlags_t::NotGainInFight)) {
		return;
	}

	if (pzlock) {
		pzLocked = true;
		sendIcons();
	}

	Condition* condition = Condition::createCondition(CONDITIONID_DEFAULT, CONDITION_INFIGHT, g_configManager().getNumber(PZ_LOCKED), 0);
	addCondition(condition);
}

void Player::removeList() {
	g_game().removePlayer(this);

	for (const auto &[key, player] : g_game().getPlayers()) {
		player->notifyStatusChange(this, VIPSTATUS_OFFLINE);
	}
}

void Player::addList() {
	for (const auto &[key, player] : g_game().getPlayers()) {
		player->notifyStatusChange(this, this->statusVipList);
	}

	g_game().addPlayer(this);
}

void Player::removePlayer(bool displayEffect, bool forced /*= true*/) {
	g_creatureEvents().playerLogout(this);
	if (client) {
		client->logout(displayEffect, forced);
	} else {
		g_game().removeCreature(this);
	}
}

void Player::notifyStatusChange(Player* loginPlayer, VipStatus_t status, bool message) {
	if (!client) {
		return;
	}

	auto it = VIPList.find(loginPlayer->guid);
	if (it == VIPList.end()) {
		return;
	}

	client->sendUpdatedVIPStatus(loginPlayer->guid, status);

	if (message) {
		if (status == VIPSTATUS_ONLINE) {
			client->sendTextMessage(TextMessage(MESSAGE_FAILURE, loginPlayer->getName() + " has logged in."));
		} else if (status == VIPSTATUS_OFFLINE) {
			client->sendTextMessage(TextMessage(MESSAGE_FAILURE, loginPlayer->getName() + " has logged out."));
		}
	}
}

bool Player::removeVIP(uint32_t vipGuid) {
	if (VIPList.erase(vipGuid) == 0) {
		return false;
	}

	IOLoginData::removeVIPEntry(accountNumber, vipGuid);
	return true;
}

bool Player::addVIP(uint32_t vipGuid, const std::string &vipName, VipStatus_t status) {
	if (VIPList.size() >= getMaxVIPEntries() || VIPList.size() == 200) { // max number of buddies is 200 in 9.53
		sendTextMessage(MESSAGE_FAILURE, "You cannot add more buddies.");
		return false;
	}

	auto result = VIPList.insert(vipGuid);
	if (!result.second) {
		sendTextMessage(MESSAGE_FAILURE, "This player is already in your list.");
		return false;
	}

	IOLoginData::addVIPEntry(accountNumber, vipGuid, "", 0, false);
	if (client) {
		client->sendVIP(vipGuid, vipName, "", 0, false, status);
	}
	return true;
}

bool Player::addVIPInternal(uint32_t vipGuid) {
	if (VIPList.size() >= getMaxVIPEntries() || VIPList.size() == 200) { // max number of buddies is 200 in 9.53
		return false;
	}

	return VIPList.insert(vipGuid).second;
}

bool Player::editVIP(uint32_t vipGuid, const std::string &description, uint32_t icon, bool notify) {
	auto it = VIPList.find(vipGuid);
	if (it == VIPList.end()) {
		return false; // player is not in VIP
	}

	IOLoginData::editVIPEntry(accountNumber, vipGuid, description, icon, notify);
	return true;
}

// close container and its child containers
void Player::autoCloseContainers(const Container* container) {
	std::vector<uint32_t> closeList;
	for (const auto &it : openContainers) {
		Container* tmpContainer = it.second.container;
		while (tmpContainer) {
			if (tmpContainer->isRemoved() || tmpContainer == container) {
				closeList.push_back(it.first);
				break;
			}

			tmpContainer = dynamic_cast<Container*>(tmpContainer->getParent());
		}
	}

	for (uint32_t containerId : closeList) {
		closeContainer(containerId);
		if (client) {
			client->sendCloseContainer(containerId);
		}
	}
}

bool Player::hasCapacity(const Item* item, uint32_t count) const {
	if (hasFlag(PlayerFlags_t::CannotPickupItem)) {
		return false;
	}

	if (hasFlag(PlayerFlags_t::HasInfiniteCapacity) || item->getTopParent() == this) {
		return true;
	}

	uint32_t itemWeight = item->getContainer() != nullptr ? item->getWeight() : item->getBaseWeight();
	if (item->isStackable()) {
		itemWeight *= count;
	}
	return itemWeight <= getFreeCapacity();
}

ReturnValue Player::queryAdd(int32_t index, const Thing &thing, uint32_t count, uint32_t flags, Creature*) const {
	const Item* item = thing.getItem();
	if (item == nullptr) {
		SPDLOG_ERROR("[Player::queryAdd] - Item is nullptr");
		return RETURNVALUE_NOTPOSSIBLE;
	}

	bool childIsOwner = hasBitSet(FLAG_CHILDISOWNER, flags);
	if (childIsOwner) {
		// a child container is querying the player, just check if enough capacity
		bool skipLimit = hasBitSet(FLAG_NOLIMIT, flags);
		if (skipLimit || hasCapacity(item, count)) {
			return RETURNVALUE_NOERROR;
		}
		return RETURNVALUE_NOTENOUGHCAPACITY;
	}

	if (!item->isPickupable()) {
		return RETURNVALUE_CANNOTPICKUP;
	}

	ReturnValue ret = RETURNVALUE_NOERROR;

	const int32_t &slotPosition = item->getSlotPosition();
	if ((slotPosition & SLOTP_HEAD) || (slotPosition & SLOTP_NECKLACE) || (slotPosition & SLOTP_BACKPACK) || (slotPosition & SLOTP_ARMOR) || (slotPosition & SLOTP_LEGS) || (slotPosition & SLOTP_FEET) || (slotPosition & SLOTP_RING)) {
		ret = RETURNVALUE_CANNOTBEDRESSED;
	} else if (slotPosition & SLOTP_TWO_HAND) {
		ret = RETURNVALUE_PUTTHISOBJECTINBOTHHANDS;
	} else if ((slotPosition & SLOTP_RIGHT) || (slotPosition & SLOTP_LEFT)) {
		ret = RETURNVALUE_CANNOTBEDRESSED;
	}

	switch (index) {
		case CONST_SLOT_HEAD: {
			if (slotPosition & SLOTP_HEAD) {
				ret = RETURNVALUE_NOERROR;
			}
			break;
		}

		case CONST_SLOT_NECKLACE: {
			if (slotPosition & SLOTP_NECKLACE) {
				ret = RETURNVALUE_NOERROR;
			}
			break;
		}

		case CONST_SLOT_BACKPACK: {
			if (slotPosition & SLOTP_BACKPACK) {
				ret = RETURNVALUE_NOERROR;
			}
			break;
		}

		case CONST_SLOT_ARMOR: {
			if (slotPosition & SLOTP_ARMOR) {
				ret = RETURNVALUE_NOERROR;
			}
			break;
		}

		case CONST_SLOT_RIGHT: {
			if (slotPosition & SLOTP_RIGHT) {
				if (item->getWeaponType() != WEAPON_SHIELD && !item->isQuiver()) {
					ret = RETURNVALUE_CANNOTBEDRESSED;
				} else {
					const Item* leftItem = inventory[CONST_SLOT_LEFT];
					if (leftItem) {
						if ((leftItem->getSlotPosition() | slotPosition) & SLOTP_TWO_HAND) {
							if (item->isQuiver() && leftItem->getWeaponType() == WEAPON_DISTANCE)
								ret = RETURNVALUE_NOERROR;
							else
								ret = RETURNVALUE_BOTHHANDSNEEDTOBEFREE;
						} else {
							ret = RETURNVALUE_NOERROR;
						}
					} else {
						ret = RETURNVALUE_NOERROR;
					}
				}
			} else if (slotPosition & SLOTP_TWO_HAND) {
				if (inventory[CONST_SLOT_LEFT] && inventory[CONST_SLOT_LEFT] != item) {
					ret = RETURNVALUE_BOTHHANDSNEEDTOBEFREE;
				} else {
					ret = RETURNVALUE_NOERROR;
				}
			} else if (inventory[CONST_SLOT_LEFT]) {
				const Item* leftItem = inventory[CONST_SLOT_LEFT];
				WeaponType_t type = item->getWeaponType(), leftType = leftItem->getWeaponType();

				if (leftItem->getSlotPosition() & SLOTP_TWO_HAND) {
					ret = RETURNVALUE_DROPTWOHANDEDITEM;
				} else if (item == leftItem && count == item->getItemCount()) {
					ret = RETURNVALUE_NOERROR;
				} else if (leftType == WEAPON_SHIELD && type == WEAPON_SHIELD) {
					ret = RETURNVALUE_CANONLYUSEONESHIELD;
				} else if (leftType == WEAPON_NONE || type == WEAPON_NONE || leftType == WEAPON_SHIELD || leftType == WEAPON_AMMO || type == WEAPON_SHIELD || type == WEAPON_AMMO) {
					ret = RETURNVALUE_NOERROR;
				} else {
					ret = RETURNVALUE_CANONLYUSEONEWEAPON;
				}
			} else {
				ret = RETURNVALUE_NOERROR;
			}
			break;
		}

		case CONST_SLOT_LEFT: {
			if (slotPosition & SLOTP_LEFT) {
				WeaponType_t type = item->getWeaponType();
				if (type == WEAPON_NONE || type == WEAPON_SHIELD || type == WEAPON_AMMO) {
					ret = RETURNVALUE_CANNOTBEDRESSED;
				} else if (inventory[CONST_SLOT_RIGHT] && (slotPosition & SLOTP_TWO_HAND)) {
					if (type == WEAPON_DISTANCE && inventory[CONST_SLOT_RIGHT]->isQuiver()) {
						ret = RETURNVALUE_NOERROR;
					} else {
						ret = RETURNVALUE_BOTHHANDSNEEDTOBEFREE;
					}
				} else {
					ret = RETURNVALUE_NOERROR;
				}
			} else if (slotPosition & SLOTP_TWO_HAND) {
				if (inventory[CONST_SLOT_RIGHT] && inventory[CONST_SLOT_RIGHT] != item) {
					ret = RETURNVALUE_BOTHHANDSNEEDTOBEFREE;
				} else {
					ret = RETURNVALUE_NOERROR;
				}
			} else if (inventory[CONST_SLOT_RIGHT]) {
				const Item* rightItem = inventory[CONST_SLOT_RIGHT];
				WeaponType_t type = item->getWeaponType(), rightType = rightItem->getWeaponType();

				if (rightItem->getSlotPosition() & SLOTP_TWO_HAND) {
					ret = RETURNVALUE_DROPTWOHANDEDITEM;
				} else if (item == rightItem && count == item->getItemCount()) {
					ret = RETURNVALUE_NOERROR;
				} else if (rightType == WEAPON_SHIELD && type == WEAPON_SHIELD) {
					ret = RETURNVALUE_CANONLYUSEONESHIELD;
				} else if (rightType == WEAPON_NONE || type == WEAPON_NONE || rightType == WEAPON_SHIELD || rightType == WEAPON_AMMO || type == WEAPON_SHIELD || type == WEAPON_AMMO) {
					ret = RETURNVALUE_NOERROR;
				} else {
					ret = RETURNVALUE_CANONLYUSEONEWEAPON;
				}
			} else {
				ret = RETURNVALUE_NOERROR;
			}
			break;
		}

		case CONST_SLOT_LEGS: {
			if (slotPosition & SLOTP_LEGS) {
				ret = RETURNVALUE_NOERROR;
			}
			break;
		}

		case CONST_SLOT_FEET: {
			if (slotPosition & SLOTP_FEET) {
				ret = RETURNVALUE_NOERROR;
			}
			break;
		}

		case CONST_SLOT_RING: {
			if (slotPosition & SLOTP_RING) {
				ret = RETURNVALUE_NOERROR;
			}
			break;
		}

		case CONST_SLOT_AMMO: {
			if ((slotPosition & SLOTP_AMMO)) {
				ret = RETURNVALUE_NOERROR;
			}
			break;
		}

		case CONST_SLOT_WHEREEVER:
		case -1:
			ret = RETURNVALUE_NOTENOUGHROOM;
			break;

		default:
			ret = RETURNVALUE_NOTPOSSIBLE;
			break;
	}

	if (ret == RETURNVALUE_NOERROR || ret == RETURNVALUE_NOTENOUGHROOM) {
		// need an exchange with source?
		const Item* inventoryItem = getInventoryItem(static_cast<Slots_t>(index));
		if (inventoryItem && (!inventoryItem->isStackable() || inventoryItem->getID() != item->getID())) {
			return RETURNVALUE_NEEDEXCHANGE;
		}

		// check if enough capacity
		if (!hasCapacity(item, count)) {
			return RETURNVALUE_NOTENOUGHCAPACITY;
		}

		if (!g_moveEvents().onPlayerEquip(const_cast<Player &>(*this), const_cast<Item &>(*item), static_cast<Slots_t>(index), true)) {
			return RETURNVALUE_CANNOTBEDRESSED;
		}
	}

	return ret;
}

ReturnValue Player::queryMaxCount(int32_t index, const Thing &thing, uint32_t count, uint32_t &maxQueryCount, uint32_t flags) const {
	const Item* item = thing.getItem();
	if (item == nullptr) {
		maxQueryCount = 0;
		return RETURNVALUE_NOTPOSSIBLE;
	}

	if (index == INDEX_WHEREEVER) {
		uint32_t n = 0;
		for (int32_t slotIndex = CONST_SLOT_FIRST; slotIndex <= CONST_SLOT_LAST; ++slotIndex) {
			Item* inventoryItem = inventory[slotIndex];
			if (inventoryItem) {
				if (Container* subContainer = inventoryItem->getContainer()) {
					uint32_t queryCount = 0;
					subContainer->queryMaxCount(INDEX_WHEREEVER, *item, item->getItemCount(), queryCount, flags);
					n += queryCount;

					// iterate through all items, including sub-containers (deep search)
					for (ContainerIterator it = subContainer->iterator(); it.hasNext(); it.advance()) {
						if (Container* tmpContainer = (*it)->getContainer()) {
							queryCount = 0;
							tmpContainer->queryMaxCount(INDEX_WHEREEVER, *item, item->getItemCount(), queryCount, flags);
							n += queryCount;
						}
					}
				} else if (inventoryItem->isStackable() && item->equals(inventoryItem) && inventoryItem->getItemCount() < 100) {
					uint32_t remainder = (100 - inventoryItem->getItemCount());

					if (queryAdd(slotIndex, *item, remainder, flags) == RETURNVALUE_NOERROR) {
						n += remainder;
					}
				}
			} else if (queryAdd(slotIndex, *item, item->getItemCount(), flags) == RETURNVALUE_NOERROR) { // empty slot
				if (item->isStackable()) {
					n += 100;
				} else {
					++n;
				}
			}
		}

		maxQueryCount = n;
	} else {
		const Item* destItem = nullptr;

		const Thing* destThing = getThing(index);
		if (destThing) {
			destItem = destThing->getItem();
		}

		if (destItem) {
			if (destItem->isStackable() && item->equals(destItem) && destItem->getItemCount() < 100) {
				maxQueryCount = 100 - destItem->getItemCount();
			} else {
				maxQueryCount = 0;
			}
		} else if (queryAdd(index, *item, count, flags) == RETURNVALUE_NOERROR) { // empty slot
			if (item->isStackable()) {
				maxQueryCount = 100;
			} else {
				maxQueryCount = 1;
			}

			return RETURNVALUE_NOERROR;
		}
	}

	if (maxQueryCount < count) {
		return RETURNVALUE_NOTENOUGHROOM;
	} else {
		return RETURNVALUE_NOERROR;
	}
}

ReturnValue Player::queryRemove(const Thing &thing, uint32_t count, uint32_t flags, Creature* /*= nullptr*/) const {
	int32_t index = getThingIndex(&thing);
	if (index == -1) {
		return RETURNVALUE_NOTPOSSIBLE;
	}

	const Item* item = thing.getItem();
	if (item == nullptr) {
		return RETURNVALUE_NOTPOSSIBLE;
	}

	if (count == 0 || (item->isStackable() && count > item->getItemCount())) {
		return RETURNVALUE_NOTPOSSIBLE;
	}

	if (!item->isMoveable() && !hasBitSet(FLAG_IGNORENOTMOVEABLE, flags)) {
		return RETURNVALUE_NOTMOVEABLE;
	}

	return RETURNVALUE_NOERROR;
}

Cylinder* Player::queryDestination(int32_t &index, const Thing &thing, Item** destItem, uint32_t &flags) {
	if (index == 0 /*drop to capacity window*/ || index == INDEX_WHEREEVER) {
		*destItem = nullptr;

		const Item* item = thing.getItem();
		if (item == nullptr) {
			return this;
		}

		bool autoStack = !((flags & FLAG_IGNOREAUTOSTACK) == FLAG_IGNOREAUTOSTACK);
		bool isStackable = item->isStackable();

		std::vector<Container*> containers;

		for (uint32_t slotIndex = CONST_SLOT_FIRST; slotIndex <= CONST_SLOT_AMMO; ++slotIndex) {
			Item* inventoryItem = inventory[slotIndex];
			if (inventoryItem) {
				if (inventoryItem == tradeItem) {
					continue;
				}

				if (inventoryItem == item) {
					continue;
				}

				if (autoStack && isStackable) {
					// try find an already existing item to stack with
					if (queryAdd(slotIndex, *item, item->getItemCount(), 0) == RETURNVALUE_NOERROR) {
						if (inventoryItem->equals(item) && inventoryItem->getItemCount() < 100) {
							index = slotIndex;
							*destItem = inventoryItem;
							return this;
						}
					}

					if (Container* subContainer = inventoryItem->getContainer()) {
						containers.push_back(subContainer);
					}
				} else if (Container* subContainer = inventoryItem->getContainer()) {
					containers.push_back(subContainer);
				}
			} else if (queryAdd(slotIndex, *item, item->getItemCount(), flags) == RETURNVALUE_NOERROR) { // empty slot
				index = slotIndex;
				*destItem = nullptr;
				return this;
			}
		}

		size_t i = 0;
		while (i < containers.size()) {
			Container* tmpContainer = containers[i++];
			if (!autoStack || !isStackable) {
				// we need to find first empty container as fast as we can for non-stackable items
				uint32_t n = tmpContainer->capacity() - tmpContainer->size();
				while (n) {
					if (tmpContainer->queryAdd(tmpContainer->capacity() - n, *item, item->getItemCount(), flags) == RETURNVALUE_NOERROR) {
						index = tmpContainer->capacity() - n;
						*destItem = nullptr;
						return tmpContainer;
					}

					n--;
				}

				for (Item* tmpContainerItem : tmpContainer->getItemList()) {
					if (Container* subContainer = tmpContainerItem->getContainer()) {
						containers.push_back(subContainer);
					}
				}

				continue;
			}

			uint32_t n = 0;

			for (Item* tmpItem : tmpContainer->getItemList()) {
				if (tmpItem == tradeItem) {
					continue;
				}

				if (tmpItem == item) {
					continue;
				}

				// try find an already existing item to stack with
				if (tmpItem->equals(item) && tmpItem->getItemCount() < 100) {
					index = n;
					*destItem = tmpItem;
					return tmpContainer;
				}

				if (Container* subContainer = tmpItem->getContainer()) {
					containers.push_back(subContainer);
				}

				n++;
			}

			if (n < tmpContainer->capacity() && tmpContainer->queryAdd(n, *item, item->getItemCount(), flags) == RETURNVALUE_NOERROR) {
				index = n;
				*destItem = nullptr;
				return tmpContainer;
			}
		}

		return this;
	}

	Thing* destThing = getThing(index);
	if (destThing) {
		*destItem = destThing->getItem();
	}

	Cylinder* subCylinder = dynamic_cast<Cylinder*>(destThing);
	if (subCylinder) {
		index = INDEX_WHEREEVER;
		*destItem = nullptr;
		return subCylinder;
	} else {
		return this;
	}
}

void Player::addThing(int32_t index, Thing* thing) {
	if (index < CONST_SLOT_FIRST || index > CONST_SLOT_LAST) {
		return /*RETURNVALUE_NOTPOSSIBLE*/;
	}

	Item* item = thing->getItem();
	if (!item) {
		return /*RETURNVALUE_NOTPOSSIBLE*/;
	}

	item->setParent(this);
	inventory[index] = item;

	// send to client
	sendInventoryItem(static_cast<Slots_t>(index), item);
}

void Player::updateThing(Thing* thing, uint16_t itemId, uint32_t count) {
	int32_t index = getThingIndex(thing);
	if (index == -1) {
		return /*RETURNVALUE_NOTPOSSIBLE*/;
	}

	Item* item = thing->getItem();
	if (!item) {
		return /*RETURNVALUE_NOTPOSSIBLE*/;
	}

	item->setID(itemId);
	item->setSubType(count);

	// send to client
	sendInventoryItem(static_cast<Slots_t>(index), item);

	// event methods
	onUpdateInventoryItem(item, item);
}

void Player::replaceThing(uint32_t index, Thing* thing) {
	if (index > CONST_SLOT_LAST) {
		return /*RETURNVALUE_NOTPOSSIBLE*/;
	}

	Item* oldItem = getInventoryItem(static_cast<Slots_t>(index));
	if (!oldItem) {
		return /*RETURNVALUE_NOTPOSSIBLE*/;
	}

	Item* item = thing->getItem();
	if (!item) {
		return /*RETURNVALUE_NOTPOSSIBLE*/;
	}

	// send to client
	sendInventoryItem(static_cast<Slots_t>(index), item);

	// event methods
	onUpdateInventoryItem(oldItem, item);

	item->setParent(this);

	inventory[index] = item;
}

void Player::removeThing(Thing* thing, uint32_t count) {
	Item* item = thing->getItem();
	if (!item) {
		return /*RETURNVALUE_NOTPOSSIBLE*/;
	}

	int32_t index = getThingIndex(thing);
	if (index == -1) {
		return /*RETURNVALUE_NOTPOSSIBLE*/;
	}

	if (item->isStackable()) {
		if (count == item->getItemCount()) {
			// send change to client
			sendInventoryItem(static_cast<Slots_t>(index), nullptr);

			// event methods
			onRemoveInventoryItem(item);

			item->setParent(nullptr);
			inventory[index] = nullptr;
		} else {
			uint8_t newCount = static_cast<uint8_t>(std::max<int32_t>(0, item->getItemCount() - count));
			item->setItemCount(newCount);

			// send change to client
			sendInventoryItem(static_cast<Slots_t>(index), item);

			// event methods
			onUpdateInventoryItem(item, item);
		}
	} else {
		// send change to client
		sendInventoryItem(static_cast<Slots_t>(index), nullptr);

		// event methods
		onRemoveInventoryItem(item);

		item->setParent(nullptr);
		inventory[index] = nullptr;
	}
}

int32_t Player::getThingIndex(const Thing* thing) const {
	for (uint8_t i = CONST_SLOT_FIRST; i <= CONST_SLOT_LAST; ++i) {
		if (inventory[i] == thing) {
			return i;
		}
	}
	return -1;
}

size_t Player::getFirstIndex() const {
	return CONST_SLOT_FIRST;
}

size_t Player::getLastIndex() const {
	return CONST_SLOT_LAST + 1;
}

uint32_t Player::getItemTypeCount(uint16_t itemId, int32_t subType /*= -1*/) const {
	uint32_t count = 0;
	for (int32_t i = CONST_SLOT_FIRST; i <= CONST_SLOT_LAST; i++) {
		Item* item = inventory[i];
		if (!item) {
			continue;
		}

		if (item->getID() == itemId) {
			count += Item::countByType(item, subType);
		}

		if (Container* container = item->getContainer()) {
			for (ContainerIterator it = container->iterator(); it.hasNext(); it.advance()) {
				if ((*it)->getID() == itemId) {
					count += Item::countByType(*it, subType);
				}
			}
		}
	}
	return count;
}

void Player::stashContainer(StashContainerList itemDict) {
	StashItemList stashItemDict; // ItemID - Count
	for (auto it_dict : itemDict) {
		stashItemDict[(it_dict.first)->getID()] = it_dict.second;
	}

	for (auto it : stashItems) {
		if (!stashItemDict[it.first]) {
			stashItemDict[it.first] = it.second;
		} else {
			stashItemDict[it.first] += it.second;
		}
	}

	if (getStashSize(stashItemDict) > g_configManager().getNumber(STASH_ITEMS)) {
		sendCancelMessage("You don't have capacity in the Supply Stash to stow all this item.");
		return;
	}

	uint32_t totalStowed = 0;
	std::ostringstream retString;
	uint16_t refreshDepotSearchOnItem = 0;
	for (auto stashIterator : itemDict) {
		uint16_t iteratorCID = (stashIterator.first)->getID();
		if (g_game().internalRemoveItem(stashIterator.first, stashIterator.second) == RETURNVALUE_NOERROR) {
			addItemOnStash(iteratorCID, stashIterator.second);
			totalStowed += stashIterator.second;
			if (isDepotSearchOpenOnItem(iteratorCID)) {
				refreshDepotSearchOnItem = iteratorCID;
			}
		}
	}

	if (totalStowed == 0) {
		sendCancelMessage("Sorry, not possible.");
		return;
	}

	retString << "Stowed " << totalStowed << " object" << (totalStowed > 1 ? "s." : ".");
	if (moved) {
		retString << " Moved " << movedItems << " object" << (movedItems > 1 ? "s." : ".");
		movedItems = 0;
	}
	sendTextMessage(MESSAGE_STATUS, retString.str());

	// Refresh depot search window if necessary
	if (refreshDepotSearchOnItem != 0) {
		requestDepotSearchItem(refreshDepotSearchOnItem, 0);
	}
}

bool Player::removeItemOfType(uint16_t itemId, uint32_t amount, int32_t subType, bool ignoreEquipped /* = false*/) {
	if (amount == 0) {
		return true;
	}

	std::vector<Item*> itemList;

	uint32_t count = 0;
	for (int32_t i = CONST_SLOT_FIRST; i <= CONST_SLOT_LAST; i++) {
		Item* item = inventory[i];
		if (!item) {
			continue;
		}

		if (!ignoreEquipped && item->getID() == itemId) {
			uint32_t itemCount = Item::countByType(item, subType);
			if (itemCount == 0) {
				continue;
			}

			itemList.push_back(item);

			count += itemCount;
			if (count >= amount) {
				g_game().internalRemoveItems(std::move(itemList), amount, Item::items[itemId].stackable);
				return true;
			}
		} else if (Container* container = item->getContainer()) {
			for (ContainerIterator it = container->iterator(); it.hasNext(); it.advance()) {
				Item* containerItem = *it;
				if (containerItem->getID() == itemId) {
					uint32_t itemCount = Item::countByType(containerItem, subType);
					if (itemCount == 0) {
						continue;
					}

					itemList.push_back(containerItem);

					count += itemCount;
					auto stackable = Item::items[itemId].stackable;
					// If the amount of items in the backpack is equal to or greater than the amount
					// It will remove items and stop the iteration
					if (count >= amount) {
						g_game().internalRemoveItems(std::move(itemList), amount, stackable);
						return true;
					}
				}
			}
		}
	}

	return false;
}

bool Player::hasItemCountById(uint16_t itemId, uint32_t itemAmount, bool checkStash) const {
	uint32_t newCount = 0;
	// Check items from inventory
	for (const auto* item : getAllInventoryItems()) {
		if (!item || item->getID() != itemId) {
			continue;
		}

		newCount += item->getItemCount();
	}

	// Check items from stash
	for (StashItemList stashToSend = getStashItems();
		 auto [stashItemId, itemCount] : stashToSend) {
		if (!checkStash) {
			break;
		}

		if (stashItemId == itemId) {
			newCount += itemCount;
		}
	}

	return newCount >= itemAmount;
}

bool Player::removeItemCountById(uint16_t itemId, uint32_t itemAmount, bool removeFromStash /* = true*/) {
	// Here we guarantee that the player has at least the necessary amount of items he needs, if not, we return
	if (!hasItemCountById(itemId, itemAmount, removeFromStash)) {
		return false;
	}

	uint32_t amountToRemove = itemAmount;
	// Check items from inventory
	for (auto* item : getAllInventoryItems()) {
		if (!item || item->getID() != itemId) {
			continue;
		}

		// If the item quantity is already needed, remove the quantity and stop the loop
		if (item->getItemAmount() >= amountToRemove) {
			g_game().internalRemoveItem(item, amountToRemove);
			return true;
		}

		// If not, we continue removing items and checking the next slot.
		g_game().internalRemoveItem(item);
		amountToRemove -= item->getItemAmount();
	}

	// If there are not enough items in the inventory, we will remove the remaining from stash
	if (removeFromStash && amountToRemove > 0 && withdrawItem(itemId, amountToRemove)) {
		return true;
	}

	return false;
}

ItemsTierCountList Player::getInventoryItemsId() const {
	ItemsTierCountList itemMap;
	for (int32_t i = CONST_SLOT_FIRST; i <= CONST_SLOT_LAST; i++) {
		Item* item = inventory[i];
		if (!item) {
			continue;
		}

		(itemMap[item->getID()])[item->getTier()] += Item::countByType(item, -1);
		if (Container* container = item->getContainer()) {
			for (ContainerIterator it = container->iterator(); it.hasNext(); it.advance()) {
				auto containerItem = *it;
				(itemMap[containerItem->getID()])[containerItem->getTier()] += Item::countByType(containerItem, -1);
			}
		}
	}
	return itemMap;
}

std::vector<Item*> Player::getInventoryItemsFromId(uint16_t itemId, bool ignore /*= true*/) const {
	std::vector<Item*> itemVector;
	for (int i = CONST_SLOT_FIRST; i <= CONST_SLOT_LAST; ++i) {
		Item* item = inventory[i];
		if (!item) {
			continue;
		}

		if (!ignore && item->getID() == itemId) {
			itemVector.push_back(item);
		}

		if (Container* container = item->getContainer()) {
			for (ContainerIterator it = container->iterator(); it.hasNext(); it.advance()) {
				auto containerItem = *it;
				if (containerItem->getID() == itemId) {
					itemVector.push_back(containerItem);
				}
			}
		}
	}

	return itemVector;
}

std::array<double_t, COMBAT_COUNT> Player::getFinalDamageReduction() const {
	std::array<double_t, COMBAT_COUNT> combatReductionArray;
	combatReductionArray.fill(0);
	calculateDamageReductionFromEquipedItems(combatReductionArray);
	for (int combatTypeIndex = 0; combatTypeIndex < COMBAT_COUNT; combatTypeIndex++) {
		combatReductionArray[combatTypeIndex] = std::clamp<double_t>(
			std::floor(combatReductionArray[combatTypeIndex]),
			-100.,
			100.
		);
	}
	return combatReductionArray;
}

void Player::calculateDamageReductionFromEquipedItems(std::array<double_t, COMBAT_COUNT> &combatReductionArray) const {
	for (uint8_t slot = CONST_SLOT_FIRST; slot <= CONST_SLOT_LAST; ++slot) {
		Item* item = inventory[slot];
		if (item) {
			calculateDamageReductionFromItem(combatReductionArray, item);
		}
	}
}

void Player::calculateDamageReductionFromItem(std::array<double_t, COMBAT_COUNT> &combatReductionArray, Item* item) const {
	for (uint16_t combatTypeIndex = 0; combatTypeIndex < COMBAT_COUNT; combatTypeIndex++) {
		updateDamageReductionFromItemImbuement(combatReductionArray, item, combatTypeIndex);
		updateDamageReductionFromItemAbility(combatReductionArray, item, combatTypeIndex);
	}
}

void Player::updateDamageReductionFromItemImbuement(
	std::array<double_t, COMBAT_COUNT> &combatReductionArray, Item* item, uint16_t combatTypeIndex
) const {
	for (uint8_t imbueSlotId = 0; imbueSlotId < item->getImbuementSlot(); imbueSlotId++) {
		ImbuementInfo imbuementInfo;
		if (item->getImbuementInfo(imbueSlotId, &imbuementInfo) && imbuementInfo.imbuement) {
			int16_t imbuementAbsorption = imbuementInfo.imbuement->absorbPercent[combatTypeIndex];
			if (imbuementAbsorption != 0) {
				combatReductionArray[combatTypeIndex] = calculateDamageReduction(combatReductionArray[combatTypeIndex], imbuementAbsorption);
			}
		}
	}
}

void Player::updateDamageReductionFromItemAbility(
	std::array<double_t, COMBAT_COUNT> &combatReductionArray, const Item* item, uint16_t combatTypeIndex
) const {
	if (!item) {
		return;
	}

	const ItemType &itemType = Item::items[item->getID()];
	if (itemType.abilities) {
		int16_t elementReduction = itemType.abilities->absorbPercent[combatTypeIndex];
		if (elementReduction != 0) {
			combatReductionArray[combatTypeIndex] = calculateDamageReduction(combatReductionArray[combatTypeIndex], elementReduction);
		}
	}
}

double_t Player::calculateDamageReduction(double_t currentTotal, int16_t resistance) const {
	return (100 - currentTotal) / 100.0 * resistance + currentTotal;
}

std::vector<Item*> Player::getAllInventoryItems(bool ignoreEquiped /*= false*/) const {
	std::vector<Item*> itemVector;
	for (int i = CONST_SLOT_FIRST; i <= CONST_SLOT_LAST; ++i) {
		Item* item = inventory[i];
		if (!item) {
			continue;
		}

		// Only get equiped items if ignored equipped is false
		if (!ignoreEquiped) {
			itemVector.push_back(item);
		}
		if (Container* container = item->getContainer()) {
			for (ContainerIterator it = container->iterator(); it.hasNext(); it.advance()) {
				itemVector.push_back(*it);
			}
		}
	}

	return itemVector;
}

std::map<uint32_t, uint32_t> &Player::getAllItemTypeCount(std::map<uint32_t, uint32_t> &countMap) const {
	for (const auto item : getAllInventoryItems()) {
		countMap[static_cast<uint32_t>(item->getID())] += Item::countByType(item, -1);
	}
	return countMap;
}

std::map<uint16_t, uint16_t> &Player::getAllSaleItemIdAndCount(std::map<uint16_t, uint16_t> &countMap) const {
	for (const auto item : getAllInventoryItems()) {
		if (item->getTier() > 0) {
			continue;
		}

		if (!item->hasImbuements()) {
			countMap[item->getID()] += item->getItemCount();
		}
	}

	return countMap;
}

void Player::getAllItemTypeCountAndSubtype(std::map<uint32_t, uint32_t> &countMap) const {
	for (const auto item : getAllInventoryItems()) {
		uint16_t itemId = item->getID();
		if (Item::items[itemId].isFluidContainer()) {
			countMap[static_cast<uint32_t>(itemId) | (item->getAttribute<uint32_t>(ItemAttribute_t::FLUIDTYPE)) << 16] += item->getItemCount();
		} else {
			countMap[static_cast<uint32_t>(itemId)] += item->getItemCount();
		}
	}
}

Item* Player::getForgeItemFromId(uint16_t itemId, uint8_t tier) {
	for (auto item : getAllInventoryItems(true)) {
		if (item->hasImbuements()) {
			continue;
		}

		if (item->getID() == itemId && item->getTier() == tier) {
			return item;
		}
	}

	return nullptr;
}

Thing* Player::getThing(size_t index) const {
	if (index >= CONST_SLOT_FIRST && index <= CONST_SLOT_LAST) {
		return inventory[index];
	}
	return nullptr;
}

void Player::postAddNotification(Thing* thing, const Cylinder* oldParent, int32_t index, CylinderLink_t link /*= LINK_OWNER*/) {
	if (link == LINK_OWNER) {
		// calling movement scripts
		g_moveEvents().onPlayerEquip(*this, *thing->getItem(), static_cast<Slots_t>(index), false);
	}

	bool requireListUpdate = true;

	if (link == LINK_OWNER || link == LINK_TOPPARENT) {
		const Item* i = (oldParent ? oldParent->getItem() : nullptr);

		// Check if we owned the old container too, so we don't need to do anything,
		// as the list was updated in postRemoveNotification
		assert(i ? i->getContainer() != nullptr : true);

		if (i) {
			requireListUpdate = i->getContainer()->getHoldingPlayer() != this;
		} else {
			requireListUpdate = oldParent != this;
		}

		updateInventoryWeight();
		updateItemsLight();
		sendInventoryIds();
		sendStats();
	}

	if (const Item* item = thing->getItem()) {
		if (const Container* container = item->getContainer()) {
			onSendContainer(container);
		}

		if (shopOwner && !scheduledSaleUpdate && requireListUpdate) {
			updateSaleShopList(item);
		}
	} else if (const Creature* creature = thing->getCreature()) {
		if (creature == this) {
			// check containers
			std::vector<Container*> containers;

			for (const auto &it : openContainers) {
				Container* container = it.second.container;
				if (container == nullptr) {
					continue;
				}

				if (!Position::areInRange<1, 1, 0>(container->getPosition(), getPosition())) {
					containers.push_back(container);
				}
			}

			for (const Container* container : containers) {
				autoCloseContainers(container);
			}
		}
	}
}

void Player::postRemoveNotification(Thing* thing, const Cylinder* newParent, int32_t index, CylinderLink_t link /*= LINK_OWNER*/) {
	if (link == LINK_OWNER) {
		// calling movement scripts
		g_moveEvents().onPlayerDeEquip(*this, *thing->getItem(), static_cast<Slots_t>(index));
	}

	bool requireListUpdate = true;

	if (link == LINK_OWNER || link == LINK_TOPPARENT) {
		const Item* i = (newParent ? newParent->getItem() : nullptr);

		// Check if we owned the old container too, so we don't need to do anything,
		// as the list was updated in postRemoveNotification
		assert(i ? i->getContainer() != nullptr : true);

		if (i) {
			requireListUpdate = i->getContainer()->getHoldingPlayer() != this;
		} else {
			requireListUpdate = newParent != this;
		}

		updateInventoryWeight();
		updateItemsLight();
		sendInventoryIds();
		sendStats();
	}

	if (const Item* item = thing->getItem()) {
		if (const Container* container = item->getContainer()) {
			checkLootContainers(container);

			if (container->isRemoved() || !Position::areInRange<1, 1, 0>(getPosition(), container->getPosition())) {
				autoCloseContainers(container);
			} else if (container->getTopParent() == this) {
				onSendContainer(container);
			} else if (const Container* topContainer = dynamic_cast<const Container*>(container->getTopParent())) {
				if (const DepotChest* depotChest = dynamic_cast<const DepotChest*>(topContainer)) {
					bool isOwner = false;

					for (const auto &it : depotChests) {
						if (it.second == depotChest) {
							isOwner = true;
							it.second->stopDecaying();
							onSendContainer(container);
						}
					}

					if (!isOwner) {
						autoCloseContainers(container);
					}
				} else {
					onSendContainer(container);
				}
			} else {
				autoCloseContainers(container);
			}
		}

		if (shopOwner && !scheduledSaleUpdate && requireListUpdate) {
			updateSaleShopList(item);
		}
	}
}

// i will keep this function so it can be reviewed
bool Player::updateSaleShopList(const Item* item) {
	uint16_t itemId = item->getID();
	if (!itemId || !item)
		return true;

	g_dispatcher().addTask(createTask(std::bind(&Game::updatePlayerSaleItems, &g_game(), getID())));
	scheduledSaleUpdate = true;
	return true;
}

bool Player::hasShopItemForSale(uint16_t itemId, uint8_t subType) const {
	if (!shopOwner) {
		return false;
	}

	const ItemType &itemType = Item::items[itemId];
	std::vector<ShopBlock> shoplist = shopOwner->getShopItemVector();
	return std::any_of(shoplist.begin(), shoplist.end(), [&](const ShopBlock &shopBlock) {
		return shopBlock.itemId == itemId && shopBlock.itemBuyPrice != 0 && (!itemType.isFluidContainer() || shopBlock.itemSubType == subType);
	});
}

void Player::internalAddThing(Thing* thing) {
	internalAddThing(0, thing);
}

void Player::internalAddThing(uint32_t index, Thing* thing) {
	Item* item = thing->getItem();
	if (!item) {
		return;
	}

	// index == 0 means we should equip this item at the most appropiate slot (no action required here)
	if (index >= CONST_SLOT_FIRST && index <= CONST_SLOT_LAST) {
		if (inventory[index]) {
			return;
		}

		inventory[index] = item;
		item->setParent(this);
	}
}

bool Player::setFollowCreature(Creature* creature) {
	if (!Creature::setFollowCreature(creature)) {
		setFollowCreature(nullptr);
		setAttackedCreature(nullptr);

		sendCancelMessage(RETURNVALUE_THEREISNOWAY);
		sendCancelTarget();
		stopWalk();
		return false;
	}
	return true;
}

bool Player::setAttackedCreature(Creature* creature) {
	if (!Creature::setAttackedCreature(creature)) {
		sendCancelTarget();
		return false;
	}

	if (chaseMode && creature) {
		if (followCreature != creature) {
			// chase opponent
			setFollowCreature(creature);
		}
	} else if (followCreature) {
		setFollowCreature(nullptr);
	}

	if (creature) {
		g_dispatcher().addTask(createTask(std::bind(&Game::checkCreatureAttack, &g_game(), getID())));
	}
	return true;
}

void Player::goToFollowCreature() {
	if (!walkTask) {
		if ((OTSYS_TIME() - lastFailedFollow) < 2000) {
			return;
		}

		Creature::goToFollowCreature();

		if (followCreature && !hasFollowPath) {
			lastFailedFollow = OTSYS_TIME();
		}
	}
}

void Player::getPathSearchParams(const Creature* creature, FindPathParams &fpp) const {
	Creature::getPathSearchParams(creature, fpp);
	fpp.fullPathSearch = true;
}

void Player::doAttacking(uint32_t) {
	if (lastAttack == 0) {
		lastAttack = OTSYS_TIME() - getAttackSpeed() - 1;
	}

	if (hasCondition(CONDITION_PACIFIED)) {
		return;
	}

	if ((OTSYS_TIME() - lastAttack) >= getAttackSpeed()) {
		bool result = false;

		Item* tool = getWeapon();
		const Weapon* weapon = g_weapons().getWeapon(tool);
		uint32_t delay = getAttackSpeed();
		bool classicSpeed = g_configManager().getBoolean(CLASSIC_ATTACK_SPEED);

		if (weapon) {
			if (!weapon->interruptSwing()) {
				result = weapon->useWeapon(this, tool, attackedCreature);
			} else if (!classicSpeed && !canDoAction()) {
				delay = getNextActionTime();
			} else {
				result = weapon->useWeapon(this, tool, attackedCreature);
			}
		} else if (hasWeaponDistanceEquipped()) {
			return;
		} else {
			result = Weapon::useFist(this, attackedCreature);
		}

		SchedulerTask* task = createSchedulerTask(std::max<uint32_t>(SCHEDULER_MINTICKS, delay), std::bind(&Game::checkCreatureAttack, &g_game(), getID()));
		if (!classicSpeed) {
			setNextActionTask(task, false);
		} else {
			g_scheduler().addEvent(task);
		}

		if (result) {
			lastAttack = OTSYS_TIME();
		}
	}
}

uint64_t Player::getGainedExperience(Creature* attacker) const {
	if (g_configManager().getBoolean(EXPERIENCE_FROM_PLAYERS)) {
		Player* attackerPlayer = attacker->getPlayer();
		if (attackerPlayer && attackerPlayer != this && skillLoss && std::abs(static_cast<int32_t>(attackerPlayer->getLevel() - level)) <= g_configManager().getNumber(EXP_FROM_PLAYERS_LEVEL_RANGE)) {
			return std::max<uint64_t>(0, std::floor(getLostExperience() * getDamageRatio(attacker) * 0.75));
		}
	}
	return 0;
}

void Player::onFollowCreature(const Creature* creature) {
	if (!creature) {
		stopWalk();
	}
}

void Player::setChaseMode(bool mode) {
	bool prevChaseMode = chaseMode;
	chaseMode = mode;

	if (prevChaseMode != chaseMode) {
		if (chaseMode) {
			if (!followCreature && attackedCreature) {
				// chase opponent
				setFollowCreature(attackedCreature);
			}
		} else if (attackedCreature) {
			setFollowCreature(nullptr);
			cancelNextWalk = true;
		}
	}
}

void Player::onWalkAborted() {
	setNextWalkActionTask(nullptr);
	sendCancelWalk();
}

void Player::onWalkComplete() {
	if (walkTask) {
		walkTaskEvent = g_scheduler().addEvent(walkTask);
		walkTask = nullptr;
	}
}

void Player::stopWalk() {
	cancelNextWalk = true;
}

LightInfo Player::getCreatureLight() const {
	if (internalLight.level > itemsLight.level) {
		return internalLight;
	}
	return itemsLight;
}

void Player::updateItemsLight(bool internal /*=false*/) {
	LightInfo maxLight;

	for (int32_t i = CONST_SLOT_FIRST; i <= CONST_SLOT_LAST; ++i) {
		Item* item = inventory[i];
		if (item) {
			LightInfo curLight = item->getLightInfo();

			if (curLight.level > maxLight.level) {
				maxLight = std::move(curLight);
			}
		}
	}

	if (itemsLight.level != maxLight.level || itemsLight.color != maxLight.color) {
		itemsLight = maxLight;

		if (!internal) {
			g_game().changeLight(this);
		}
	}
}

void Player::onAddCondition(ConditionType_t type) {
	Creature::onAddCondition(type);

	if (type == CONDITION_OUTFIT && isMounted()) {
		dismount();
	}

	sendIcons();
}

void Player::onAddCombatCondition(ConditionType_t type) {
	switch (type) {
		case CONDITION_POISON:
			sendTextMessage(MESSAGE_FAILURE, "You are poisoned.");
			break;

		case CONDITION_DROWN:
			sendTextMessage(MESSAGE_FAILURE, "You are drowning.");
			break;

		case CONDITION_PARALYZE:
			sendTextMessage(MESSAGE_FAILURE, "You are paralyzed.");
			break;

		case CONDITION_DRUNK:
			sendTextMessage(MESSAGE_FAILURE, "You are drunk.");
			break;

		case CONDITION_ROOTED:
			sendTextMessage(MESSAGE_FAILURE, "You are rooted.");
			break;

		case CONDITION_CURSED:
			sendTextMessage(MESSAGE_FAILURE, "You are cursed.");
			break;

		case CONDITION_FREEZING:
			sendTextMessage(MESSAGE_FAILURE, "You are freezing.");
			break;

		case CONDITION_DAZZLED:
			sendTextMessage(MESSAGE_FAILURE, "You are dazzled.");
			break;

		case CONDITION_BLEEDING:
			sendTextMessage(MESSAGE_FAILURE, "You are bleeding.");
			break;

		default:
			break;
	}
}

void Player::onEndCondition(ConditionType_t type) {
	Creature::onEndCondition(type);

	if (type == CONDITION_INFIGHT) {
		onIdleStatus();
		pzLocked = false;
		clearAttacked();

		if (getSkull() != SKULL_RED && getSkull() != SKULL_BLACK) {
			setSkull(SKULL_NONE);
		}
	}

	sendIcons();
}

void Player::onCombatRemoveCondition(Condition* condition) {
	// Creature::onCombatRemoveCondition(condition);
	if (condition->getId() > 0) {
		// Means the condition is from an item, id == slot
		if (g_game().getWorldType() == WORLD_TYPE_PVP_ENFORCED) {
			Item* item = getInventoryItem(static_cast<Slots_t>(condition->getId()));
			if (item) {
				// 25% chance to destroy the item
				if (25 >= uniform_random(1, 100)) {
					g_game().internalRemoveItem(item);
				}
			}
		}
	} else {
		if (!canDoAction()) {
			const uint32_t delay = getNextActionTime();
			const int32_t ticks = delay - (delay % EVENT_CREATURE_THINK_INTERVAL);
			if (ticks < 0 || condition->getType() == CONDITION_PARALYZE) {
				removeCondition(condition);
			} else {
				condition->setTicks(ticks);
			}
		} else {
			removeCondition(condition);
		}
	}
}

void Player::onAttackedCreature(Creature* target) {
	Creature::onAttackedCreature(target);

	if (target->getZone() == ZONE_PVP) {
		return;
	}

	if (target == this) {
		addInFightTicks();
		return;
	}

	if (hasFlag(PlayerFlags_t::NotGainInFight)) {
		return;
	}

	Player* targetPlayer = target->getPlayer();
	if (targetPlayer && !isPartner(targetPlayer) && !isGuildMate(targetPlayer)) {
		if (!pzLocked && g_game().getWorldType() == WORLD_TYPE_PVP_ENFORCED) {
			pzLocked = true;
			sendIcons();
		}

		if (getSkull() == SKULL_NONE && getSkullClient(targetPlayer) == SKULL_YELLOW) {
			addAttacked(targetPlayer);
			targetPlayer->sendCreatureSkull(this);
		} else if (!targetPlayer->hasAttacked(this)) {
			if (!pzLocked) {
				pzLocked = true;
				sendIcons();
			}

			if (!Combat::isInPvpZone(this, targetPlayer) && !isInWar(targetPlayer)) {
				addAttacked(targetPlayer);

				if (targetPlayer->getSkull() == SKULL_NONE && getSkull() == SKULL_NONE && !targetPlayer->hasKilled(this)) {
					setSkull(SKULL_WHITE);
				}

				if (getSkull() == SKULL_NONE) {
					targetPlayer->sendCreatureSkull(this);
				}
			}
		}
	}

	addInFightTicks();
}

void Player::onAttacked() {
	Creature::onAttacked();

	addInFightTicks();
}

void Player::onIdleStatus() {
	Creature::onIdleStatus();

	if (party) {
		party->clearPlayerPoints(this);
	}
}

void Player::onPlacedCreature() {
	// scripting event - onLogin
	if (!g_creatureEvents().playerLogin(this)) {
		removePlayer(true);
	}

	sendUnjustifiedPoints();
}

void Player::onAttackedCreatureDrainHealth(Creature* target, int32_t points) {
	Creature::onAttackedCreatureDrainHealth(target, points);

	if (target) {
		if (party && !Combat::isPlayerCombat(target)) {
			Monster* tmpMonster = target->getMonster();
			if (tmpMonster && tmpMonster->isHostile()) {
				// We have fulfilled a requirement for shared experience
				party->updatePlayerTicks(this, points);
			}
		}
	}
}

void Player::onTargetCreatureGainHealth(Creature* target, int32_t points) {
	if (target && party) {
		Player* tmpPlayer = nullptr;

		if (isPartner(tmpPlayer) && (tmpPlayer != this)) {
			tmpPlayer = target->getPlayer();
		} else if (Creature* targetMaster = target->getMaster()) {
			if (Player* targetMasterPlayer = targetMaster->getPlayer()) {
				tmpPlayer = targetMasterPlayer;
			}
		}

		if (isPartner(tmpPlayer)) {
			party->updatePlayerTicks(this, points);
		}
	}
}

bool Player::onKilledCreature(Creature* target, bool lastHit /* = true*/) {
	bool unjustified = false;

	if (hasFlag(PlayerFlags_t::NotGenerateLoot)) {
		target->setDropLoot(false);
	}

	Creature::onKilledCreature(target, lastHit);

	if (Player* targetPlayer = target->getPlayer()) {
		if (targetPlayer && targetPlayer->getZone() == ZONE_PVP) {
			targetPlayer->setDropLoot(false);
			targetPlayer->setSkillLoss(false);
		} else if (!hasFlag(PlayerFlags_t::NotGainInFight) && !isPartner(targetPlayer)) {
			if (!Combat::isInPvpZone(this, targetPlayer) && hasAttacked(targetPlayer) && !targetPlayer->hasAttacked(this) && !isGuildMate(targetPlayer) && targetPlayer != this) {
				if (targetPlayer->hasKilled(this)) {
					for (auto &kill : targetPlayer->unjustifiedKills) {
						if (kill.target == getGUID() && kill.unavenged) {
							kill.unavenged = false;
							auto it = attackedSet.find(targetPlayer->guid);
							attackedSet.erase(it);
							break;
						}
					}
				} else if (targetPlayer->getSkull() == SKULL_NONE && !isInWar(targetPlayer)) {
					unjustified = true;
					addUnjustifiedDead(targetPlayer);
				}

				if (lastHit && hasCondition(CONDITION_INFIGHT)) {
					pzLocked = true;
					Condition* condition = Condition::createCondition(CONDITIONID_DEFAULT, CONDITION_INFIGHT, g_configManager().getNumber(WHITE_SKULL_TIME), 0);
					addCondition(condition);
				}
			}
		}
	} else if (const Monster* monster = target->getMonster()) {
		// Access to the monster's map damage to check if the player attacked it
		for (auto [playerId, damage] : monster->getDamageMap()) {
			auto damagePlayer = g_game().getPlayerByID(playerId);
			if (!damagePlayer) {
				continue;
			}

			// If the player is not in a party and sharing exp active and enabled
			// And it's not the player killing the creature, then we ignore everything else
			auto damageParty = damagePlayer->getParty();
			if (this->getID() != damagePlayer->getID() && (!damageParty || !damageParty->isSharedExperienceActive() || !damageParty->isSharedExperienceEnabled())) {
				continue;
			}

			TaskHuntingSlot* taskSlot = damagePlayer->getTaskHuntingWithCreature(monster->getRaceId());
			if (!taskSlot || monster->isSummon()) {
				continue;
			}

			if (const TaskHuntingOption* option = g_ioprey().GetTaskRewardOption(taskSlot)) {
				taskSlot->currentKills += 1;
				if ((taskSlot->upgrade && taskSlot->currentKills >= option->secondKills) || (!taskSlot->upgrade && taskSlot->currentKills >= option->firstKills)) {
					taskSlot->state = PreyTaskDataState_Completed;
					std::string message = "You succesfully finished your hunting task. Your reward is ready to be claimed!";
					damagePlayer->sendTextMessage(MESSAGE_STATUS, message);
				}
				damagePlayer->reloadTaskSlot(taskSlot->id);
			}
		}
	}

	return unjustified;
}

void Player::gainExperience(uint64_t gainExp, Creature* target) {
	if (hasFlag(PlayerFlags_t::NotGainExperience) || gainExp == 0 || staminaMinutes == 0) {
		return;
	}

	addExperience(target, gainExp, true);
}

void Player::onGainExperience(uint64_t gainExp, Creature* target) {
	if (hasFlag(PlayerFlags_t::NotGainExperience)) {
		return;
	}

	if (target && !target->getPlayer() && party && party->isSharedExperienceActive() && party->isSharedExperienceEnabled()) {
		party->shareExperience(gainExp, target);
		// We will get a share of the experience through the sharing mechanism
		return;
	}

	Creature::onGainExperience(gainExp, target);
	gainExperience(gainExp, target);
}

void Player::onGainSharedExperience(uint64_t gainExp, Creature* target) {
	gainExperience(gainExp, target);
}

bool Player::isImmune(CombatType_t type) const {
	if (hasFlag(PlayerFlags_t::CannotBeAttacked)) {
		return true;
	}
	return Creature::isImmune(type);
}

bool Player::isImmune(ConditionType_t type) const {
	if (hasFlag(PlayerFlags_t::CannotBeAttacked)) {
		return true;
	}
	return Creature::isImmune(type);
}

bool Player::isAttackable() const {
	return !hasFlag(PlayerFlags_t::CannotBeAttacked);
}

bool Player::lastHitIsPlayer(Creature* lastHitCreature) {
	if (!lastHitCreature) {
		return false;
	}

	if (lastHitCreature->getPlayer()) {
		return true;
	}

	Creature* lastHitMaster = lastHitCreature->getMaster();
	return lastHitMaster && lastHitMaster->getPlayer();
}

void Player::changeHealth(int32_t healthChange, bool sendHealthChange /* = true*/) {
	Creature::changeHealth(healthChange, sendHealthChange);
	sendStats();
}

void Player::changeMana(int32_t manaChange) {
	if (!hasFlag(PlayerFlags_t::HasInfiniteMana)) {
		Creature::changeMana(manaChange);
	}
	g_game().addPlayerMana(this);
	sendStats();
}

void Player::changeSoul(int32_t soulChange) {
	if (soulChange > 0) {
		soul += std::min<int32_t>(soulChange * g_configManager().getFloat(RATE_SOUL_REGEN), vocation->getSoulMax() - soul);
	} else {
		soul = std::max<int32_t>(0, soul + soulChange);
	}

	sendStats();
}

bool Player::canWear(uint16_t lookType, uint8_t addons) const {
	if (g_configManager().getBoolean(WARN_UNSAFE_SCRIPTS) && lookType != 0 && !g_game().isLookTypeRegistered(lookType)) {
		SPDLOG_WARN("[Player::canWear] An unregistered creature looktype type with id '{}' was blocked to prevent client crash.", lookType);
		return false;
	}

	if (group->access) {
		return true;
	}

	const Outfit* outfit = Outfits::getInstance().getOutfitByLookType(sex, lookType);
	if (!outfit) {
		return false;
	}

	if (outfit->premium && !isPremium()) {
		return false;
	}

	if (outfit->unlocked && addons == 0) {
		return true;
	}

	for (const OutfitEntry &outfitEntry : outfits) {
		if (outfitEntry.lookType != lookType) {
			continue;
		}
		return (outfitEntry.addons & addons) == addons;
	}
	return false;
}

bool Player::canLogout() {
	if (isConnecting) {
		return false;
	}

	if (getTile()->hasFlag(TILESTATE_NOLOGOUT)) {
		return false;
	}

	if (getTile()->hasFlag(TILESTATE_PROTECTIONZONE)) {
		return true;
	}

	return !isPzLocked() && !hasCondition(CONDITION_INFIGHT);
}

void Player::genReservedStorageRange() {
	// generate outfits range
	uint32_t outfits_key = PSTRG_OUTFITS_RANGE_START;
	for (const OutfitEntry &entry : outfits) {
		storageMap[++outfits_key] = (entry.lookType << 16) | entry.addons;
	}
	// generate familiars range
	uint32_t familiar_key = PSTRG_FAMILIARS_RANGE_START;
	for (const FamiliarEntry &entry : familiars) {
		storageMap[++familiar_key] = (entry.lookType << 16);
	}
}

void Player::addOutfit(uint16_t lookType, uint8_t addons) {
	for (OutfitEntry &outfitEntry : outfits) {
		if (outfitEntry.lookType == lookType) {
			outfitEntry.addons |= addons;
			return;
		}
	}
	outfits.emplace_back(lookType, addons);
}

bool Player::removeOutfit(uint16_t lookType) {
	for (auto it = outfits.begin(), end = outfits.end(); it != end; ++it) {
		OutfitEntry &entry = *it;
		if (entry.lookType == lookType) {
			outfits.erase(it);
			return true;
		}
	}
	return false;
}

bool Player::removeOutfitAddon(uint16_t lookType, uint8_t addons) {
	for (OutfitEntry &outfitEntry : outfits) {
		if (outfitEntry.lookType == lookType) {
			outfitEntry.addons &= ~addons;
			return true;
		}
	}
	return false;
}

bool Player::getOutfitAddons(const Outfit &outfit, uint8_t &addons) const {
	if (group->access) {
		addons = 3;
		return true;
	}

	if (outfit.premium && !isPremium()) {
		return false;
	}

	for (const OutfitEntry &outfitEntry : outfits) {
		if (outfitEntry.lookType != outfit.lookType) {
			continue;
		}

		addons = outfitEntry.addons;
		return true;
	}

	if (!outfit.unlocked) {
		return false;
	}

	addons = 0;
	return true;
}

bool Player::canFamiliar(uint16_t lookType) const {
	if (group->access) {
		return true;
	}

	const Familiar* familiar = Familiars::getInstance().getFamiliarByLookType(getVocationId(), lookType);
	if (!familiar) {
		return false;
	}

	if (familiar->premium && !isPremium()) {
		return false;
	}

	if (familiar->unlocked) {
		return true;
	}

	for (const FamiliarEntry &familiarEntry : familiars) {
		if (familiarEntry.lookType != lookType) {
			continue;
		}
	}
	return false;
}

void Player::addFamiliar(uint16_t lookType) {
	for (FamiliarEntry &familiarEntry : familiars) {
		if (familiarEntry.lookType == lookType) {
			return;
		}
	}
	familiars.emplace_back(lookType);
}

bool Player::removeFamiliar(uint16_t lookType) {
	for (auto it = familiars.begin(), end = familiars.end(); it != end; ++it) {
		FamiliarEntry &entry = *it;
		if (entry.lookType == lookType) {
			familiars.erase(it);
			return true;
		}
	}
	return false;
}

bool Player::getFamiliar(const Familiar &familiar) const {
	if (group->access) {
		return true;
	}

	if (familiar.premium && !isPremium()) {
		return false;
	}

	for (const FamiliarEntry &familiarEntry : familiars) {
		if (familiarEntry.lookType != familiar.lookType) {
			continue;
		}

		return true;
	}

	if (!familiar.unlocked) {
		return false;
	}

	return true;
}

void Player::setSex(PlayerSex_t newSex) {
	sex = newSex;
}

Skulls_t Player::getSkull() const {
	if (hasFlag(PlayerFlags_t::NotGainInFight)) {
		return SKULL_NONE;
	}
	return skull;
}

Skulls_t Player::getSkullClient(const Creature* creature) const {
	if (!creature || g_game().getWorldType() != WORLD_TYPE_PVP) {
		return SKULL_NONE;
	}

	const Player* player = creature->getPlayer();
	if (player && player->getSkull() == SKULL_NONE) {
		if (player == this) {
			for (const auto &kill : unjustifiedKills) {
				if (kill.unavenged && (time(nullptr) - kill.time) < g_configManager().getNumber(ORANGE_SKULL_DURATION) * 24 * 60 * 60) {
					return SKULL_ORANGE;
				}
			}
		}

		if (player->hasKilled(this)) {
			return SKULL_ORANGE;
		}

		if (player->hasAttacked(this)) {
			return SKULL_YELLOW;
		}

		if (party && party == player->party) {
			return SKULL_GREEN;
		}
	}
	return Creature::getSkullClient(creature);
}

bool Player::hasKilled(const Player* player) const {
	for (const auto &kill : unjustifiedKills) {
		if (kill.target == player->getGUID() && (time(nullptr) - kill.time) < g_configManager().getNumber(ORANGE_SKULL_DURATION) * 24 * 60 * 60 && kill.unavenged) {
			return true;
		}
	}

	return false;
}

bool Player::hasAttacked(const Player* attacked) const {
	if (hasFlag(PlayerFlags_t::NotGainInFight) || !attacked) {
		return false;
	}

	return attackedSet.find(attacked->guid) != attackedSet.end();
}

void Player::addAttacked(const Player* attacked) {
	if (hasFlag(PlayerFlags_t::NotGainInFight) || !attacked || attacked == this) {
		return;
	}

	attackedSet.insert(attacked->guid);
}

void Player::removeAttacked(const Player* attacked) {
	if (!attacked || attacked == this) {
		return;
	}

	auto it = attackedSet.find(attacked->guid);
	if (it != attackedSet.end()) {
		attackedSet.erase(it);
	}
}

void Player::clearAttacked() {
	attackedSet.clear();
}

void Player::addUnjustifiedDead(const Player* attacked) {
	if (hasFlag(PlayerFlags_t::NotGainInFight) || attacked == this || g_game().getWorldType() == WORLD_TYPE_PVP_ENFORCED) {
		return;
	}

	sendTextMessage(MESSAGE_EVENT_ADVANCE, "Warning! The murder of " + attacked->getName() + " was not justified.");

	unjustifiedKills.emplace_back(attacked->getGUID(), time(nullptr), true);

	uint8_t dayKills = 0;
	uint8_t weekKills = 0;
	uint8_t monthKills = 0;

	for (const auto &kill : unjustifiedKills) {
		const auto diff = time(nullptr) - kill.time;
		if (diff <= 4 * 60 * 60) {
			dayKills += 1;
		}
		if (diff <= 7 * 24 * 60 * 60) {
			weekKills += 1;
		}
		if (diff <= 30 * 24 * 60 * 60) {
			monthKills += 1;
		}
	}

	if (getSkull() != SKULL_BLACK) {
		if (dayKills >= 2 * g_configManager().getNumber(DAY_KILLS_TO_RED) || weekKills >= 2 * g_configManager().getNumber(WEEK_KILLS_TO_RED) || monthKills >= 2 * g_configManager().getNumber(MONTH_KILLS_TO_RED)) {
			setSkull(SKULL_BLACK);
			// start black skull time
			skullTicks = static_cast<int64_t>(g_configManager().getNumber(BLACK_SKULL_DURATION)) * 24 * 60 * 60;
		} else if (dayKills >= g_configManager().getNumber(DAY_KILLS_TO_RED) || weekKills >= g_configManager().getNumber(WEEK_KILLS_TO_RED) || monthKills >= g_configManager().getNumber(MONTH_KILLS_TO_RED)) {
			setSkull(SKULL_RED);
			// reset red skull time
			skullTicks = static_cast<int64_t>(g_configManager().getNumber(RED_SKULL_DURATION)) * 24 * 60 * 60;
		}
	}

	sendUnjustifiedPoints();
}

void Player::checkSkullTicks(int64_t ticks) {
	int64_t newTicks = skullTicks - ticks;
	if (newTicks < 0) {
		skullTicks = 0;
	} else {
		skullTicks = newTicks;
	}

	if ((skull == SKULL_RED || skull == SKULL_BLACK) && skullTicks < 1 && !hasCondition(CONDITION_INFIGHT)) {
		setSkull(SKULL_NONE);
	}
}

bool Player::isPromoted() const {
	uint16_t promotedVocation = g_vocations().getPromotedVocation(vocation->getId());
	return promotedVocation == VOCATION_NONE && vocation->getId() != promotedVocation;
}

double Player::getLostPercent() const {
	int32_t blessingCount = 0;
	uint8_t maxBlessing = (operatingSystem == CLIENTOS_NEW_WINDOWS || operatingSystem == CLIENTOS_NEW_MAC) ? 8 : 6;
	for (int i = 2; i <= maxBlessing; i++) {
		if (hasBlessing(i)) {
			blessingCount++;
		}
	}

	int32_t deathLosePercent = g_configManager().getNumber(DEATH_LOSE_PERCENT);
	if (deathLosePercent != -1) {
		if (isPromoted()) {
			deathLosePercent -= 3;
		}

		deathLosePercent -= blessingCount;
		return std::max<int32_t>(0, deathLosePercent) / 100.;
	}

	double lossPercent;
	if (level >= 24) {
		double tmpLevel = level + (levelPercent / 100.);
		lossPercent = ((tmpLevel + 50) * 50 * ((tmpLevel * tmpLevel) - (5 * tmpLevel) + 8)) / experience;
	} else {
		lossPercent = 5;
	}

	double percentReduction = 0;
	if (isPromoted()) {
		percentReduction += 30;
	}

	percentReduction += blessingCount * 8;
	return lossPercent * (1 - (percentReduction / 100.)) / 100.;
}

void Player::learnInstantSpell(const std::string &spellName) {
	if (!hasLearnedInstantSpell(spellName)) {
		learnedInstantSpellList.push_front(spellName);
	}
}

void Player::forgetInstantSpell(const std::string &spellName) {
	learnedInstantSpellList.remove(spellName);
}

bool Player::hasLearnedInstantSpell(const std::string &spellName) const {
	if (hasFlag(PlayerFlags_t::CannotUseSpells)) {
		return false;
	}

	if (hasFlag(PlayerFlags_t::IgnoreSpellCheck)) {
		return true;
	}

	for (const auto &learnedSpellName : learnedInstantSpellList) {
		if (strcasecmp(learnedSpellName.c_str(), spellName.c_str()) == 0) {
			return true;
		}
	}
	return false;
}

bool Player::isInWar(const Player* player) const {
	if (!player || !guild) {
		return false;
	}

	const Guild* playerGuild = player->getGuild();
	if (!playerGuild) {
		return false;
	}

	return isInWarList(playerGuild->getId()) && player->isInWarList(guild->getId());
}

bool Player::isInWarList(uint32_t guildId) const {
	return std::find(guildWarVector.begin(), guildWarVector.end(), guildId) != guildWarVector.end();
}

bool Player::isPremium() const {
	if (g_configManager().getBoolean(FREE_PREMIUM) || hasFlag(PlayerFlags_t::IsAlwaysPremium)) {
		return true;
	}

	return premiumDays > 0;
}

void Player::setPremiumDays(int32_t v) {
	premiumDays = v;
	sendBasicData();
}

void Player::setTibiaCoins(int32_t v) {
	coinBalance = v;
}

PartyShields_t Player::getPartyShield(const Player* player) const {
	if (!player) {
		return SHIELD_NONE;
	}

	if (party) {
		if (party->getLeader() == player) {
			if (party->isSharedExperienceActive()) {
				if (party->isSharedExperienceEnabled()) {
					return SHIELD_YELLOW_SHAREDEXP;
				}

				if (party->canUseSharedExperience(player)) {
					return SHIELD_YELLOW_NOSHAREDEXP;
				}

				return SHIELD_YELLOW_NOSHAREDEXP_BLINK;
			}

			return SHIELD_YELLOW;
		}

		if (player->party == party) {
			if (party->isSharedExperienceActive()) {
				if (party->isSharedExperienceEnabled()) {
					return SHIELD_BLUE_SHAREDEXP;
				}

				if (party->canUseSharedExperience(player)) {
					return SHIELD_BLUE_NOSHAREDEXP;
				}

				return SHIELD_BLUE_NOSHAREDEXP_BLINK;
			}

			return SHIELD_BLUE;
		}

		if (isInviting(player)) {
			return SHIELD_WHITEBLUE;
		}
	}

	if (player->isInviting(this)) {
		return SHIELD_WHITEYELLOW;
	}

	if (player->party) {
		return SHIELD_GRAY;
	}

	return SHIELD_NONE;
}

bool Player::isInviting(const Player* player) const {
	if (!player || !party || party->getLeader() != this) {
		return false;
	}
	return party->isPlayerInvited(player);
}

bool Player::isPartner(const Player* player) const {
	if (!player || !party || player == this) {
		return false;
	}
	return party == player->party;
}

bool Player::isGuildMate(const Player* player) const {
	if (!player || !guild) {
		return false;
	}
	return guild == player->guild;
}

void Player::sendPlayerPartyIcons(Player* player) {
	sendPartyCreatureShield(player);
	sendPartyCreatureSkull(player);
}

bool Player::addPartyInvitation(Party* newParty) {
	auto it = std::find(invitePartyList.begin(), invitePartyList.end(), newParty);
	if (it != invitePartyList.end()) {
		return false;
	}

	invitePartyList.push_front(newParty);
	return true;
}

void Player::removePartyInvitation(Party* remParty) {
	invitePartyList.remove(remParty);
}

void Player::clearPartyInvitations() {
	for (Party* invitingParty : invitePartyList) {
		invitingParty->removeInvite(*this, false);
	}
	invitePartyList.clear();
}

GuildEmblems_t Player::getGuildEmblem(const Player* player) const {
	if (!player) {
		return GUILDEMBLEM_NONE;
	}

	const Guild* playerGuild = player->getGuild();
	if (!playerGuild) {
		return GUILDEMBLEM_NONE;
	}

	if (player->getGuildWarVector().empty()) {
		if (guild == playerGuild) {
			return GUILDEMBLEM_MEMBER;
		} else {
			return GUILDEMBLEM_OTHER;
		}
	} else if (guild == playerGuild) {
		return GUILDEMBLEM_ALLY;
	} else if (isInWar(player)) {
		return GUILDEMBLEM_ENEMY;
	}

	return GUILDEMBLEM_NEUTRAL;
}

void Player::sendUnjustifiedPoints() {
	if (client) {
		double dayKills = 0;
		double weekKills = 0;
		double monthKills = 0;

		for (const auto &kill : unjustifiedKills) {
			const auto diff = time(nullptr) - kill.time;
			if (diff <= 24 * 60 * 60) {
				dayKills += 1;
			}
			if (diff <= 7 * 24 * 60 * 60) {
				weekKills += 1;
			}
			if (diff <= 30 * 24 * 60 * 60) {
				monthKills += 1;
			}
		}

		bool isRed = getSkull() == SKULL_RED;

		auto dayMax = ((isRed ? 2 : 1) * g_configManager().getNumber(DAY_KILLS_TO_RED));
		auto weekMax = ((isRed ? 2 : 1) * g_configManager().getNumber(WEEK_KILLS_TO_RED));
		auto monthMax = ((isRed ? 2 : 1) * g_configManager().getNumber(MONTH_KILLS_TO_RED));

		uint8_t dayProgress = std::min(std::round(dayKills / dayMax * 100), 100.0);
		uint8_t weekProgress = std::min(std::round(weekKills / weekMax * 100), 100.0);
		uint8_t monthProgress = std::min(std::round(monthKills / monthMax * 100), 100.0);
		uint8_t skullDuration = 0;
		if (skullTicks != 0) {
			skullDuration = std::floor<uint8_t>(skullTicks / (24 * 60 * 60 * 1000));
		}
		client->sendUnjustifiedPoints(dayProgress, std::max(dayMax - dayKills, 0.0), weekProgress, std::max(weekMax - weekKills, 0.0), monthProgress, std::max(monthMax - monthKills, 0.0), skullDuration);
	}
}

uint8_t Player::getCurrentMount() const {
	int32_t value = getStorageValue(PSTRG_MOUNTS_CURRENTMOUNT);
	if (value > 0) {
		return value;
	}
	return 0;
}

void Player::setCurrentMount(uint8_t mount) {
	addStorageValue(PSTRG_MOUNTS_CURRENTMOUNT, mount);
}

bool Player::hasAnyMount() const {
	for (const auto &mounts = g_game().mounts.getMounts();
		 const Mount &mount : mounts) {
		if (hasMount(&mount)) {
			return true;
		}
	}
	return false;
}

uint8_t Player::getRandomMountId() const {
	std::vector<uint8_t> playerMounts;

	for (const auto &mounts = g_game().mounts.getMounts();
		 const Mount &mount : mounts) {
		if (hasMount(&mount)) {
			playerMounts.push_back(mount.id);
		}
	}

	auto playerMountsSize = static_cast<int32_t>(playerMounts.size() - 1);
	auto randomIndex = uniform_random(0, std::max<int32_t>(0, playerMountsSize));
	return playerMounts.at(randomIndex);
}

bool Player::toggleMount(bool mount) {
	if ((OTSYS_TIME() - lastToggleMount) < 3000 && !wasMounted) {
		sendCancelMessage(RETURNVALUE_YOUAREEXHAUSTED);
		return false;
	}

	if (mount) {
		if (isMounted()) {
			return false;
		}

		if (!group->access && tile->hasFlag(TILESTATE_PROTECTIONZONE)) {
			sendCancelMessage(RETURNVALUE_ACTIONNOTPERMITTEDINPROTECTIONZONE);
			return false;
		}

		const Outfit* playerOutfit = Outfits::getInstance().getOutfitByLookType(getSex(), defaultOutfit.lookType);
		if (!playerOutfit) {
			return false;
		}

		uint8_t currentMountId = getCurrentMount();
		if (currentMountId == 0) {
			sendOutfitWindow();
			return false;
		}

		if (isRandomMounted()) {
			currentMountId = getRandomMountId();
		}

		const Mount* currentMount = g_game().mounts.getMountByID(currentMountId);
		if (!currentMount) {
			return false;
		}

		if (!hasMount(currentMount)) {
			setCurrentMount(0);
			sendOutfitWindow();
			return false;
		}

		if (currentMount->premium && !isPremium()) {
			sendCancelMessage(RETURNVALUE_YOUNEEDPREMIUMACCOUNT);
			return false;
		}

		if (hasCondition(CONDITION_OUTFIT)) {
			sendCancelMessage(RETURNVALUE_NOTPOSSIBLE);
			return false;
		}

		defaultOutfit.lookMount = currentMount->clientId;
		setCurrentMount(currentMount->id);

		if (currentMount->speed != 0) {
			g_game().changeSpeed(this, currentMount->speed);
		}
	} else {
		if (!isMounted()) {
			return false;
		}

		dismount();
	}

	g_game().internalCreatureChangeOutfit(this, defaultOutfit);
	lastToggleMount = OTSYS_TIME();
	return true;
}

bool Player::tameMount(uint8_t mountId) {
	if (!g_game().mounts.getMountByID(mountId)) {
		return false;
	}

	const uint8_t tmpMountId = mountId - 1;
	const uint32_t key = PSTRG_MOUNTS_RANGE_START + (tmpMountId / 31);

	int32_t value = getStorageValue(key);
	if (value != -1) {
		value |= (1 << (tmpMountId % 31));
	} else {
		value = (1 << (tmpMountId % 31));
	}

	addStorageValue(key, value);
	return true;
}

bool Player::untameMount(uint8_t mountId) {
	if (!g_game().mounts.getMountByID(mountId)) {
		return false;
	}

	const uint8_t tmpMountId = mountId - 1;
	const uint32_t key = PSTRG_MOUNTS_RANGE_START + (tmpMountId / 31);

	int32_t value = getStorageValue(key);
	if (value == -1) {
		return true;
	}

	value &= ~(1 << (tmpMountId % 31));
	addStorageValue(key, value);

	if (getCurrentMount() == mountId) {
		if (isMounted()) {
			dismount();
			g_game().internalCreatureChangeOutfit(this, defaultOutfit);
		}

		setCurrentMount(0);
	}

	return true;
}

bool Player::hasMount(const Mount* mount) const {
	if (isAccessPlayer()) {
		return true;
	}

	if (mount->premium && !isPremium()) {
		return false;
	}

	const uint8_t tmpMountId = mount->id - 1;

	int32_t value = getStorageValue(PSTRG_MOUNTS_RANGE_START + (tmpMountId / 31));
	if (value == -1) {
		return false;
	}

	return ((1 << (tmpMountId % 31)) & value) != 0;
}

void Player::dismount() {
	const Mount* mount = g_game().mounts.getMountByID(getCurrentMount());
	if (mount && mount->speed > 0) {
		g_game().changeSpeed(this, -mount->speed);
	}

	defaultOutfit.lookMount = 0;
}

bool Player::addOfflineTrainingTries(skills_t skill, uint64_t tries) {
	if (tries == 0 || skill == SKILL_LEVEL) {
		return false;
	}

	bool sendUpdate = false;
	uint32_t oldSkillValue, newSkillValue;
	long double oldPercentToNextLevel, newPercentToNextLevel;

	if (skill == SKILL_MAGLEVEL) {
		uint64_t currReqMana = vocation->getReqMana(magLevel);
		uint64_t nextReqMana = vocation->getReqMana(magLevel + 1);

		if (currReqMana >= nextReqMana) {
			return false;
		}

		oldSkillValue = magLevel;
		oldPercentToNextLevel = static_cast<long double>(manaSpent * 100) / nextReqMana;

		g_events().eventPlayerOnGainSkillTries(this, SKILL_MAGLEVEL, tries);
		uint32_t currMagLevel = magLevel;

		while ((manaSpent + tries) >= nextReqMana) {
			tries -= nextReqMana - manaSpent;

			magLevel++;
			manaSpent = 0;

			g_creatureEvents().playerAdvance(this, SKILL_MAGLEVEL, magLevel - 1, magLevel);

			sendUpdate = true;
			currReqMana = nextReqMana;
			nextReqMana = vocation->getReqMana(magLevel + 1);

			if (currReqMana >= nextReqMana) {
				tries = 0;
				break;
			}
		}

		manaSpent += tries;

		if (magLevel != currMagLevel) {
			std::ostringstream ss;
			ss << "You advanced to magic level " << magLevel << '.';
			sendTextMessage(MESSAGE_EVENT_ADVANCE, ss.str());
		}

		uint8_t newPercent;
		if (nextReqMana > currReqMana) {
			newPercent = Player::getPercentLevel(manaSpent, nextReqMana);
			newPercentToNextLevel = static_cast<long double>(manaSpent * 100) / nextReqMana;
		} else {
			newPercent = 0;
			newPercentToNextLevel = 0;
		}

		if (newPercent != magLevelPercent) {
			magLevelPercent = newPercent;
			sendUpdate = true;
		}

		newSkillValue = magLevel;
	} else {
		uint64_t currReqTries = vocation->getReqSkillTries(skill, skills[skill].level);
		uint64_t nextReqTries = vocation->getReqSkillTries(skill, skills[skill].level + 1);
		if (currReqTries >= nextReqTries) {
			return false;
		}

		oldSkillValue = skills[skill].level;
		oldPercentToNextLevel = static_cast<long double>(skills[skill].tries * 100) / nextReqTries;

		g_events().eventPlayerOnGainSkillTries(this, skill, tries);
		uint32_t currSkillLevel = skills[skill].level;

		while ((skills[skill].tries + tries) >= nextReqTries) {
			tries -= nextReqTries - skills[skill].tries;

			skills[skill].level++;
			skills[skill].tries = 0;
			skills[skill].percent = 0;

			g_creatureEvents().playerAdvance(this, skill, (skills[skill].level - 1), skills[skill].level);

			sendUpdate = true;
			currReqTries = nextReqTries;
			nextReqTries = vocation->getReqSkillTries(skill, skills[skill].level + 1);

			if (currReqTries >= nextReqTries) {
				tries = 0;
				break;
			}
		}

		skills[skill].tries += tries;

		if (currSkillLevel != skills[skill].level) {
			std::ostringstream ss;
			ss << "You advanced to " << getSkillName(skill) << " level " << skills[skill].level << '.';
			sendTextMessage(MESSAGE_EVENT_ADVANCE, ss.str());
		}

		uint8_t newPercent;
		if (nextReqTries > currReqTries) {
			newPercent = Player::getPercentLevel(skills[skill].tries, nextReqTries);
			newPercentToNextLevel = static_cast<long double>(skills[skill].tries * 100) / nextReqTries;
		} else {
			newPercent = 0;
			newPercentToNextLevel = 0;
		}

		if (skills[skill].percent != newPercent) {
			skills[skill].percent = newPercent;
			sendUpdate = true;
		}

		newSkillValue = skills[skill].level;
	}

	if (sendUpdate) {
		sendSkills();
		sendStats();
	}

	std::string message = fmt::format(
		"Your {} skill changed from level {} (with {:.2f}% progress towards level {}) to level {} (with {:.2f}% progress towards level {})",
		ucwords(getSkillName(skill)),
		oldSkillValue,
		oldPercentToNextLevel,
		oldSkillValue + 1,
		newSkillValue,
		newPercentToNextLevel,
		newSkillValue + 1
	);

	sendTextMessage(MESSAGE_EVENT_ADVANCE, message);
	return sendUpdate;
}

bool Player::hasModalWindowOpen(uint32_t modalWindowId) const {
	return find(modalWindows.begin(), modalWindows.end(), modalWindowId) != modalWindows.end();
}

void Player::onModalWindowHandled(uint32_t modalWindowId) {
	modalWindows.remove(modalWindowId);
}

void Player::sendModalWindow(const ModalWindow &modalWindow) {
	if (!client) {
		return;
	}

	modalWindows.push_front(modalWindow.id);
	client->sendModalWindow(modalWindow);
}

void Player::clearModalWindows() {
	modalWindows.clear();
}

uint16_t Player::getHelpers() const {
	uint16_t helpers;

	if (guild && party) {
		phmap::flat_hash_set<Player*> helperSet;

		const auto &guildMembers = guild->getMembersOnline();
		helperSet.insert(guildMembers.begin(), guildMembers.end());

		const auto &partyMembers = party->getMembers();
		helperSet.insert(partyMembers.begin(), partyMembers.end());

		const auto &partyInvitees = party->getInvitees();
		helperSet.insert(partyInvitees.begin(), partyInvitees.end());

		helperSet.insert(party->getLeader());

		helpers = helperSet.size();
	} else if (guild) {
		helpers = guild->getMembersOnline().size();
	} else if (party) {
		helpers = party->getMemberCount() + party->getInvitationCount() + 1;
	} else {
		helpers = 0;
	}

	return helpers;
}

void Player::sendClosePrivate(uint16_t channelId) {
	if (channelId == CHANNEL_GUILD || channelId == CHANNEL_PARTY) {
		g_chat().removeUserFromChannel(*this, channelId);
	}

	if (client) {
		client->sendClosePrivate(channelId);
	}
}

uint64_t Player::getMoney() const {
	std::vector<const Container*> containers;
	uint64_t moneyCount = 0;

	for (int32_t i = CONST_SLOT_FIRST; i <= CONST_SLOT_LAST; ++i) {
		Item* item = inventory[i];
		if (!item) {
			continue;
		}

		const Container* container = item->getContainer();
		if (container) {
			containers.push_back(container);
		} else {
			moneyCount += item->getWorth();
		}
	}

	size_t i = 0;
	while (i < containers.size()) {
		const Container* container = containers[i++];
		for (const Item* item : container->getItemList()) {
			const Container* tmpContainer = item->getContainer();
			if (tmpContainer) {
				containers.push_back(tmpContainer);
			} else {
				moneyCount += item->getWorth();
			}
		}
	}
	return moneyCount;
}

std::pair<uint64_t, uint64_t> Player::getForgeSliversAndCores() const {
	uint64_t sliverCount = 0;
	uint64_t coreCount = 0;

	// Check items from inventory
	for (const auto* item : getAllInventoryItems()) {
		if (!item) {
			continue;
		}

		sliverCount += item->getForgeSlivers();
		coreCount += item->getForgeCores();
	}

	// Check items from stash
	for (StashItemList stashToSend = getStashItems();
		 auto [itemId, itemCount] : stashToSend) {
		if (itemId == ITEM_FORGE_SLIVER) {
			sliverCount += itemCount;
		}
		if (itemId == ITEM_FORGE_CORE) {
			coreCount += itemCount;
		}
	}

	return std::make_pair(sliverCount, coreCount);
}

size_t Player::getMaxVIPEntries() const {
	if (group->maxVipEntries != 0) {
		return group->maxVipEntries;
	} else if (isPremium()) {
		return 100;
	}
	return 20;
}

size_t Player::getMaxDepotItems() const {
	if (group->maxDepotItems != 0) {
		return group->maxDepotItems;
	} else if (isPremium()) {
		return g_configManager().getNumber(PREMIUM_DEPOT_LIMIT);
	}
	return g_configManager().getNumber(FREE_DEPOT_LIMIT);
}

std::forward_list<Condition*> Player::getMuteConditions() const {
	std::forward_list<Condition*> muteConditions;
	for (Condition* condition : conditions) {
		if (condition->getTicks() <= 0) {
			continue;
		}

		ConditionType_t type = condition->getType();
		if (type != CONDITION_MUTED && type != CONDITION_CHANNELMUTEDTICKS && type != CONDITION_YELLTICKS) {
			continue;
		}

		muteConditions.push_front(condition);
	}
	return muteConditions;
}

void Player::setGuild(Guild* newGuild) {
	if (newGuild == this->guild) {
		return;
	}

	Guild* oldGuild = this->guild;

	this->guildNick.clear();
	this->guild = nullptr;
	this->guildRank = nullptr;

	if (newGuild) {
		GuildRank_ptr rank = newGuild->getRankByLevel(1);
		if (!rank) {
			return;
		}

		this->guild = newGuild;
		this->guildRank = rank;
		newGuild->addMember(this);
	}

	if (oldGuild) {
		oldGuild->removeMember(this);
	}
}

void Player::updateRegeneration() {
	if (!vocation) {
		return;
	}

	Condition* condition = getCondition(CONDITION_REGENERATION, CONDITIONID_DEFAULT);
	if (condition) {
		condition->setParam(CONDITION_PARAM_HEALTHGAIN, vocation->getHealthGainAmount());
		condition->setParam(CONDITION_PARAM_HEALTHTICKS, vocation->getHealthGainTicks());
		condition->setParam(CONDITION_PARAM_MANAGAIN, vocation->getManaGainAmount());
		condition->setParam(CONDITION_PARAM_MANATICKS, vocation->getManaGainTicks());
	}
}

// User Interface action exhaustion
bool Player::isUIExhausted(uint32_t exhaustionTime /*= 250*/) const {
	return (OTSYS_TIME() - lastUIInteraction < exhaustionTime);
}

void Player::updateUIExhausted() {
	lastUIInteraction = OTSYS_TIME();
}

uint64_t Player::getItemCustomPrice(uint16_t itemId, bool buyPrice /* = false*/) const {
	auto it = itemPriceMap.find(itemId);
	if (it != itemPriceMap.end()) {
		return it->second;
	}

	std::map<uint16_t, uint64_t> itemMap { { itemId, 1 } };
	return g_game().getItemMarketPrice(itemMap, buyPrice);
}

uint16_t Player::getFreeBackpackSlots() const {
	Thing* thing = getThing(CONST_SLOT_BACKPACK);
	if (!thing) {
		return 0;
	}

	Container* backpack = thing->getContainer();
	if (!backpack) {
		return 0;
	}

	uint16_t counter = std::max<uint16_t>(0, backpack->getFreeSlots());

	return counter;
}

void Player::addItemImbuementStats(const Imbuement* imbuement) {
	bool requestUpdate = false;
	// Check imbuement skills
	for (int32_t skill = SKILL_FIRST; skill <= SKILL_LAST; ++skill) {
		if (imbuement->skills[skill]) {
			requestUpdate = true;
			setVarSkill(static_cast<skills_t>(skill), imbuement->skills[skill]);
		}
	}

	// Check imbuement magic level
	for (int32_t stat = STAT_FIRST; stat <= STAT_LAST; ++stat) {
		if (imbuement->stats[stat]) {
			requestUpdate = true;
			setVarStats(static_cast<stats_t>(stat), imbuement->stats[stat]);
		}
	}

	// Add imbuement speed
	if (imbuement->speed != 0) {
		g_game().changeSpeed(this, imbuement->speed);
	}

	// Add imbuement capacity
	if (imbuement->capacity != 0) {
		requestUpdate = true;
		bonusCapacity = (capacity * imbuement->capacity) / 100;
	}

	if (requestUpdate) {
		sendStats();
		sendSkills();
	}
}

void Player::removeItemImbuementStats(const Imbuement* imbuement) {
	bool requestUpdate = false;

	for (int32_t skill = SKILL_FIRST; skill <= SKILL_LAST; ++skill) {
		if (imbuement->skills[skill]) {
			requestUpdate = true;
			setVarSkill(static_cast<skills_t>(skill), -imbuement->skills[skill]);
		}
	}

	// Check imbuement magic level
	for (int32_t stat = STAT_FIRST; stat <= STAT_LAST; ++stat) {
		if (imbuement->stats[stat]) {
			requestUpdate = true;
			setVarStats(static_cast<stats_t>(stat), -imbuement->stats[stat]);
		}
	}

	// Remove imbuement speed
	if (imbuement->speed != 0) {
		g_game().changeSpeed(this, -imbuement->speed);
	}

	// Remove imbuement capacity
	if (imbuement->capacity != 0) {
		requestUpdate = true;
		bonusCapacity = 0;
	}

	if (requestUpdate) {
		sendStats();
		sendSkills();
	}
}

void Player::updateImbuementTrackerStats() const {
	if (imbuementTrackerWindowOpen) {
		g_game().playerRequestInventoryImbuements(getID(), true);
	}
}

bool Player::addItemFromStash(uint16_t itemId, uint32_t itemCount) {
	uint32_t stackCount = 100u;

	while (itemCount > 0) {
		auto addValue = itemCount > stackCount ? stackCount : itemCount;
		itemCount -= addValue;
		Item* newItem = Item::CreateItem(itemId, addValue);

		if (g_game().internalQuickLootItem(this, newItem, OBJECTCATEGORY_STASHRETRIEVE) != RETURNVALUE_NOERROR) {
			g_game().internalPlayerAddItem(this, newItem, true);
		}
	}

	// This check is necessary because we need to block it when we retrieve an item from depot search.
	if (!isDepotSearchOpenOnItem(itemId)) {
		sendOpenStash();
	}

	return true;
}

void sendStowItems(Item &item, Item &stowItem, StashContainerList &itemDict) {
	if (stowItem.getID() == item.getID()) {
		itemDict.push_back(std::pair<Item*, uint32_t>(&stowItem, stowItem.getItemCount()));
	}

	if (auto container = stowItem.getContainer()) {
		for (auto stowable_it : container->getStowableItems()) {
			if ((stowable_it.first)->getID() == item.getID()) {
				itemDict.push_back(stowable_it);
			}
		}
	}
}

void Player::stowItem(Item* item, uint32_t count, bool allItems) {
	if (!item || !item->isItemStorable()) {
		sendCancelMessage("This item cannot be stowed here.");
		return;
	}

	StashContainerList itemDict;
	if (allItems) {
		// Stow player backpack
		if (auto inventoryItem = getInventoryItem(CONST_SLOT_BACKPACK);
			inventoryItem && !item->isInsideDepot(true)) {
			sendStowItems(*item, *inventoryItem, itemDict);
		}

		// Stow locker items
		DepotLocker* depotLocker = getDepotLocker(getLastDepotId());
		auto [itemVector, itemMap] = requestLockerItems(depotLocker);
		for (auto lockerItem : itemVector) {
			if (lockerItem == nullptr) {
				break;
			}

			if (item->isInsideDepot(true)) {
				sendStowItems(*item, *lockerItem, itemDict);
			}
		}
	} else if (item->getContainer()) {
		itemDict = item->getContainer()->getStowableItems();
		for (Item* containerItem : item->getContainer()->getItems(true)) {
			uint32_t depotChest = g_configManager().getNumber(DEPOTCHEST);
			bool validDepot = depotChest > 0 && depotChest < 21;
			if (g_configManager().getBoolean(STASH_MOVING) && containerItem && !containerItem->isStackable() && validDepot) {
				g_game().internalMoveItem(containerItem->getParent(), getDepotChest(depotChest, true), INDEX_WHEREEVER, containerItem, containerItem->getItemCount(), nullptr);
				movedItems++;
				moved = true;
			}
		}
	} else {
		itemDict.push_back(std::pair<Item*, uint32_t>(item, count));
	}

	if (itemDict.size() == 0) {
		sendCancelMessage("There is no stowable items on this container.");
		return;
	}

	stashContainer(itemDict);
}

void Player::openPlayerContainers() {
	std::vector<std::pair<uint8_t, Container*>> openContainersList;

	for (int32_t i = CONST_SLOT_FIRST; i <= CONST_SLOT_LAST; i++) {
		Item* item = inventory[i];
		if (!item) {
			continue;
		}

		Container* itemContainer = item->getContainer();
		if (itemContainer) {
			auto cid = item->getAttribute<int64_t>(ItemAttribute_t::OPENCONTAINER);
			if (cid > 0) {
				openContainersList.emplace_back(std::make_pair(cid, itemContainer));
			}
			for (ContainerIterator it = itemContainer->iterator(); it.hasNext(); it.advance()) {
				Container* subContainer = (*it)->getContainer();
				if (subContainer) {
					auto subcid = (*it)->getAttribute<uint8_t>(ItemAttribute_t::OPENCONTAINER);
					if (subcid > 0) {
						openContainersList.emplace_back(std::make_pair(subcid, subContainer));
					}
				}
			}
		}
	}

	std::sort(openContainersList.begin(), openContainersList.end(), [](const std::pair<uint8_t, Container*> &left, const std::pair<uint8_t, Container*> &right) {
		return left.first < right.first;
	});

	for (auto &it : openContainersList) {
		addContainer(it.first - 1, it.second);
		onSendContainer(it.second);
	}
}

void Player::initializePrey() {
	if (preys.empty()) {
		for (uint8_t slotId = PreySlot_First; slotId <= PreySlot_Last; slotId++) {
			auto slot = new PreySlot(static_cast<PreySlot_t>(slotId));
			if (!g_configManager().getBoolean(PREY_ENABLED)) {
				slot->state = PreyDataState_Inactive;
			} else if (slot->id == PreySlot_Three && !g_configManager().getBoolean(PREY_FREE_THIRD_SLOT)) {
				slot->state = PreyDataState_Locked;
			} else if (slot->id == PreySlot_Two && !isPremium()) {
				slot->state = PreyDataState_Locked;
			} else {
				slot->state = PreyDataState_Selection;
				slot->reloadMonsterGrid(getPreyBlackList(), getLevel());
			}

			if (!setPreySlotClass(slot)) {
				delete slot;
			}
		}
	}
}

void Player::initializeTaskHunting() {
	if (taskHunting.empty()) {
		for (uint8_t slotId = PreySlot_First; slotId <= PreySlot_Last; slotId++) {
			auto slot = new TaskHuntingSlot(static_cast<PreySlot_t>(slotId));
			if (!g_configManager().getBoolean(TASK_HUNTING_ENABLED)) {
				slot->state = PreyTaskDataState_Inactive;
			} else if (slot->id == PreySlot_Three && !g_configManager().getBoolean(TASK_HUNTING_FREE_THIRD_SLOT)) {
				slot->state = PreyTaskDataState_Locked;
			} else if (slot->id == PreySlot_Two && !isPremium()) {
				slot->state = PreyTaskDataState_Locked;
			} else {
				slot->state = PreyTaskDataState_Selection;
				slot->reloadMonsterGrid(getTaskHuntingBlackList(), getLevel());
			}

			if (!setTaskHuntingSlotClass(slot)) {
				delete slot;
			}
		}
	}

	if (client && g_configManager().getBoolean(TASK_HUNTING_ENABLED) && getProtocolVersion() > 1200) {
		client->writeToOutputBuffer(g_ioprey().GetTaskHuntingBaseDate());
	}
}

std::string Player::getBlessingsName() const {
	uint8_t count = 0;
	std::for_each(blessings.begin(), blessings.end(), [&count](uint8_t amount) {
		if (amount != 0) {
			count++;
		}
	});

	std::ostringstream os;
	for (uint8_t i = 1; i <= 8; i++) {
		if (hasBlessing(i)) {
			if (auto blessName = BlessingNames.find(static_cast<Blessings_t>(i));
				blessName != BlessingNames.end()) {
				os << (*blessName).second;
			} else {
				continue;
			}

			--count;
			if (count > 1) {
				os << ", ";
			} else if (count == 1) {
				os << " and ";
			} else {
				os << ".";
			}
		}
	}

	return os.str();
}

bool Player::isCreatureUnlockedOnTaskHunting(const MonsterType* mtype) const {
	if (!mtype) {
		return false;
	}

	return getBestiaryKillCount(mtype->info.raceid) >= mtype->info.bestiaryToUnlock;
}

void Player::triggerMomentum() {
	auto item = getInventoryItem(CONST_SLOT_HEAD);
	if (item == nullptr) {
		return;
	}

	double_t chance = item->getMomentumChance();
	double_t randomChance = uniform_random(0, 10000) / 100;
	if (getZone() != ZONE_PROTECTION && hasCondition(CONDITION_INFIGHT) && ((OTSYS_TIME() / 1000) % 2) == 0 && chance > 0 && randomChance < chance) {
		bool triggered = false;
		auto it = conditions.begin();
		while (it != conditions.end()) {
			auto condItem = *it;
			ConditionType_t type = condItem->getType();
			auto maxu16 = std::numeric_limits<uint16_t>::max();
			auto checkSpellId = condItem->getSubId();
			auto spellId = checkSpellId > maxu16 ? 0u : static_cast<uint16_t>(checkSpellId);
			int32_t ticks = condItem->getTicks();
			int32_t newTicks = (ticks <= 2000) ? 0 : ticks - 2000;
			triggered = true;
			if (type == CONDITION_SPELLCOOLDOWN || (type == CONDITION_SPELLGROUPCOOLDOWN && spellId > SPELLGROUP_SUPPORT)) {
				condItem->setTicks(newTicks);
				type == CONDITION_SPELLGROUPCOOLDOWN ? sendSpellGroupCooldown(static_cast<SpellGroup_t>(spellId), newTicks) : sendSpellCooldown(spellId, newTicks);
			}
			++it;
		}
		if (triggered) {
			g_game().addMagicEffect(getPosition(), CONST_ME_HOURGLASS);
			sendTextMessage(MESSAGE_ATTENTION, "Momentum was triggered.");
		}
	}
}

/*******************************************************************************
 * Depot search system
 ******************************************************************************/
void Player::requestDepotItems() {
	ItemsTierCountList itemMap;
	uint16_t count = 0;
	const DepotLocker* depotLocker = getDepotLocker(getLastDepotId());
	if (!depotLocker) {
		return;
	}

	for (Item* locker : depotLocker->getItemList()) {
		const Container* c = locker->getContainer();
		if (!c || c->empty()) {
			continue;
		}

		for (ContainerIterator it = c->iterator(); it.hasNext(); it.advance()) {
			auto itemMap_it = itemMap.find((*it)->getID());

			uint8_t itemTier = Item::items[(*it)->getID()].upgradeClassification > 0 ? (*it)->getTier() + 1 : 0;
			if (itemMap_it == itemMap.end()) {
				std::map<uint8_t, uint32_t> itemTierMap;
				itemTierMap[itemTier] = Item::countByType((*it), -1);
				itemMap[(*it)->getID()] = itemTierMap;
				count++;
			} else if (auto itemTier_it = itemMap[(*it)->getID()].find(itemTier); itemTier_it == itemMap[(*it)->getID()].end()) {
				itemMap[(*it)->getID()][itemTier] = Item::countByType((*it), -1);
				count++;
			} else {
				itemMap[(*it)->getID()][itemTier] += Item::countByType((*it), -1);
			}
		}
	}

	for (const auto &[itemId, itemCount] : getStashItems()) {
		auto itemMap_it = itemMap.find(itemId);
		// Stackable items not have upgrade classification
		if (Item::items[itemId].upgradeClassification > 0) {
			SPDLOG_ERROR("{} - Player {} have wrong item with id {} on stash with upgrade classification", __FUNCTION__, getName(), itemId);
			continue;
		}

		if (itemMap_it == itemMap.end()) {
			std::map<uint8_t, uint32_t> itemTierMap;
			itemTierMap[0] = itemCount;
			itemMap[itemId] = itemTierMap;
			count++;
		} else if (auto itemTier_it = itemMap[itemId].find(0); itemTier_it == itemMap[itemId].end()) {
			itemMap[itemId][0] = itemCount;
			count++;
		} else {
			itemMap[itemId][0] += itemCount;
		}
	}

	setDepotSearchIsOpen(1, 0);
	sendDepotItems(itemMap, count);
}

void Player::requestDepotSearchItem(uint16_t itemId, uint8_t tier) {
	ItemVector depotItems;
	ItemVector inboxItems;
	uint32_t depotCount = 0;
	uint32_t inboxCount = 0;
	uint32_t stashCount = 0;

	if (const ItemType &iType = Item::items[itemId];
		iType.stackable && iType.wareId > 0) {
		stashCount = getStashItemCount(itemId);
	}

	const DepotLocker* depotLocker = getDepotLocker(getLastDepotId());
	if (!depotLocker) {
		return;
	}

	for (Item* locker : depotLocker->getItemList()) {
		const Container* c = locker->getContainer();
		if (!c || c->empty()) {
			continue;
		}

		for (ContainerIterator it = c->iterator(); it.hasNext(); it.advance()) {
			Item* item = *it;
			if (!item || item->getID() != itemId || item->getTier() != tier) {
				continue;
			}

			if (c->isInbox()) {
				if (inboxItems.size() < 255) {
					inboxItems.push_back(item);
				}
				inboxCount += Item::countByType(item, -1);
			} else {
				if (depotItems.size() < 255) {
					depotItems.push_back(item);
				}
				depotCount += Item::countByType(item, -1);
			}
		}
	}

	setDepotSearchIsOpen(itemId, tier);
	sendDepotSearchResultDetail(itemId, tier, depotCount, depotItems, inboxCount, inboxItems, stashCount);
}

void Player::retrieveAllItemsFromDepotSearch(uint16_t itemId, uint8_t tier, bool isDepot) {
	const DepotLocker* depotLocker = getDepotLocker(getLastDepotId());
	if (!depotLocker) {
		return;
	}

	std::vector<Item*> itemsVector;
	for (Item* locker : depotLocker->getItemList()) {
		const Container* c = locker->getContainer();
		if (!c || c->empty() ||
			// Retrieve from inbox.
			(c->isInbox() && isDepot) ||
			// Retrieve from depot.
			(!c->isInbox() && !isDepot)) {
			continue;
		}

		for (ContainerIterator it = c->iterator(); it.hasNext(); it.advance()) {
			Item* item = *it;
			if (!item) {
				continue;
			}

			if (item->getID() == itemId && item->getTier() == depotSearchOnItem.second) {
				itemsVector.push_back(item);
			}
		}
	}

	ReturnValue ret = RETURNVALUE_NOERROR;
	for (Item* item : itemsVector) {
		// First lets try to retrieve the item to the stash retrieve container.
		if (ret = g_game().internalQuickLootItem(this, item, OBJECTCATEGORY_STASHRETRIEVE); ret == RETURNVALUE_NOERROR) {
			continue;
		}

		// If the retrieve fails to move the item to the stash retrieve container, let's add the item anywhere.
		if (ret = g_game().internalMoveItem(item->getParent(), this, INDEX_WHEREEVER, item, item->getItemCount(), nullptr); ret == RETURNVALUE_NOERROR) {
			continue;
		}

		sendCancelMessage(ret);
		return;
	}

	requestDepotSearchItem(itemId, tier);
}

void Player::openContainerFromDepotSearch(const Position &pos) {
	if (!isDepotSearchOpen()) {
		sendCancelMessage(RETURNVALUE_NOTPOSSIBLE);
		return;
	}

	const Item* item = getItemFromDepotSearch(depotSearchOnItem.first, pos);
	if (!item) {
		sendCancelMessage(RETURNVALUE_NOTPOSSIBLE);
		return;
	}

	Container* container = item->getParent() ? item->getParent()->getContainer() : nullptr;
	if (!container) {
		sendCancelMessage(RETURNVALUE_NOTPOSSIBLE);
		return;
	}

	g_actions().useItem(this, pos, 0, container, false);
}

Item* Player::getItemFromDepotSearch(uint16_t itemId, const Position &pos) {
	const DepotLocker* depotLocker = getDepotLocker(getLastDepotId());
	if (!depotLocker) {
		return nullptr;
	}

	uint8_t index = 0;
	for (Item* locker : depotLocker->getItemList()) {
		const Container* c = locker->getContainer();
		if (!c || c->empty() || (c->isInbox() && pos.y != 0x21) || // From inbox.
			(!c->isInbox() && pos.y != 0x20)) { // From depot.
			continue;
		}

		for (ContainerIterator it = c->iterator(); it.hasNext(); it.advance()) {
			Item* item = *it;
			if (!item || item->getID() != itemId || item->getTier() != depotSearchOnItem.second) {
				continue;
			}

			if (pos.z == index) {
				return item;
			}
			index++;
		}
	}

	return nullptr;
}

std::pair<std::vector<Item*>, std::map<uint16_t, std::map<uint8_t, uint32_t>>> Player::requestLockerItems(DepotLocker* depotLocker, bool sendToClient /*= false*/, uint8_t tier /*= 0*/) const {
	if (depotLocker == nullptr) {
		SPDLOG_ERROR("{} - Depot locker is nullptr", __FUNCTION__);
		return {};
	}

	std::map<uint16_t, std::map<uint8_t, uint32_t>> lockerItems;
	std::vector<Item*> itemVector;
	std::vector<Container*> containers { depotLocker };

	size_t size = 0;
	do {
		const Container* container = containers[size];
		size++;

		for (Item* item : container->getItemList()) {
			Container* lockerContainers = item->getContainer();
			if (lockerContainers && !lockerContainers->empty()) {
				containers.push_back(lockerContainers);
				continue;
			}

			const ItemType &itemType = Item::items[item->getID()];
			if (itemType.wareId == 0) {
				continue;
			}

			if (lockerContainers && (!itemType.isContainer() || lockerContainers->capacity() != itemType.maxItems)) {
				continue;
			}

			if (!item->hasMarketAttributes()) {
				continue;
			}

			if (!sendToClient && item->getTier() != tier) {
				continue;
			}

			(lockerItems[itemType.wareId])[item->getTier()] += Item::countByType(item, -1);
			itemVector.push_back(item);
		}
	} while (size < containers.size());
	StashItemList stashToSend = getStashItems();
	uint32_t countSize = 0;
	for (auto [itemId, itemCount] : stashToSend) {
		countSize += itemCount;
	}

	do {
		for (auto [itemId, itemCount] : stashToSend) {
			const ItemType &itemType = Item::items[itemId];
			if (itemType.wareId == 0) {
				continue;
			}

			countSize = countSize - itemCount;
			(lockerItems[itemType.wareId])[0] += itemCount;
		}
	} while (countSize > 0);

	return std::make_pair(itemVector, lockerItems);
}

std::pair<std::vector<Item*>, uint16_t> Player::getLockerItemsAndCountById(DepotLocker &depotLocker, uint8_t tier, uint16_t itemId) {
	std::vector<Item*> lockerItems;
	auto [itemVector, itemMap] = requestLockerItems(&depotLocker, false, tier);
	uint16_t totalCount = 0;
	for (auto item : itemVector) {
		if (!item || item->getID() != itemId) {
			continue;
		}

		totalCount++;
		lockerItems.push_back(item);
	}

	return std::make_pair(lockerItems, totalCount);
}

bool Player::saySpell(
	SpeakClasses type,
	const std::string &text,
	bool ghostMode,
	SpectatorHashSet* spectatorsPtr /* = nullptr*/,
	const Position* pos /* = nullptr*/
) {
	if (text.empty()) {
		SPDLOG_DEBUG("{} - Spell text is empty for player {}", __FUNCTION__, getName());
		return false;
	}

	if (!pos) {
		pos = &getPosition();
	}

	SpectatorHashSet spectators;

	if (!spectatorsPtr || spectatorsPtr->empty()) {
		// This somewhat complex construct ensures that the cached SpectatorHashSet
		// is used if available and if it can be used, else a local vector is
		// used (hopefully the compiler will optimize away the construction of
		// the temporary when it's not used).
		if (type != TALKTYPE_YELL && type != TALKTYPE_MONSTER_YELL) {
			g_game().map.getSpectators(spectators, *pos, false, false, Map::maxClientViewportX, Map::maxClientViewportX, Map::maxClientViewportY, Map::maxClientViewportY);
		} else {
			g_game().map.getSpectators(spectators, *pos, true, false, (Map::maxClientViewportX + 1) * 2, (Map::maxClientViewportX + 1) * 2, (Map::maxClientViewportY + 1) * 2, (Map::maxClientViewportY + 1) * 2);
		}
	} else {
		spectators = (*spectatorsPtr);
	}

	int32_t valueEmote = 0;
	// Send to client
	for (Creature* spectator : spectators) {
		if (Player* tmpPlayer = spectator->getPlayer()) {
			valueEmote = tmpPlayer->getStorageValue(STORAGEVALUE_EMOTE);
			if (!ghostMode || tmpPlayer->canSeeCreature(this)) {
				if (valueEmote == 1) {
					tmpPlayer->sendCreatureSay(this, TALKTYPE_MONSTER_SAY, text, pos);
				} else {
					tmpPlayer->sendCreatureSay(this, TALKTYPE_SPELL_USE, text, pos);
				}
			}
		}
	}

	// Execute lua event method
	for (Creature* spectator : spectators) {
		auto tmpPlayer = spectator->getPlayer();
		if (!tmpPlayer) {
			continue;
		}

		tmpPlayer->onCreatureSay(this, type, text);
		if (this != tmpPlayer) {
			g_events().eventCreatureOnHear(tmpPlayer, this, text, type);
		}
	}
	return true;
}

// Forge system
void Player::forgeFuseItems(uint16_t itemId, uint8_t tier, bool success, bool reduceTierLoss, uint8_t bonus, uint8_t coreCount) {
	ForgeHistory history;
	history.actionType = ForgeConversion_t::FORGE_ACTION_FUSION;
	history.tier = tier;
	history.success = success;
	history.tierLoss = reduceTierLoss;

	auto firstForgingItem = getForgeItemFromId(itemId, tier);
	if (!firstForgingItem) {
		SPDLOG_ERROR("[Log 1] Player with name {} failed to fuse item with id {}", getName(), itemId);
		sendForgeError(RETURNVALUE_CONTACTADMINISTRATOR);
		return;
	}
	auto returnValue = g_game().internalRemoveItem(firstForgingItem, 1);
	if (returnValue != RETURNVALUE_NOERROR) {
		SPDLOG_ERROR("[Log 1] Failed to remove forge item {} from player with name {}", itemId, getName());
		sendCancelMessage(getReturnMessage(returnValue));
		sendForgeError(RETURNVALUE_CONTACTADMINISTRATOR);
		return;
	}
	auto secondForgingItem = getForgeItemFromId(itemId, tier);
	if (!secondForgingItem) {
		SPDLOG_ERROR("[Log 2] Player with name {} failed to fuse item with id {}", getName(), itemId);
		sendForgeError(RETURNVALUE_CONTACTADMINISTRATOR);
		return;
	}
	if (returnValue = g_game().internalRemoveItem(secondForgingItem, 1);
		returnValue != RETURNVALUE_NOERROR) {
		SPDLOG_ERROR("[Log 2] Failed to remove forge item {} from player with name {}", itemId, getName());
		sendCancelMessage(getReturnMessage(returnValue));
		sendForgeError(RETURNVALUE_CONTACTADMINISTRATOR);
		return;
	}

	auto exaltationChest = Item::CreateItem(ITEM_EXALTATION_CHEST, 1);
	if (!exaltationChest) {
		SPDLOG_ERROR("Failed to create exaltation chest");
		sendForgeError(RETURNVALUE_CONTACTADMINISTRATOR);
		return;
	}
	auto exaltationContainer = exaltationChest->getContainer();
	if (!exaltationContainer) {
		SPDLOG_ERROR("Failed to create exaltation container");
		sendForgeError(RETURNVALUE_CONTACTADMINISTRATOR);
		return;
	}

	Item* firstForgedItem = Item::CreateItem(itemId, 1);
	if (!firstForgedItem) {
		SPDLOG_ERROR("[Log 3] Player with name {} failed to fuse item with id {}", getName(), itemId);
		sendForgeError(RETURNVALUE_CONTACTADMINISTRATOR);
		return;
	}
	firstForgedItem->setTier(tier);
	returnValue = g_game().internalAddItem(exaltationContainer, firstForgedItem, INDEX_WHEREEVER);
	if (returnValue != RETURNVALUE_NOERROR) {
		SPDLOG_ERROR("[Log 1] Failed to add forge item {} from player with name {}", itemId, getName());
		sendCancelMessage(getReturnMessage(returnValue));
		sendForgeError(RETURNVALUE_CONTACTADMINISTRATOR);
		return;
	}

	Item* secondForgedItem = Item::CreateItem(itemId, 1);
	if (!secondForgedItem) {
		SPDLOG_ERROR("[Log 4] Player with name {} failed to fuse item with id {}", getName(), itemId);
		sendForgeError(RETURNVALUE_CONTACTADMINISTRATOR);
		return;
	}

	secondForgedItem->setTier(tier);
	returnValue = g_game().internalAddItem(exaltationContainer, secondForgedItem, INDEX_WHEREEVER);
	if (returnValue != RETURNVALUE_NOERROR) {
		SPDLOG_ERROR("[Log 2] Failed to add forge item {} from player with name {}", itemId, getName());
		sendCancelMessage(getReturnMessage(returnValue));
		sendForgeError(RETURNVALUE_CONTACTADMINISTRATOR);
		return;
	}

	auto dustCost = static_cast<uint64_t>(g_configManager().getNumber(FORGE_FUSION_DUST_COST));
	if (success) {
		firstForgedItem->setTier(tier + 1);

		if (bonus != 1) {
			history.dustCost = dustCost;
			setForgeDusts(getForgeDusts() - dustCost);
		}
		if (bonus != 2) {
			if (coreCount != 0 && !removeItemCountById(ITEM_FORGE_CORE, coreCount)) {
				SPDLOG_ERROR("[{}][Log 1] Failed to remove item 'id :{} count: {}' from player {}", __FUNCTION__, ITEM_FORGE_CORE, coreCount, getName());
				sendForgeError(RETURNVALUE_CONTACTADMINISTRATOR);
				return;
			}
			history.coresCost = coreCount;
		}
		if (bonus != 3) {
			uint64_t cost = 0;
			for (const auto* itemClassification : g_game().getItemsClassifications()) {
				if (itemClassification->id != firstForgingItem->getClassification()) {
					continue;
				}

				for (const auto &[mapTier, mapPrice] : itemClassification->tiers) {
					if (mapTier == firstForgingItem->getTier()) {
						cost = mapPrice.priceToUpgrade;
						break;
					}
				}
				break;
			}
			if (!g_game().removeMoney(this, cost, 0, true)) {
				SPDLOG_ERROR("[{}] Failed to remove {} gold from player with name {}", __FUNCTION__, cost, getName());
				sendForgeError(RETURNVALUE_CONTACTADMINISTRATOR);
				return;
			}
			history.cost = cost;
		}

		if (bonus == 4) {
			if (tier > 0) {
				secondForgedItem->setTier(tier - 1);
			}
		} else if (bonus == 6) {
			secondForgedItem->setTier(tier + 1);
		} else if (bonus == 7 && tier + 2 <= firstForgedItem->getClassification()) {
			firstForgedItem->setTier(tier + 2);
		}

		if (bonus != 4 && bonus != 5 && bonus != 6 && bonus != 8) {
			returnValue = g_game().internalRemoveItem(secondForgedItem, 1);
			if (returnValue != RETURNVALUE_NOERROR) {
				SPDLOG_ERROR("[Log 6] Failed to remove forge item {} from player with name {}", itemId, getName());
				sendCancelMessage(getReturnMessage(returnValue));
				sendForgeError(RETURNVALUE_CONTACTADMINISTRATOR);
				return;
			}
		}
	} else {
		auto isTierLost = uniform_random(1, 100) <= (reduceTierLoss ? g_configManager().getNumber(FORGE_TIER_LOSS_REDUCTION) : 100);
		if (isTierLost) {
			if (secondForgedItem->getTier() >= 1) {
				secondForgedItem->setTier(tier - 1);
			} else {
				returnValue = g_game().internalRemoveItem(secondForgedItem, 1);
				if (returnValue != RETURNVALUE_NOERROR) {
					SPDLOG_ERROR("[Log 7] Failed to remove forge item {} from player with name {}", itemId, getName());
					sendCancelMessage(getReturnMessage(returnValue));
					sendForgeError(RETURNVALUE_CONTACTADMINISTRATOR);
					return;
				}
			}
		}
		bonus = (isTierLost ? 0 : 8);
		history.coresCost = coreCount;

		if (getForgeDusts() < dustCost) {
			SPDLOG_ERROR("[Log 7] Failed to remove fuse dusts from player with name {}", getName());
			sendForgeError(RETURNVALUE_CONTACTADMINISTRATOR);
			return;
		} else {
			setForgeDusts(getForgeDusts() - dustCost);
		}

		if (coreCount != 0 && !removeItemCountById(ITEM_FORGE_CORE, coreCount)) {
			SPDLOG_ERROR("[{}][Log 2] Failed to remove item 'id: {}, count: {}' from player {}", __FUNCTION__, ITEM_FORGE_CORE, coreCount, getName());
			sendForgeError(RETURNVALUE_CONTACTADMINISTRATOR);
			return;
		}

		uint64_t cost = 0;
		for (const auto* itemClassification : g_game().getItemsClassifications()) {
			if (itemClassification->id != firstForgingItem->getClassification()) {
				continue;
			}

			for (const auto &[mapTier, mapPrice] : itemClassification->tiers) {
				if (mapTier == firstForgingItem->getTier()) {
					cost = mapPrice.priceToUpgrade;
					break;
				}
			}
			break;
		}
		if (!g_game().removeMoney(this, cost, 0, true)) {
			SPDLOG_ERROR("[{}] Failed to remove {} gold from player with name {}", __FUNCTION__, cost, getName());
			sendForgeError(RETURNVALUE_CONTACTADMINISTRATOR);
			return;
		}

		history.cost = cost;
	}
	returnValue = g_game().internalAddItem(this, exaltationContainer, INDEX_WHEREEVER);
	if (returnValue != RETURNVALUE_NOERROR) {
		SPDLOG_ERROR("Failed to add exaltation chest to player with name {}", ITEM_EXALTATION_CHEST, getName());
		sendCancelMessage(getReturnMessage(returnValue));
		sendForgeError(RETURNVALUE_CONTACTADMINISTRATOR);
		return;
	}

	history.firstItemName = firstForgingItem->getName();
	history.bonus = bonus;
	history.createdAt = getTimeNow();
	registerForgeHistoryDescription(history);

	sendForgeFusionItem(itemId, tier, success, bonus, coreCount);
}

void Player::forgeTransferItemTier(uint16_t donorItemId, uint8_t tier, uint16_t receiveItemId) {
	ForgeHistory history;
	history.actionType = ForgeConversion_t::FORGE_ACTION_TRANSFER;
	history.tier = tier;
	history.success = true;

	auto donorItem = getForgeItemFromId(donorItemId, tier);
	if (!donorItem) {
		SPDLOG_ERROR("[Log 1] Player with name {} failed to transfer item with id {}", getName(), donorItemId);
		sendForgeError(RETURNVALUE_CONTACTADMINISTRATOR);
		return;
	}
	auto returnValue = g_game().internalRemoveItem(donorItem, 1);
	if (returnValue != RETURNVALUE_NOERROR) {
		SPDLOG_ERROR("[Log 1] Failed to remove transfer item {} from player with name {}", donorItemId, getName());
		sendCancelMessage(getReturnMessage(returnValue));
		sendForgeError(RETURNVALUE_CONTACTADMINISTRATOR);
		return;
	}

	auto receiveItem = getForgeItemFromId(receiveItemId, 0);
	if (!receiveItem) {
		SPDLOG_ERROR("[Log 2] Player with name {} failed to transfer item with id {}", getName(), receiveItemId);
		sendForgeError(RETURNVALUE_CONTACTADMINISTRATOR);
		return;
	}
	if (returnValue = g_game().internalRemoveItem(receiveItem, 1);
		returnValue != RETURNVALUE_NOERROR) {
		SPDLOG_ERROR("[Log 2] Failed to remove transfer item {} from player with name {}", receiveItemId, getName());
		sendCancelMessage(getReturnMessage(returnValue));
		sendForgeError(RETURNVALUE_CONTACTADMINISTRATOR);
		return;
	}

	auto exaltationChest = Item::CreateItem(ITEM_EXALTATION_CHEST, 1);
	if (!exaltationChest) {
		SPDLOG_ERROR("Exaltation chest is nullptr");
		sendForgeError(RETURNVALUE_CONTACTADMINISTRATOR);
		return;
	}
	auto exaltationContainer = exaltationChest->getContainer();
	if (!exaltationContainer) {
		SPDLOG_ERROR("Exaltation container is nullptr");
		sendForgeError(RETURNVALUE_CONTACTADMINISTRATOR);
		return;
	}

	Item* newDonorItem = Item::CreateItem(donorItemId, 1);
	if (!newDonorItem) {
		SPDLOG_ERROR("[Log 4] Player with name {} failed to transfer item with id {}", getName(), donorItemId);
		sendForgeError(RETURNVALUE_CONTACTADMINISTRATOR);
		return;
	}
	returnValue = g_game().internalAddItem(exaltationContainer, newDonorItem, INDEX_WHEREEVER);
	if (returnValue != RETURNVALUE_NOERROR) {
		SPDLOG_ERROR("[Log 5] Failed to add forge item {} from player with name {}", donorItemId, getName());
		sendCancelMessage(getReturnMessage(returnValue));
		sendForgeError(RETURNVALUE_CONTACTADMINISTRATOR);
		return;
	}

	Item* newReceiveItem = Item::CreateItem(receiveItemId, 1);
	if (!newReceiveItem) {
		SPDLOG_ERROR("[Log 6] Player with name {} failed to fuse item with id {}", getName(), receiveItemId);
		sendForgeError(RETURNVALUE_CONTACTADMINISTRATOR);
		return;
	}
	newReceiveItem->setTier(tier - 1);
	returnValue = g_game().internalAddItem(exaltationContainer, newReceiveItem, INDEX_WHEREEVER);
	if (returnValue != RETURNVALUE_NOERROR) {
		SPDLOG_ERROR("[Log 7] Failed to add forge item {} from player with name {}", receiveItemId, getName());
		sendCancelMessage(getReturnMessage(returnValue));
		sendForgeError(RETURNVALUE_CONTACTADMINISTRATOR);
		return;
	}

	if (getForgeDusts() < g_configManager().getNumber(FORGE_TRANSFER_DUST_COST)) {
		SPDLOG_ERROR("[Log 8] Failed to remove transfer dusts from player with name {}", getName());
		sendForgeError(RETURNVALUE_CONTACTADMINISTRATOR);
		return;
	} else {
		setForgeDusts(getForgeDusts() - g_configManager().getNumber(FORGE_TRANSFER_DUST_COST));
	}

	uint8_t coresAmount = 0;
	uint64_t cost = 0;
	for (const auto &itemClassification : g_game().getItemsClassifications()) {
		if (itemClassification->id != donorItem->getClassification()) {
			continue;
		}

		for (const auto &[mapTier, mapPrice] : itemClassification->tiers) {
			if (mapTier == donorItem->getTier() - 1) {
				cost = mapPrice.priceToUpgrade;
				coresAmount = mapPrice.corePriceToFuse;
				break;
			}
		}
	}

	if (!removeItemCountById(ITEM_FORGE_CORE, coresAmount)) {
		SPDLOG_ERROR("[{}] Failed to remove item 'id: {}, count: {}' from player {}", __FUNCTION__, ITEM_FORGE_CORE, 1, getName());
		sendForgeError(RETURNVALUE_CONTACTADMINISTRATOR);
		return;
	}

	if (!g_game().removeMoney(this, cost, 0, true)) {
		SPDLOG_ERROR("[{}] Failed to remove {} gold from player with name {}", __FUNCTION__, cost, getName());
		sendForgeError(RETURNVALUE_CONTACTADMINISTRATOR);
		return;
	}
	history.cost = cost;

	returnValue = g_game().internalAddItem(this, exaltationContainer, INDEX_WHEREEVER);
	if (returnValue != RETURNVALUE_NOERROR) {
		SPDLOG_ERROR("[Log 10] Failed to add forge item {} from player with name {}", ITEM_EXALTATION_CHEST, getName());
		sendCancelMessage(getReturnMessage(returnValue));
		sendForgeError(RETURNVALUE_CONTACTADMINISTRATOR);
		return;
	}

	history.firstItemName = newDonorItem->getName();
	history.secondItemName = newReceiveItem->getName();
	history.createdAt = getTimeNow();
	registerForgeHistoryDescription(history);

	sendTransferItemTier(donorItemId, tier, receiveItemId);
}

void Player::forgeResourceConversion(uint8_t action) {
	auto actionEnum = magic_enum::enum_value<ForgeConversion_t>(action);
	ForgeHistory history;
	history.actionType = actionEnum;
	history.success = true;

	ReturnValue returnValue = RETURNVALUE_NOERROR;
	if (actionEnum == ForgeConversion_t::FORGE_ACTION_DUSTTOSLIVERS) {
		auto dusts = getForgeDusts();
		auto cost = static_cast<uint16_t>(g_configManager().getNumber(FORGE_COST_ONE_SLIVER) * g_configManager().getNumber(FORGE_SLIVER_AMOUNT));
		if (cost > dusts) {
			SPDLOG_ERROR("[{}] Not enough dust", __FUNCTION__);
			sendForgeError(RETURNVALUE_CONTACTADMINISTRATOR);
			return;
		}

		auto itemCount = static_cast<uint16_t>(g_configManager().getNumber(FORGE_SLIVER_AMOUNT));
		Item* item = Item::CreateItem(ITEM_FORGE_SLIVER, itemCount);
		returnValue = g_game().internalPlayerAddItem(this, item);
		if (returnValue != RETURNVALUE_NOERROR) {
			SPDLOG_ERROR("Failed to add {} slivers to player with name {}", itemCount, getName());
			sendCancelMessage(getReturnMessage(returnValue));
			sendForgeError(RETURNVALUE_CONTACTADMINISTRATOR);
			return;
		}
		history.cost = cost;
		history.gained = 3;
		setForgeDusts(dusts - cost);
	} else if (actionEnum == ForgeConversion_t::FORGE_ACTION_SLIVERSTOCORES) {
		auto [sliverCount, coreCount] = getForgeSliversAndCores();
		auto cost = static_cast<uint16_t>(g_configManager().getNumber(FORGE_CORE_COST));
		if (cost > sliverCount) {
			SPDLOG_ERROR("[{}] Not enough sliver", __FUNCTION__);
			sendForgeError(RETURNVALUE_CONTACTADMINISTRATOR);
			return;
		}

		if (!removeItemCountById(ITEM_FORGE_SLIVER, cost)) {
			SPDLOG_ERROR("[{}] Failed to remove item 'id: {}, count {}' from player {}", __FUNCTION__, ITEM_FORGE_SLIVER, cost, getName());
			sendForgeError(RETURNVALUE_CONTACTADMINISTRATOR);
			return;
		}

		if (Item* item = Item::CreateItem(ITEM_FORGE_CORE, 1);
			item) {
			returnValue = g_game().internalPlayerAddItem(this, item);
		}
		if (returnValue != RETURNVALUE_NOERROR) {
			SPDLOG_ERROR("Failed to add one core to player with name {}", getName());
			sendCancelMessage(getReturnMessage(returnValue));
			sendForgeError(RETURNVALUE_CONTACTADMINISTRATOR);
			return;
		}

		history.cost = cost;
		history.gained = 1;
	} else {
		auto dustLevel = getForgeDustLevel();
		if (dustLevel >= g_configManager().getNumber(FORGE_MAX_DUST)) {
			SPDLOG_ERROR("[{}] Maximum level reached", __FUNCTION__);
			sendForgeError(RETURNVALUE_CONTACTADMINISTRATOR);
			return;
		}

		auto upgradeCost = dustLevel - 75;
		if (auto dusts = getForgeDusts();
			upgradeCost > dusts) {
			SPDLOG_ERROR("[{}] Not enough dust", __FUNCTION__);
			sendForgeError(RETURNVALUE_CONTACTADMINISTRATOR);
			return;
		}

		history.cost = upgradeCost;
		history.gained = dustLevel;
		removeForgeDusts(upgradeCost);
		addForgeDustLevel(1);
	}

	history.createdAt = getTimeNow();
	registerForgeHistoryDescription(history);
	sendForgingData();
}

void Player::forgeHistory(uint8_t page) const {
	sendForgeHistory(page);
}

void Player::registerForgeHistoryDescription(ForgeHistory history) {
	std::string successfulString = history.success ? "Successful" : "Unsuccessful";
	std::string historyTierString = history.tier > 0 ? "tier - 1" : "consumed";
	std::string price = history.bonus != 3 ? formatPrice(std::to_string(history.cost), true) : "0";
	std::stringstream detailsResponse;
	auto itemId = Item::items.getItemIdByName(history.firstItemName);
	const ItemType &itemType = Item::items[itemId];
	if (history.actionType == ForgeConversion_t::FORGE_ACTION_FUSION) {
		if (history.success) {
			detailsResponse << fmt::format(
				"{:s} <br><br>"
				"Fusion partners:"
				"<ul> "
				"<li>"
				"First item: {:s} {:s}, tier {:s}"
				"</li>"
				"<li>"
				"Second item: {:s} {:s}, tier {:s}"
				"</li>"
				"</ul>"
				"<br>"
				"Result:"
				"<ul> "
				"<li>"
				"First item: tier + 1"
				"</li>"
				"<li>"
				"Second item: {:s}"
				"</li>"
				"</ul>"
				"<br>"
				"Invested:"
				"<ul>"
				"<li>"
				"{:d} cores"
				"</li>"
				"<li>"
				"{:d} dust"
				"</li>"
				"<li>"
				"{:s} gold"
				"</li>"
				"</ul>",
				successfulString,
				itemType.article, itemType.name, std::to_string(history.tier),
				itemType.article, itemType.name, std::to_string(history.tier),
				history.bonus == 8 ? "unchanged" : "consumed",
				history.coresCost, history.dustCost, price
			);
		} else {
			detailsResponse << fmt::format(
				"{:s} <br><br>"
				"Fusion partners:"
				"<ul> "
				"<li>"
				"First item: {:s} {:s}, tier {:s}"
				"</li>"
				"<li>"
				"Second item: {:s} {:s}, tier {:s}"
				"</li>"
				"</ul>"
				"<br>"
				"Result:"
				"<ul> "
				"<li>"
				"First item: unchanged"
				"</li>"
				"<li>"
				"Second item: {:s}"
				"</li>"
				"</ul>"
				"<br>"
				"Invested:"
				"<ul>"
				"<li>"
				"{:d} cores"
				"</li>"
				"<li>"
				"100 dust"
				"</li>"
				"<li>"
				"{:s} gold"
				"</li>"
				"</ul>",
				successfulString,
				itemType.article, itemType.name, std::to_string(history.tier),
				itemType.article, itemType.name, std::to_string(history.tier),
				history.bonus == 8 ? "unchanged" : historyTierString,
				history.coresCost, price
			);
		}
	} else if (history.actionType == ForgeConversion_t::FORGE_ACTION_TRANSFER) {
		detailsResponse << fmt::format(
			"{:s} <br><br>"
			"Transfer partners:"
			"<ul> "
			"<li>"
			"First item: {:s} {:s}, tier {:s}"
			"</li>"
			"<li>"
			"Second item: {:s} {:s}, tier {:s}"
			"</li>"
			"</ul>"
			"<br>"
			"Result:"
			"<ul> "
			"<li>"
			"First item: {:s} {:s}, tier {:s}"
			"</li>"
			"<li>"
			"Second item: {:s} {:s}, {:s}"
			"</li>"
			"</ul>"
			"<br>"
			"Invested:"
			"<ul>"
			"<li>"
			"1 cores"
			"</li>"
			"<li>"
			"100 dust"
			"</li>"
			"<li>"
			"{:s} gold"
			"</li>"
			"</ul>",
			successfulString,
			itemType.article, itemType.name, std::to_string(history.tier),
			itemType.article, itemType.name, std::to_string(history.tier),
			itemType.article, itemType.name, std::to_string(history.tier),
			itemType.article, itemType.name, std::to_string(history.tier),
			price
		);
	} else if (history.actionType == ForgeConversion_t::FORGE_ACTION_DUSTTOSLIVERS) {
		detailsResponse << fmt::format("Converted {:d} dust to {:d} slivers.", history.cost, history.gained);

	} else if (history.actionType == ForgeConversion_t::FORGE_ACTION_SLIVERSTOCORES) {
		history.actionType = ForgeConversion_t::FORGE_ACTION_DUSTTOSLIVERS;
		detailsResponse << fmt::format("Converted {:d} slivers to {:d} exalted core.", history.cost, history.gained);

	} else if (history.actionType == ForgeConversion_t::FORGE_ACTION_INCREASELIMIT) {
		history.actionType = ForgeConversion_t::FORGE_ACTION_DUSTTOSLIVERS;
		detailsResponse << fmt::format("Spent {:d} dust to increase the dust limit to {:d}.", history.cost, history.gained + 1);

	} else {
		detailsResponse << "(unknown)";
	}

	history.description = detailsResponse.str();

	setForgeHistory(history);
}

void Player::closeAllExternalContainers() {
	if (openContainers.empty()) {
		return;
	}

	std::vector<Container*> containerToClose;
	for (const auto &it : openContainers) {
		Container* container = it.second.container;
		if (!container) {
			continue;
		}

		if (container->getHoldingPlayer() != this) {
			containerToClose.push_back(container);
		}
	}

	for (Container* container : containerToClose) {
		autoCloseContainers(container);
	}
}

SoundEffect_t Player::getHitSoundEffect() const {
	// Distance sound effects
	const Item* tool = getWeapon();
	if (tool == nullptr) {
		return SoundEffect_t::SILENCE;
	}

	switch (const auto &it = Item::items[tool->getID()]; it.weaponType) {
		case WEAPON_AMMO: {
			if (it.ammoType == AMMO_BOLT) {
				return SoundEffect_t::DIST_ATK_CROSSBOW_SHOT;
			} else if (it.ammoType == AMMO_ARROW) {
				if (it.shootType == CONST_ANI_BURSTARROW) {
					return SoundEffect_t::BURST_ARROW_EFFECT;
				} else if (it.shootType == CONST_ANI_DIAMONDARROW) {
					return SoundEffect_t::DIAMOND_ARROW_EFFECT;
				}
			} else {
				return SoundEffect_t::DIST_ATK_THROW_SHOT;
			}
		}
		case WEAPON_DISTANCE: {
			if (tool->getAmmoType() == AMMO_BOLT) {
				return SoundEffect_t::DIST_ATK_CROSSBOW_SHOT;
			} else if (tool->getAmmoType() == AMMO_ARROW) {
				return SoundEffect_t::DIST_ATK_BOW_SHOT;
			} else {
				return SoundEffect_t::DIST_ATK_THROW_SHOT;
			}
		}
		case WEAPON_WAND: {
			// Separate between wand and rod here
			// return SoundEffect_t::DIST_ATK_ROD_SHOT;
			return SoundEffect_t::DIST_ATK_WAND_SHOT;
		}
		default: {
			return SoundEffect_t::SILENCE;
		}
	} // switch

	return SoundEffect_t::SILENCE;
}

SoundEffect_t Player::getAttackSoundEffect() const {
	const Item* tool = getWeapon();
	if (tool == nullptr) {
		return SoundEffect_t::HUMAN_CLOSE_ATK_FIST;
	}

	const ItemType &it = Item::items[tool->getID()];
	if (it.weaponType == WEAPON_NONE || it.weaponType == WEAPON_SHIELD) {
		return SoundEffect_t::HUMAN_CLOSE_ATK_FIST;
	}

	switch (it.weaponType) {
		case WEAPON_AXE: {
			return SoundEffect_t::MELEE_ATK_AXE;
		}
		case WEAPON_SWORD: {
			return SoundEffect_t::MELEE_ATK_SWORD;
		}
		case WEAPON_CLUB: {
			return SoundEffect_t::MELEE_ATK_CLUB;
		}
		case WEAPON_AMMO:
		case WEAPON_DISTANCE: {
			if (tool->getAmmoType() == AMMO_BOLT) {
				return SoundEffect_t::DIST_ATK_CROSSBOW;
			} else if (tool->getAmmoType() == AMMO_ARROW) {
				return SoundEffect_t::DIST_ATK_BOW;
			} else {
				return SoundEffect_t::DIST_ATK_THROW;
			}

			break;
		}
		case WEAPON_WAND: {
			return SoundEffect_t::MAGICAL_RANGE_ATK;
		}
		default: {
			return SoundEffect_t::SILENCE;
		}
	}

	return SoundEffect_t::SILENCE;
}

/*******************************************************************************
 * Interfaces
 ******************************************************************************/

error_t Player::SetAccountInterface(account::Account* account) {
	if (account == nullptr) {
		return account::ERROR_NULLPTR;
	}

	account_ = account;
	return account::ERROR_NO;
}

error_t Player::GetAccountInterface(account::Account* account) {
	account = account_;
	return account::ERROR_NO;
}<|MERGE_RESOLUTION|>--- conflicted
+++ resolved
@@ -1492,12 +1492,8 @@
 			bed->wakeUp(this);
 		}
 
-<<<<<<< HEAD
-=======
 		auto version = client->oldProtocol ? getProtocolVersion() : CLIENT_VERSION;
 		SPDLOG_INFO("{} has logged in. (Protocol: {})", name, version);
-
->>>>>>> 3e81ab6b
 		if (guild) {
 			guild->addMember(this);
 		}
