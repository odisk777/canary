{
  "name": "canary",
  "version-string": "1.0.0",
  "dependencies": [
    "asio",
    "pugixml",
    "spdlog",
    "curl",
    "jsoncpp",
    "parallel-hashmap",
    "protobuf",
<<<<<<< HEAD
    "flatbuffers",
=======
    "parallel-hashmap",
>>>>>>> 0185869e
    {
      "name": "luajit",
      "platform": "!arm"
    },
    { "name": "libmariadb",
      "features": [ "mariadbclient" ]
    },
    {
      "name": "gmp",
      "platform": "linux"
    },
    {
      "name": "mpir",
      "platform": "windows"
    }
  ]
}<|MERGE_RESOLUTION|>--- conflicted
+++ resolved
@@ -9,11 +9,8 @@
     "jsoncpp",
     "parallel-hashmap",
     "protobuf",
-<<<<<<< HEAD
+    "parallel-hashmap",
     "flatbuffers",
-=======
-    "parallel-hashmap",
->>>>>>> 0185869e
     {
       "name": "luajit",
       "platform": "!arm"
