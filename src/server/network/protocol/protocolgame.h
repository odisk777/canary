/**
 * Canary - A free and open-source MMORPG server emulator
 * Copyright (©) 2019-2022 OpenTibiaBR <opentibiabr@outlook.com>
 * Repository: https://github.com/opentibiabr/canary
 * License: https://github.com/opentibiabr/canary/blob/main/LICENSE
 * Contributors: https://github.com/opentibiabr/canary/graphs/contributors
 * Website: https://docs.opentibiabr.com/
 */

#ifndef SRC_SERVER_NETWORK_PROTOCOL_PROTOCOLGAME_H_
#define SRC_SERVER_NETWORK_PROTOCOL_PROTOCOLGAME_H_

#include "server/network/protocol/protocol.h"
#include "creatures/interactions/chat.h"
#include "creatures/creature.h"

class NetworkMessage;
class Player;
class Game;
class House;
class Container;
class Tile;
class Connection;
class Quest;
class ProtocolGame;
class PreySlot;
class TaskHuntingSlot;
class TaskHuntingOption;
using ProtocolGame_ptr = std::shared_ptr<ProtocolGame>;

<<<<<<< HEAD

struct TextMessage
{
	TextMessage() = default;
	TextMessage(MessageClasses initType, std::string initText) : type(initType), text(std::move(initText)) {}

	MessageClasses type = MESSAGE_STATUS;
	std::string text;
	Position position;
	uint16_t channelId;
	struct
	{
		int32_t value = 0;
		TextColor_t color = TEXTCOLOR_NONE;
	} primary, secondary;
};

class ProtocolGame final : public Protocol
{
public:
	// Static protocol information.
	enum {SERVER_SENDS_FIRST = true};
	// Not required as we send first.
	enum {PROTOCOL_IDENTIFIER = 0};
	enum {USE_CHECKSUM = true};

	static const char *protocol_name() {
		return "gameworld protocol";
	}

	explicit ProtocolGame(Connection_ptr initConnection) : Protocol(initConnection) {}

	void login(const std::string &name, uint32_t accnumber, OperatingSystem_t operatingSystem);
	void logout(bool displayEffect, bool forced);

	void AddItem(NetworkMessage &msg, const Item *item);
	void AddItem(NetworkMessage &msg, uint16_t id, uint8_t count);

	uint16_t getVersion() const
	{
		return version;
	}

private:
	// Helpers so we don't need to bind every time
	template <typename Callable, typename... Args>
	void addGameTask(Callable function, Args &&... args);
	template <typename Callable, typename... Args>
	void addGameTaskTimed(uint32_t delay, Callable function, Args &&... args);

	ProtocolGame_ptr getThis()
	{
		return std::static_pointer_cast<ProtocolGame>(shared_from_this());
	}
	void connect(uint32_t playerId, OperatingSystem_t operatingSystem);
	void disconnectClient(const std::string &message) const;
	void writeToOutputBuffer(const NetworkMessage &msg);

	void release() override;

	void checkCreatureAsKnown(uint32_t id, bool &known, uint32_t &removedKnown);

	bool canSee(int32_t x, int32_t y, int32_t z) const;
	bool canSee(const Creature *) const;
	bool canSee(const Position &pos) const;

	// we have all the parse methods
	void parsePacket(NetworkMessage &msg) override;
	void parsePacketFromDispatcher(NetworkMessage msg, uint8_t recvbyte);
	void onRecvFirstMessage(NetworkMessage &msg) override;
	void onConnect() override;

	//Parse methods
	void parseAutoWalk(NetworkMessage &msg);
	void parseSetOutfit(NetworkMessage &msg);
	void parseSay(NetworkMessage &msg);
	void parseLookAt(NetworkMessage &msg);
	void parseLookInBattleList(NetworkMessage &msg);

	void parseQuickLoot(NetworkMessage &msg);
	void parseLootContainer(NetworkMessage &msg);
	void parseQuickLootBlackWhitelist(NetworkMessage &msg);

	// Depot search
	void sendDepotItems(const ItemsTierCountList &itemMap, uint16_t count);
	void sendCloseDepotSearch();
	void sendDepotSearchResultDetail(uint16_t itemId,
									uint8_t tier,
									uint32_t depotCount,
									const ItemVector &depotItems,
									uint32_t inboxCount,
									const ItemVector &inboxItems,
									uint32_t stashCount);
	void parseOpenDepotSearch();
	void parseCloseDepotSearch();
	void parseDepotSearchItemRequest(NetworkMessage &msg);
	void parseOpenParentContainer(NetworkMessage &msg);
	void parseRetrieveDepotSearch(NetworkMessage &msg);

	void parseFightModes(NetworkMessage &msg);
	void parseAttack(NetworkMessage &msg);
	void parseFollow(NetworkMessage &msg);

	void sendSessionEndInformation(SessionEndInformations information);

	void sendItemInspection(uint16_t itemId, uint8_t itemCount, const Item *item, bool cyclopedia);
	void parseInspectionObject(NetworkMessage &msg);

	void parseCyclopediaCharacterInfo(NetworkMessage &msg);

	void parseHighscores(NetworkMessage &msg);
	void parseTaskHuntingAction(NetworkMessage &msg);
	void sendHighscoresNoData();
	void sendHighscores(const std::vector<HighscoreCharacter> &characters, uint8_t categoryId, uint32_t vocationId, uint16_t page, uint16_t pages);

	void parseTournamentLeaderboard(NetworkMessage &msg);

	void parseGreet(NetworkMessage &msg);
	void parseBugReport(NetworkMessage &msg);
	void parseDebugAssert(NetworkMessage &msg);
	void parsePreyAction(NetworkMessage &msg);
	void parseRuleViolationReport(NetworkMessage &msg);

	void parseBestiarysendRaces();
	void parseBestiarysendCreatures(NetworkMessage &msg);
	void BestiarysendCharms();
	void sendBestiaryEntryChanged(uint16_t raceid);
	void refreshBestiaryTracker(std::list<MonsterType *> trackerList);
	void sendTeamFinderList();
	void sendLeaderTeamFinder(bool reset);
	void createLeaderTeamFinder(NetworkMessage &msg);
	void parsePartyAnalyzerAction(NetworkMessage &msg) const;
	void parseLeaderFinderWindow(NetworkMessage &msg);
	void parseMemberFinderWindow(NetworkMessage &msg);
	void parseSendBuyCharmRune(NetworkMessage &msg);
	void parseBestiarysendMonsterData(NetworkMessage &msg);
	void addBestiaryTrackerList(NetworkMessage &msg);
	void parseObjectInfo(NetworkMessage &msg);

	void parseTeleport(NetworkMessage &msg);
	void parseThrow(NetworkMessage &msg);
	void parseUseItemEx(NetworkMessage &msg);
	void parseUseWithCreature(NetworkMessage &msg);
	void parseUseItem(NetworkMessage &msg);
	void parseCloseContainer(NetworkMessage &msg);
	void parseUpArrowContainer(NetworkMessage &msg);
	void parseUpdateContainer(NetworkMessage &msg);
	void parseTextWindow(NetworkMessage &msg);
	void parseHouseWindow(NetworkMessage &msg);

	void parseLookInShop(NetworkMessage &msg);
	void parsePlayerBuyOnShop(NetworkMessage &msg);
	void parsePlayerSellOnShop(NetworkMessage &msg);

	void parseQuestLine(NetworkMessage &msg);

	void parseInviteToParty(NetworkMessage &msg);
	void parseJoinParty(NetworkMessage &msg);
	void parseRevokePartyInvite(NetworkMessage &msg);
	void parsePassPartyLeadership(NetworkMessage &msg);
	void parseEnableSharedPartyExperience(NetworkMessage &msg);

	void parseToggleMount(NetworkMessage &msg);

	// Imbuements
	void parseApplyImbuement(NetworkMessage &msg);
	void parseClearImbuement(NetworkMessage &msg);
	void parseCloseImbuementWindow(NetworkMessage &msg);

	void parseModalWindowAnswer(NetworkMessage &msg);

	void parseBrowseField(NetworkMessage &msg);
	void parseSeekInContainer(NetworkMessage &msg);

	//trade methods
	void parseRequestTrade(NetworkMessage &msg);
	void parseLookInTrade(NetworkMessage &msg);

	//market methods
	void parseMarketLeave();
	void parseMarketBrowse(NetworkMessage &msg);
	void parseMarketCreateOffer(NetworkMessage &msg);
	void parseMarketCancelOffer(NetworkMessage &msg);
	void parseMarketAcceptOffer(NetworkMessage &msg);

	//VIP methods
	void parseAddVip(NetworkMessage &msg);
	void parseRemoveVip(NetworkMessage &msg);
	void parseEditVip(NetworkMessage &msg);

	void parseRotateItem(NetworkMessage &msg);
	void parseConfigureShowOffSocket(NetworkMessage& msg);
	void parseWrapableItem(NetworkMessage &msg);

	//Channel tabs
	void parseChannelInvite(NetworkMessage &msg);
	void parseChannelExclude(NetworkMessage &msg);
	void parseOpenChannel(NetworkMessage &msg);
	void parseOpenPrivateChannel(NetworkMessage &msg);
	void parseCloseChannel(NetworkMessage &msg);

	//Store methods
	void parseStoreOpen(NetworkMessage &message);
	void parseStoreRequestOffers(NetworkMessage &message);
	void parseStoreBuyOffer(NetworkMessage &message);
	void parseCoinTransfer(NetworkMessage &msg);

	// Imbuement info
	void addImbuementInfo(NetworkMessage &msg, uint16_t imbuementId) const;

	//Send functions
	void sendChannelMessage(const std::string &author, const std::string &text, SpeakClasses type, uint16_t channel);
	void sendChannelEvent(uint16_t channelId, const std::string &playerName, ChannelEvent_t channelEvent);
	void sendClosePrivate(uint16_t channelId);
	void sendCreatePrivateChannel(uint16_t channelId, const std::string &channelName);
	void sendChannelsDialog();
	void sendChannel(uint16_t channelId, const std::string &channelName, const UsersMap *channelUsers, const InvitedMap *invitedUsers);
	void sendOpenPrivateChannel(const std::string &receiver);
	void sendExperienceTracker(int64_t rawExp, int64_t finalExp);
	void sendToChannel(const Creature *creature, SpeakClasses type, const std::string &text, uint16_t channelId);
	void sendPrivateMessage(const Player *speaker, SpeakClasses type, const std::string &text);
	void sendIcons(uint32_t icons);
	void sendFYIBox(const std::string &message);

	void openImbuementWindow(Item *item);
	void sendImbuementResult(const std::string message);
	void closeImbuementWindow();

	void sendItemsPrice();
	void sendForgingData();

	void sendDistanceShoot(const Position &from, const Position &to, uint8_t type);
	void sendMagicEffect(const Position &pos, uint8_t type);
	void sendRestingStatus(uint8_t protection);
	void sendCreatureHealth(const Creature *creature);
	void sendPartyCreatureUpdate(const Creature* target);
	void sendPartyCreatureShield(const Creature* target);
	void sendPartyCreatureSkull(const Creature* target);
	void sendPartyCreatureHealth(const Creature* target, uint8_t healthPercent);
	void sendPartyPlayerMana(const Player* target, uint8_t manaPercent);
	void sendPartyCreatureShowStatus(const Creature* target, bool showStatus);
	void sendPartyPlayerVocation(const Player* target);
	void sendPlayerVocation(const Player* target);
	void sendSkills();
	void sendPing();
	void sendPingBack();
	void sendCreatureTurn(const Creature *creature, uint32_t stackpos);
	void sendCreatureSay(const Creature *creature, SpeakClasses type, const std::string &text, const Position *pos = nullptr);

	// Unjust Panel
	void sendUnjustifiedPoints(const uint8_t &dayProgress, const uint8_t &dayLeft, const uint8_t &weekProgress, const uint8_t &weekLeft, const uint8_t &monthProgress, const uint8_t &monthLeft, const uint8_t &skullDuration);
  
	void sendCancelWalk();
	void sendChangeSpeed(const Creature *creature, uint32_t speed);
	void sendCancelTarget();
	void sendCreatureOutfit(const Creature *creature, const Outfit_t &outfit);
	void sendStats();
	void sendBasicData();
	void sendStoreHighlight();
	void sendTextMessage(const TextMessage &message);
	void sendReLoginWindow(uint8_t unfairFightReduction);

	void sendTutorial(uint8_t tutorialId);
	void sendAddMarker(const Position &pos, uint8_t markType, const std::string &desc);

	void sendTournamentLeaderboard();

	void sendCyclopediaCharacterNoData(CyclopediaCharacterInfoType_t characterInfoType, uint8_t errorCode);
	void sendCyclopediaCharacterBaseInformation();
	void sendCyclopediaCharacterGeneralStats();
	void sendCyclopediaCharacterCombatStats();
	void sendCyclopediaCharacterRecentDeaths(uint16_t page, uint16_t pages, const std::vector<RecentDeathEntry> &entries);
	void sendCyclopediaCharacterRecentPvPKills(uint16_t page, uint16_t pages, const std::vector<RecentPvPKillEntry> &entries);
	void sendCyclopediaCharacterAchievements();
	void sendCyclopediaCharacterItemSummary();
	void sendCyclopediaCharacterOutfitsMounts();
	void sendCyclopediaCharacterStoreSummary();
	void sendCyclopediaCharacterInspection();
	void sendCyclopediaCharacterBadges();
	void sendCyclopediaCharacterTitles();

	void sendCreatureWalkthrough(const Creature *creature, bool walkthrough);
	void sendCreatureShield(const Creature *creature);
	void sendCreatureSkull(const Creature *creature);
	void sendCreatureUpdate(const Creature *creature);

	void sendShop(Npc *npc);
	void sendCloseShop();
	void sendClientCheck();
	void sendGameNews();
	void sendResourcesBalance(uint64_t money = 0, uint64_t bank = 0, uint64_t preyCards = 0, uint64_t taskHunting = 0);
	void sendResourceBalance(Resource_t resourceType, uint64_t value);
	void sendSaleItemList(const std::vector<ShopBlock> &shopVector, const std::map<uint32_t, uint32_t> &inventoryMap);
	void sendMarketEnter(uint32_t depotId);
	void updateCoinBalance();
	void sendMarketLeave();
	void sendMarketBrowseItem(uint16_t itemId, const MarketOfferList &buyOffers, const MarketOfferList &sellOffers);
	void sendMarketAcceptOffer(const MarketOfferEx &offer);
	void sendMarketBrowseOwnOffers(const MarketOfferList &buyOffers, const MarketOfferList &sellOffers);
	void sendMarketCancelOffer(const MarketOfferEx &offer);
	void sendMarketBrowseOwnHistory(const HistoryMarketOfferList &buyOffers, const HistoryMarketOfferList &sellOffers);
	void sendMarketDetail(uint16_t itemId);
	void sendTradeItemRequest(const std::string &traderName, const Item *item, bool ack);
	void sendCloseTrade();
	void updatePartyTrackerAnalyzer(const Party* party);

	void sendTextWindow(uint32_t windowTextId, Item *item, uint16_t maxlen, bool canWrite);
	void sendTextWindow(uint32_t windowTextId, uint32_t itemId, const std::string &text);
	void sendHouseWindow(uint32_t windowTextId, const std::string &text);
	void sendOutfitWindow();
	void sendPodiumWindow(const Item* podium, const Position& position, uint16_t itemId, uint8_t stackpos);

	void sendUpdatedVIPStatus(uint32_t guid, VipStatus_t newStatus);
	void sendVIP(uint32_t guid, const std::string &name, const std::string &description, uint32_t icon, bool notify, VipStatus_t status);

	void sendPendingStateEntered();
	void sendEnterWorld();

	void sendFightModes();

	void sendCreatureLight(const Creature *creature);
	void sendCreatureIcon(const Creature* creature);
	void sendWorldLight(const LightInfo &lightInfo);
	void sendTibiaTime(int32_t time);

	void sendCreatureSquare(const Creature *creature, SquareColor_t color);

	void sendSpellCooldown(uint8_t spellId, uint32_t time);
	void sendSpellGroupCooldown(SpellGroup_t groupId, uint32_t time);
	void sendUseItemCooldown(uint32_t time);

	void sendCoinBalance();

	void sendOpenStore(uint8_t serviceType);
	void sendStoreCategoryOffers(StoreCategory *category);
	void sendStoreError(GameStoreError_t error, const std::string &message);
	void sendStorePurchaseSuccessful(const std::string &message, const uint32_t coinBalance);
	void sendStoreRequestAdditionalInfo(uint32_t offerId, ClientOffer_t clientOfferType);

	void sendPreyTimeLeft(const PreySlot* slot);
	void sendPreyData(const PreySlot* slot);
	void sendPreyPrices();

	void sendStoreTrasactionHistory(HistoryStoreOfferList &list, uint32_t page, uint8_t entriesPerPage);
	void parseStoreOpenTransactionHistory(NetworkMessage &msg);
	void parseStoreRequestTransactionHistory(NetworkMessage &msg);

	//tiles
	void sendMapDescription(const Position &pos);

	void sendAddTileItem(const Position &pos, uint32_t stackpos, const Item *item);
	void sendUpdateTileItem(const Position &pos, uint32_t stackpos, const Item *item);
	void sendRemoveTileThing(const Position &pos, uint32_t stackpos);
	void sendUpdateTileCreature(const Position& pos, uint32_t stackpos, const Creature* creature);
	void sendUpdateTile(const Tile *tile, const Position &pos);

	void sendAddCreature(const Creature *creature, const Position &pos, int32_t stackpos, bool isLogin);
	void sendMoveCreature(const Creature *creature, const Position &newPos, int32_t newStackPos,
                         const Position &oldPos, int32_t oldStackPos, bool teleport);

	//containers
	void sendAddContainerItem(uint8_t cid, uint16_t slot, const Item *item);
	void sendUpdateContainerItem(uint8_t cid, uint16_t slot, const Item *item);
	void sendRemoveContainerItem(uint8_t cid, uint16_t slot, const Item *lastItem);

	void sendContainer(uint8_t cid, const Container *container, bool hasParent, uint16_t firstIndex);
	void sendCloseContainer(uint8_t cid);

	//quickloot
	void sendLootContainers();
	void sendLootStats(Item *item, uint8_t count);

	//inventory
	void sendInventoryItem(Slots_t slot, const Item *item);
	void sendInventoryIds();

	//messages
	void sendModalWindow(const ModalWindow &modalWindow);

	//analyzers
	void sendKillTrackerUpdate(Container *corpse, const std::string &name, const Outfit_t creatureOutfit);
	void sendUpdateSupplyTracker(const Item *item);
	void sendUpdateImpactTracker(CombatType_t type, int32_t amount);
	void sendUpdateInputAnalyzer(CombatType_t type, int32_t amount, std::string target);

	// Hotkey equip/dequip item
	void parseHotkeyEquip(NetworkMessage &msg);

	//Help functions
=======
struct TextMessage {
		TextMessage() = default;
		TextMessage(MessageClasses initType, std::string initText) :
			type(initType), text(std::move(initText)) { }

		MessageClasses type = MESSAGE_STATUS;
		std::string text;
		Position position;
		uint16_t channelId;
		struct
		{
				int32_t value = 0;
				TextColor_t color;
		} primary, secondary;
};

class ProtocolGame final : public Protocol {
	public:
		// Static protocol information.
		enum { SERVER_SENDS_FIRST = true };
		// Not required as we send first.
		enum { PROTOCOL_IDENTIFIER = 0 };
		enum { USE_CHECKSUM = true };

		static const char* protocol_name() {
			return "gameworld protocol";
		}

		explicit ProtocolGame(Connection_ptr initConnection);

		void login(const std::string &name, uint32_t accnumber, OperatingSystem_t operatingSystem);
		void logout(bool displayEffect, bool forced);

		void AddItem(NetworkMessage &msg, const Item* item);
		void AddItem(NetworkMessage &msg, uint16_t id, uint8_t count, uint8_t tier);

		uint16_t getVersion() const {
			return version;
		}

	private:
		// Helpers so we don't need to bind every time
		template <typename Callable, typename... Args>
		void addGameTask(Callable function, Args &&... args);
		template <typename Callable, typename... Args>
		void addGameTaskTimed(uint32_t delay, Callable function, Args &&... args);

		ProtocolGame_ptr getThis() {
			return std::static_pointer_cast<ProtocolGame>(shared_from_this());
		}
		void connect(uint32_t playerId, OperatingSystem_t operatingSystem);
		void disconnectClient(const std::string &message) const;
		void writeToOutputBuffer(const NetworkMessage &msg);

		void release() override;

		void checkCreatureAsKnown(uint32_t id, bool &known, uint32_t &removedKnown);

		bool canSee(int32_t x, int32_t y, int32_t z) const;
		bool canSee(const Creature*) const;
		bool canSee(const Position &pos) const;

		// we have all the parse methods
		void parsePacket(NetworkMessage &msg) override;
		void parsePacketFromDispatcher(NetworkMessage msg, uint8_t recvbyte);
		void onRecvFirstMessage(NetworkMessage &msg) override;
		void onConnect() override;

		// Parse methods
		void parseAutoWalk(NetworkMessage &msg);
		void parseSetOutfit(NetworkMessage &msg);
		void parseSay(NetworkMessage &msg);
		void parseLookAt(NetworkMessage &msg);
		void parseLookInBattleList(NetworkMessage &msg);

		void parseQuickLoot(NetworkMessage &msg);
		void parseLootContainer(NetworkMessage &msg);
		void parseQuickLootBlackWhitelist(NetworkMessage &msg);

		void sendCreatureHelpers(uint32_t creatureId, uint16_t helpers);

		// Depot search
		void sendDepotItems(const ItemsTierCountList &itemMap, uint16_t count);
		void sendCloseDepotSearch();
		void sendDepotSearchResultDetail(uint16_t itemId, uint8_t tier, uint32_t depotCount, const ItemVector &depotItems, uint32_t inboxCount, const ItemVector &inboxItems, uint32_t stashCount);
		void parseOpenDepotSearch();
		void parseCloseDepotSearch();
		void parseDepotSearchItemRequest(NetworkMessage &msg);
		void parseOpenParentContainer(NetworkMessage &msg);
		void parseRetrieveDepotSearch(NetworkMessage &msg);

		void parseFightModes(NetworkMessage &msg);
		void parseAttack(NetworkMessage &msg);
		void parseFollow(NetworkMessage &msg);

		void sendSessionEndInformation(SessionEndInformations information);

		void sendItemInspection(uint16_t itemId, uint8_t itemCount, const Item* item, bool cyclopedia);
		void parseInspectionObject(NetworkMessage &msg);

		void parseCyclopediaCharacterInfo(NetworkMessage &msg);

		void parseHighscores(NetworkMessage &msg);
		void parseTaskHuntingAction(NetworkMessage &msg);
		void sendHighscoresNoData();
		void sendHighscores(const std::vector<HighscoreCharacter> &characters, uint8_t categoryId, uint32_t vocationId, uint16_t page, uint16_t pages);

		void parseGreet(NetworkMessage &msg);
		void parseBugReport(NetworkMessage &msg);
		void parseDebugAssert(NetworkMessage &msg);
		void parsePreyAction(NetworkMessage &msg);
		void parseSendResourceBalance();
		void parseRuleViolationReport(NetworkMessage &msg);

		void parseBestiarysendRaces();
		void parseBestiarysendCreatures(NetworkMessage &msg);
		void BestiarysendCharms();
		void sendBestiaryEntryChanged(uint16_t raceid);
		void refreshBestiaryTracker(std::list<MonsterType*> trackerList);
		void sendTeamFinderList();
		void sendLeaderTeamFinder(bool reset);
		void createLeaderTeamFinder(NetworkMessage &msg);
		void parsePartyAnalyzerAction(NetworkMessage &msg) const;
		void parseLeaderFinderWindow(NetworkMessage &msg);
		void parseMemberFinderWindow(NetworkMessage &msg);
		void parseSendBuyCharmRune(NetworkMessage &msg);
		void parseBestiarysendMonsterData(NetworkMessage &msg);
		void addBestiaryTrackerList(NetworkMessage &msg);
		void parseObjectInfo(NetworkMessage &msg);

		void parseTeleport(NetworkMessage &msg);
		void parseThrow(NetworkMessage &msg);
		void parseUseItemEx(NetworkMessage &msg);
		void parseUseWithCreature(NetworkMessage &msg);
		void parseUseItem(NetworkMessage &msg);
		void parseCloseContainer(NetworkMessage &msg);
		void parseUpArrowContainer(NetworkMessage &msg);
		void parseUpdateContainer(NetworkMessage &msg);
		void parseTextWindow(NetworkMessage &msg);
		void parseHouseWindow(NetworkMessage &msg);

		void parseLookInShop(NetworkMessage &msg);
		void parsePlayerBuyOnShop(NetworkMessage &msg);
		void parsePlayerSellOnShop(NetworkMessage &msg);

		void parseQuestLine(NetworkMessage &msg);

		void parseInviteToParty(NetworkMessage &msg);
		void parseJoinParty(NetworkMessage &msg);
		void parseRevokePartyInvite(NetworkMessage &msg);
		void parsePassPartyLeadership(NetworkMessage &msg);
		void parseEnableSharedPartyExperience(NetworkMessage &msg);

		void parseToggleMount(NetworkMessage &msg);

		// Imbuements
		void parseApplyImbuement(NetworkMessage &msg);
		void parseClearImbuement(NetworkMessage &msg);
		void parseCloseImbuementWindow(NetworkMessage &msg);

		void parseModalWindowAnswer(NetworkMessage &msg);

		void parseBrowseField(NetworkMessage &msg);
		void parseSeekInContainer(NetworkMessage &msg);

		// trade methods
		void parseRequestTrade(NetworkMessage &msg);
		void parseLookInTrade(NetworkMessage &msg);

		// market methods
		void parseMarketLeave();
		void parseMarketBrowse(NetworkMessage &msg);
		void parseMarketCreateOffer(NetworkMessage &msg);
		void parseMarketCancelOffer(NetworkMessage &msg);
		void parseMarketAcceptOffer(NetworkMessage &msg);

		// VIP methods
		void parseAddVip(NetworkMessage &msg);
		void parseRemoveVip(NetworkMessage &msg);
		void parseEditVip(NetworkMessage &msg);

		void parseRotateItem(NetworkMessage &msg);
		void parseConfigureShowOffSocket(NetworkMessage &msg);
		void parseWrapableItem(NetworkMessage &msg);

		// Channel tabs
		void parseChannelInvite(NetworkMessage &msg);
		void parseChannelExclude(NetworkMessage &msg);
		void parseOpenChannel(NetworkMessage &msg);
		void parseOpenPrivateChannel(NetworkMessage &msg);
		void parseCloseChannel(NetworkMessage &msg);

		// Imbuement info
		void addImbuementInfo(NetworkMessage &msg, uint16_t imbuementId) const;

		// Send functions
		void sendChannelMessage(const std::string &author, const std::string &text, SpeakClasses type, uint16_t channel);
		void sendChannelEvent(uint16_t channelId, const std::string &playerName, ChannelEvent_t channelEvent);
		void sendClosePrivate(uint16_t channelId);
		void sendCreatePrivateChannel(uint16_t channelId, const std::string &channelName);
		void sendChannelsDialog();
		void sendChannel(uint16_t channelId, const std::string &channelName, const UsersMap* channelUsers, const InvitedMap* invitedUsers);
		void sendOpenPrivateChannel(const std::string &receiver);
		void sendExperienceTracker(int64_t rawExp, int64_t finalExp);
		void sendToChannel(const Creature* creature, SpeakClasses type, const std::string &text, uint16_t channelId);
		void sendPrivateMessage(const Player* speaker, SpeakClasses type, const std::string &text);
		void sendIcons(uint32_t icons);
		void sendFYIBox(const std::string &message);

		void openImbuementWindow(Item* item);
		void sendImbuementResult(const std::string message);
		void closeImbuementWindow();

		void sendItemsPrice();

		// Forge System
		void sendForgingData();
		void sendOpenForge();
		void sendForgeError(const ReturnValue returnValue);
		void closeForgeWindow();
		void parseForgeEnter(NetworkMessage &msg);
		void parseForgeBrowseHistory(NetworkMessage &msg);
		void sendForgeFusionItem(
			uint16_t itemId,
			uint8_t tier,
			bool success,
			uint8_t bonus,
			uint8_t coreCount
		);
		void sendTransferItemTier(uint16_t firstItem, uint8_t tier, uint16_t secondItem);
		void sendForgeHistory(uint8_t page);
		void sendForgeSkillStats(NetworkMessage &msg) const;

		void sendBosstiaryData();
		void parseSendBosstiary();
		void parseSendBosstiarySlots();
		void parseBosstiarySlot(NetworkMessage &msg);
		void sendBossPodiumWindow(const Item* podium, const Position &position, uint16_t itemId, uint8_t stackPos);
		void parseSetBossPodium(NetworkMessage &msg) const;
		void sendBosstiaryCooldownTimer();
		void sendBosstiaryEntryChanged(uint32_t bossid);

		void sendDistanceShoot(const Position &from, const Position &to, uint8_t type);
		void sendMagicEffect(const Position &pos, uint8_t type);
		void sendRestingStatus(uint8_t protection);
		void sendCreatureHealth(const Creature* creature);
		void sendPartyCreatureUpdate(const Creature* target);
		void sendPartyCreatureShield(const Creature* target);
		void sendPartyCreatureSkull(const Creature* target);
		void sendPartyCreatureHealth(const Creature* target, uint8_t healthPercent);
		void sendPartyPlayerMana(const Player* target, uint8_t manaPercent);
		void sendPartyCreatureShowStatus(const Creature* target, bool showStatus);
		void sendPartyPlayerVocation(const Player* target);
		void sendPlayerVocation(const Player* target);
		void sendSkills();
		void sendPing();
		void sendPingBack();
		void sendCreatureTurn(const Creature* creature, uint32_t stackpos);
		void sendCreatureSay(const Creature* creature, SpeakClasses type, const std::string &text, const Position* pos = nullptr);

		// Unjust Panel
		void sendUnjustifiedPoints(const uint8_t &dayProgress, const uint8_t &dayLeft, const uint8_t &weekProgress, const uint8_t &weekLeft, const uint8_t &monthProgress, const uint8_t &monthLeft, const uint8_t &skullDuration);

		void sendCancelWalk();
		void sendChangeSpeed(const Creature* creature, uint16_t speed);
		void sendCancelTarget();
		void sendCreatureOutfit(const Creature* creature, const Outfit_t &outfit);
		void sendStats();
		void sendBasicData();
		void sendTextMessage(const TextMessage &message);
		void sendReLoginWindow(uint8_t unfairFightReduction);

		void sendTutorial(uint8_t tutorialId);
		void sendAddMarker(const Position &pos, uint8_t markType, const std::string &desc);

		void sendCyclopediaCharacterNoData(CyclopediaCharacterInfoType_t characterInfoType, uint8_t errorCode);
		void sendCyclopediaCharacterBaseInformation();
		void sendCyclopediaCharacterGeneralStats();
		void sendCyclopediaCharacterCombatStats();
		void sendCyclopediaCharacterRecentDeaths(uint16_t page, uint16_t pages, const std::vector<RecentDeathEntry> &entries);
		void sendCyclopediaCharacterRecentPvPKills(uint16_t page, uint16_t pages, const std::vector<RecentPvPKillEntry> &entries);
		void sendCyclopediaCharacterAchievements();
		void sendCyclopediaCharacterItemSummary();
		void sendCyclopediaCharacterOutfitsMounts();
		void sendCyclopediaCharacterStoreSummary();
		void sendCyclopediaCharacterInspection();
		void sendCyclopediaCharacterBadges();
		void sendCyclopediaCharacterTitles();

		void sendCreatureWalkthrough(const Creature* creature, bool walkthrough);
		void sendCreatureShield(const Creature* creature);
		void sendCreatureEmblem(const Creature* creature);
		void sendCreatureSkull(const Creature* creature);
		void sendCreatureType(const Creature* creature, uint8_t creatureType);

		void sendShop(Npc* npc);
		void sendCloseShop();
		void sendClientCheck();
		void sendGameNews();
		void sendResourcesBalance(uint64_t money = 0, uint64_t bank = 0, uint64_t preyCards = 0, uint64_t taskHunting = 0, uint64_t forgeDust = 0, uint64_t forgeSliver = 0, uint64_t forgeCores = 0);
		void sendResourceBalance(Resource_t resourceType, uint64_t value);
		void sendSaleItemList(const std::vector<ShopBlock> &shopVector, const std::map<uint16_t, uint16_t> &inventoryMap);
		void sendMarketEnter(uint32_t depotId);
		void updateCoinBalance();
		void sendMarketLeave();
		void sendMarketBrowseItem(uint16_t itemId, const MarketOfferList &buyOffers, const MarketOfferList &sellOffers, uint8_t tier);
		void sendMarketAcceptOffer(const MarketOfferEx &offer);
		void sendMarketBrowseOwnOffers(const MarketOfferList &buyOffers, const MarketOfferList &sellOffers);
		void sendMarketCancelOffer(const MarketOfferEx &offer);
		void sendMarketBrowseOwnHistory(const HistoryMarketOfferList &buyOffers, const HistoryMarketOfferList &sellOffers);
		void sendMarketDetail(uint16_t itemId, uint8_t tier);
		void sendTradeItemRequest(const std::string &traderName, const Item* item, bool ack);
		void sendCloseTrade();
		void updatePartyTrackerAnalyzer(const Party* party);

		void sendTextWindow(uint32_t windowTextId, uint32_t itemId, const std::string &text);
		void sendTextWindow(uint32_t windowTextId, Item* item, uint16_t maxlen, bool canWrite);
		void sendHouseWindow(uint32_t windowTextId, const std::string &text);
		void sendOutfitWindow();
		void sendPodiumWindow(const Item* podium, const Position &position, uint16_t itemId, uint8_t stackpos);

		void sendUpdatedVIPStatus(uint32_t guid, VipStatus_t newStatus);
		void sendVIP(uint32_t guid, const std::string &name, const std::string &description, uint32_t icon, bool notify, VipStatus_t status);

		void sendPendingStateEntered();
		void sendEnterWorld();

		void sendFightModes();

		void sendCreatureLight(const Creature* creature);
		void sendCreatureIcon(const Creature* creature);
		void sendUpdateCreature(const Creature* creature);
		void sendWorldLight(const LightInfo &lightInfo);
		void sendTibiaTime(int32_t time);

		void sendCreatureSquare(const Creature* creature, SquareColor_t color);

		void sendSpellCooldown(uint16_t spellId, uint32_t time);
		void sendSpellGroupCooldown(SpellGroup_t groupId, uint32_t time);
		void sendUseItemCooldown(uint32_t time);

		void sendCoinBalance();

		void sendPreyTimeLeft(const PreySlot* slot);
		void sendPreyData(const PreySlot* slot);
		void sendPreyPrices();

		// tiles
		void sendMapDescription(const Position &pos);

		void sendAddTileItem(const Position &pos, uint32_t stackpos, const Item* item);
		void sendUpdateTileItem(const Position &pos, uint32_t stackpos, const Item* item);
		void sendRemoveTileThing(const Position &pos, uint32_t stackpos);
		void sendUpdateTile(const Tile* tile, const Position &pos);

		void sendAddCreature(const Creature* creature, const Position &pos, int32_t stackpos, bool isLogin);
		void sendMoveCreature(const Creature* creature, const Position &newPos, int32_t newStackPos, const Position &oldPos, int32_t oldStackPos, bool teleport);

		// containers
		void sendAddContainerItem(uint8_t cid, uint16_t slot, const Item* item);
		void sendUpdateContainerItem(uint8_t cid, uint16_t slot, const Item* item);
		void sendRemoveContainerItem(uint8_t cid, uint16_t slot, const Item* lastItem);

		void sendContainer(uint8_t cid, const Container* container, bool hasParent, uint16_t firstIndex);
		void sendCloseContainer(uint8_t cid);

		// quickloot
		void sendLootContainers();
		void sendLootStats(Item* item, uint8_t count);

		// inventory
		void sendInventoryItem(Slots_t slot, const Item* item);
		void sendInventoryIds();

		// messages
		void sendModalWindow(const ModalWindow &modalWindow);

		// analyzers
		void sendKillTrackerUpdate(Container* corpse, const std::string &name, const Outfit_t creatureOutfit);
		void sendUpdateSupplyTracker(const Item* item);
		void sendUpdateImpactTracker(CombatType_t type, int32_t amount);
		void sendUpdateInputAnalyzer(CombatType_t type, int32_t amount, std::string target);

		// Hotkey equip/dequip item
		void parseHotkeyEquip(NetworkMessage &msg);

		// Help functions
		// translate a tile to clientreadable format
		void GetTileDescription(const Tile* tile, NetworkMessage &msg);

		// translate a floor to clientreadable format
		void GetFloorDescription(NetworkMessage &msg, int32_t x, int32_t y, int32_t z, int32_t width, int32_t height, int32_t offset, int32_t &skip);

		// translate a map area to clientreadable format
		void GetMapDescription(int32_t x, int32_t y, int32_t z, int32_t width, int32_t height, NetworkMessage &msg);

		void AddCreature(NetworkMessage &msg, const Creature* creature, bool known, uint32_t remove);
		void AddPlayerStats(NetworkMessage &msg);
		void AddOutfit(NetworkMessage &msg, const Outfit_t &outfit, bool addMount = true);
		void AddPlayerSkills(NetworkMessage &msg);
		void sendBlessStatus();
		void sendPremiumTrigger();
		void sendMessageDialog(const std::string &message);
		void AddWorldLight(NetworkMessage &msg, LightInfo lightInfo);
		void AddCreatureLight(NetworkMessage &msg, const Creature* creature);
>>>>>>> dca63c5a

		// tiles
		static void RemoveTileThing(NetworkMessage &msg, const Position &pos, uint32_t stackpos);

		void sendTaskHuntingData(const TaskHuntingSlot* slot);

		void MoveUpCreature(NetworkMessage &msg, const Creature* creature, const Position &newPos, const Position &oldPos);
		void MoveDownCreature(NetworkMessage &msg, const Creature* creature, const Position &newPos, const Position &oldPos);

		// shop
		void AddHiddenShopItem(NetworkMessage &msg);
		void AddShopItem(NetworkMessage &msg, const ShopBlock &shopBlock);

		// otclient
		void parseExtendedOpcode(NetworkMessage &msg);

		void parseInventoryImbuements(NetworkMessage &msg);
		void sendInventoryImbuements(const std::map<Slots_t, Item*> items);

		// reloadCreature
		void reloadCreature(const Creature* creature);

		void getForgeInfoMap(const Item* item, std::map<uint16_t, std::map<uint8_t, uint16_t>> &itemsMap) const;

		friend class Player;

		phmap::flat_hash_set<uint32_t> knownCreatureSet;
		Player* player = nullptr;

		uint32_t eventConnect = 0;
		uint32_t challengeTimestamp = 0;
		uint16_t version = 0;
		int32_t clientVersion = 0;

		uint8_t challengeRandom = 0;

		bool debugAssertSent = false;
		bool acceptPackets = false;

		bool loggedIn = false;
		bool shouldAddExivaRestrictions = false;

		bool oldProtocol = false;

		void sendInventory();
		void sendOpenStash();
		void parseStashWithdraw(NetworkMessage &msg);
		void sendSpecialContainersAvailable();
		void addBless();
		void parsePacketDead(uint8_t recvbyte);

		void sendSingleSoundEffect(const Position &pos, SoundEffect_t id, SourceEffect_t source);
		void sendDoubleSoundEffect(const Position &pos, SoundEffect_t mainSoundId, SourceEffect_t mainSource, SoundEffect_t secondarySoundId, SourceEffect_t secondarySource);

		// Hazard system
		void reloadHazardSystemIcon(uint16_t reference);
};

#endif // SRC_SERVER_NETWORK_PROTOCOL_PROTOCOLGAME_H_<|MERGE_RESOLUTION|>--- conflicted
+++ resolved
@@ -28,397 +28,6 @@
 class TaskHuntingOption;
 using ProtocolGame_ptr = std::shared_ptr<ProtocolGame>;
 
-<<<<<<< HEAD
-
-struct TextMessage
-{
-	TextMessage() = default;
-	TextMessage(MessageClasses initType, std::string initText) : type(initType), text(std::move(initText)) {}
-
-	MessageClasses type = MESSAGE_STATUS;
-	std::string text;
-	Position position;
-	uint16_t channelId;
-	struct
-	{
-		int32_t value = 0;
-		TextColor_t color = TEXTCOLOR_NONE;
-	} primary, secondary;
-};
-
-class ProtocolGame final : public Protocol
-{
-public:
-	// Static protocol information.
-	enum {SERVER_SENDS_FIRST = true};
-	// Not required as we send first.
-	enum {PROTOCOL_IDENTIFIER = 0};
-	enum {USE_CHECKSUM = true};
-
-	static const char *protocol_name() {
-		return "gameworld protocol";
-	}
-
-	explicit ProtocolGame(Connection_ptr initConnection) : Protocol(initConnection) {}
-
-	void login(const std::string &name, uint32_t accnumber, OperatingSystem_t operatingSystem);
-	void logout(bool displayEffect, bool forced);
-
-	void AddItem(NetworkMessage &msg, const Item *item);
-	void AddItem(NetworkMessage &msg, uint16_t id, uint8_t count);
-
-	uint16_t getVersion() const
-	{
-		return version;
-	}
-
-private:
-	// Helpers so we don't need to bind every time
-	template <typename Callable, typename... Args>
-	void addGameTask(Callable function, Args &&... args);
-	template <typename Callable, typename... Args>
-	void addGameTaskTimed(uint32_t delay, Callable function, Args &&... args);
-
-	ProtocolGame_ptr getThis()
-	{
-		return std::static_pointer_cast<ProtocolGame>(shared_from_this());
-	}
-	void connect(uint32_t playerId, OperatingSystem_t operatingSystem);
-	void disconnectClient(const std::string &message) const;
-	void writeToOutputBuffer(const NetworkMessage &msg);
-
-	void release() override;
-
-	void checkCreatureAsKnown(uint32_t id, bool &known, uint32_t &removedKnown);
-
-	bool canSee(int32_t x, int32_t y, int32_t z) const;
-	bool canSee(const Creature *) const;
-	bool canSee(const Position &pos) const;
-
-	// we have all the parse methods
-	void parsePacket(NetworkMessage &msg) override;
-	void parsePacketFromDispatcher(NetworkMessage msg, uint8_t recvbyte);
-	void onRecvFirstMessage(NetworkMessage &msg) override;
-	void onConnect() override;
-
-	//Parse methods
-	void parseAutoWalk(NetworkMessage &msg);
-	void parseSetOutfit(NetworkMessage &msg);
-	void parseSay(NetworkMessage &msg);
-	void parseLookAt(NetworkMessage &msg);
-	void parseLookInBattleList(NetworkMessage &msg);
-
-	void parseQuickLoot(NetworkMessage &msg);
-	void parseLootContainer(NetworkMessage &msg);
-	void parseQuickLootBlackWhitelist(NetworkMessage &msg);
-
-	// Depot search
-	void sendDepotItems(const ItemsTierCountList &itemMap, uint16_t count);
-	void sendCloseDepotSearch();
-	void sendDepotSearchResultDetail(uint16_t itemId,
-									uint8_t tier,
-									uint32_t depotCount,
-									const ItemVector &depotItems,
-									uint32_t inboxCount,
-									const ItemVector &inboxItems,
-									uint32_t stashCount);
-	void parseOpenDepotSearch();
-	void parseCloseDepotSearch();
-	void parseDepotSearchItemRequest(NetworkMessage &msg);
-	void parseOpenParentContainer(NetworkMessage &msg);
-	void parseRetrieveDepotSearch(NetworkMessage &msg);
-
-	void parseFightModes(NetworkMessage &msg);
-	void parseAttack(NetworkMessage &msg);
-	void parseFollow(NetworkMessage &msg);
-
-	void sendSessionEndInformation(SessionEndInformations information);
-
-	void sendItemInspection(uint16_t itemId, uint8_t itemCount, const Item *item, bool cyclopedia);
-	void parseInspectionObject(NetworkMessage &msg);
-
-	void parseCyclopediaCharacterInfo(NetworkMessage &msg);
-
-	void parseHighscores(NetworkMessage &msg);
-	void parseTaskHuntingAction(NetworkMessage &msg);
-	void sendHighscoresNoData();
-	void sendHighscores(const std::vector<HighscoreCharacter> &characters, uint8_t categoryId, uint32_t vocationId, uint16_t page, uint16_t pages);
-
-	void parseTournamentLeaderboard(NetworkMessage &msg);
-
-	void parseGreet(NetworkMessage &msg);
-	void parseBugReport(NetworkMessage &msg);
-	void parseDebugAssert(NetworkMessage &msg);
-	void parsePreyAction(NetworkMessage &msg);
-	void parseRuleViolationReport(NetworkMessage &msg);
-
-	void parseBestiarysendRaces();
-	void parseBestiarysendCreatures(NetworkMessage &msg);
-	void BestiarysendCharms();
-	void sendBestiaryEntryChanged(uint16_t raceid);
-	void refreshBestiaryTracker(std::list<MonsterType *> trackerList);
-	void sendTeamFinderList();
-	void sendLeaderTeamFinder(bool reset);
-	void createLeaderTeamFinder(NetworkMessage &msg);
-	void parsePartyAnalyzerAction(NetworkMessage &msg) const;
-	void parseLeaderFinderWindow(NetworkMessage &msg);
-	void parseMemberFinderWindow(NetworkMessage &msg);
-	void parseSendBuyCharmRune(NetworkMessage &msg);
-	void parseBestiarysendMonsterData(NetworkMessage &msg);
-	void addBestiaryTrackerList(NetworkMessage &msg);
-	void parseObjectInfo(NetworkMessage &msg);
-
-	void parseTeleport(NetworkMessage &msg);
-	void parseThrow(NetworkMessage &msg);
-	void parseUseItemEx(NetworkMessage &msg);
-	void parseUseWithCreature(NetworkMessage &msg);
-	void parseUseItem(NetworkMessage &msg);
-	void parseCloseContainer(NetworkMessage &msg);
-	void parseUpArrowContainer(NetworkMessage &msg);
-	void parseUpdateContainer(NetworkMessage &msg);
-	void parseTextWindow(NetworkMessage &msg);
-	void parseHouseWindow(NetworkMessage &msg);
-
-	void parseLookInShop(NetworkMessage &msg);
-	void parsePlayerBuyOnShop(NetworkMessage &msg);
-	void parsePlayerSellOnShop(NetworkMessage &msg);
-
-	void parseQuestLine(NetworkMessage &msg);
-
-	void parseInviteToParty(NetworkMessage &msg);
-	void parseJoinParty(NetworkMessage &msg);
-	void parseRevokePartyInvite(NetworkMessage &msg);
-	void parsePassPartyLeadership(NetworkMessage &msg);
-	void parseEnableSharedPartyExperience(NetworkMessage &msg);
-
-	void parseToggleMount(NetworkMessage &msg);
-
-	// Imbuements
-	void parseApplyImbuement(NetworkMessage &msg);
-	void parseClearImbuement(NetworkMessage &msg);
-	void parseCloseImbuementWindow(NetworkMessage &msg);
-
-	void parseModalWindowAnswer(NetworkMessage &msg);
-
-	void parseBrowseField(NetworkMessage &msg);
-	void parseSeekInContainer(NetworkMessage &msg);
-
-	//trade methods
-	void parseRequestTrade(NetworkMessage &msg);
-	void parseLookInTrade(NetworkMessage &msg);
-
-	//market methods
-	void parseMarketLeave();
-	void parseMarketBrowse(NetworkMessage &msg);
-	void parseMarketCreateOffer(NetworkMessage &msg);
-	void parseMarketCancelOffer(NetworkMessage &msg);
-	void parseMarketAcceptOffer(NetworkMessage &msg);
-
-	//VIP methods
-	void parseAddVip(NetworkMessage &msg);
-	void parseRemoveVip(NetworkMessage &msg);
-	void parseEditVip(NetworkMessage &msg);
-
-	void parseRotateItem(NetworkMessage &msg);
-	void parseConfigureShowOffSocket(NetworkMessage& msg);
-	void parseWrapableItem(NetworkMessage &msg);
-
-	//Channel tabs
-	void parseChannelInvite(NetworkMessage &msg);
-	void parseChannelExclude(NetworkMessage &msg);
-	void parseOpenChannel(NetworkMessage &msg);
-	void parseOpenPrivateChannel(NetworkMessage &msg);
-	void parseCloseChannel(NetworkMessage &msg);
-
-	//Store methods
-	void parseStoreOpen(NetworkMessage &message);
-	void parseStoreRequestOffers(NetworkMessage &message);
-	void parseStoreBuyOffer(NetworkMessage &message);
-	void parseCoinTransfer(NetworkMessage &msg);
-
-	// Imbuement info
-	void addImbuementInfo(NetworkMessage &msg, uint16_t imbuementId) const;
-
-	//Send functions
-	void sendChannelMessage(const std::string &author, const std::string &text, SpeakClasses type, uint16_t channel);
-	void sendChannelEvent(uint16_t channelId, const std::string &playerName, ChannelEvent_t channelEvent);
-	void sendClosePrivate(uint16_t channelId);
-	void sendCreatePrivateChannel(uint16_t channelId, const std::string &channelName);
-	void sendChannelsDialog();
-	void sendChannel(uint16_t channelId, const std::string &channelName, const UsersMap *channelUsers, const InvitedMap *invitedUsers);
-	void sendOpenPrivateChannel(const std::string &receiver);
-	void sendExperienceTracker(int64_t rawExp, int64_t finalExp);
-	void sendToChannel(const Creature *creature, SpeakClasses type, const std::string &text, uint16_t channelId);
-	void sendPrivateMessage(const Player *speaker, SpeakClasses type, const std::string &text);
-	void sendIcons(uint32_t icons);
-	void sendFYIBox(const std::string &message);
-
-	void openImbuementWindow(Item *item);
-	void sendImbuementResult(const std::string message);
-	void closeImbuementWindow();
-
-	void sendItemsPrice();
-	void sendForgingData();
-
-	void sendDistanceShoot(const Position &from, const Position &to, uint8_t type);
-	void sendMagicEffect(const Position &pos, uint8_t type);
-	void sendRestingStatus(uint8_t protection);
-	void sendCreatureHealth(const Creature *creature);
-	void sendPartyCreatureUpdate(const Creature* target);
-	void sendPartyCreatureShield(const Creature* target);
-	void sendPartyCreatureSkull(const Creature* target);
-	void sendPartyCreatureHealth(const Creature* target, uint8_t healthPercent);
-	void sendPartyPlayerMana(const Player* target, uint8_t manaPercent);
-	void sendPartyCreatureShowStatus(const Creature* target, bool showStatus);
-	void sendPartyPlayerVocation(const Player* target);
-	void sendPlayerVocation(const Player* target);
-	void sendSkills();
-	void sendPing();
-	void sendPingBack();
-	void sendCreatureTurn(const Creature *creature, uint32_t stackpos);
-	void sendCreatureSay(const Creature *creature, SpeakClasses type, const std::string &text, const Position *pos = nullptr);
-
-	// Unjust Panel
-	void sendUnjustifiedPoints(const uint8_t &dayProgress, const uint8_t &dayLeft, const uint8_t &weekProgress, const uint8_t &weekLeft, const uint8_t &monthProgress, const uint8_t &monthLeft, const uint8_t &skullDuration);
-  
-	void sendCancelWalk();
-	void sendChangeSpeed(const Creature *creature, uint32_t speed);
-	void sendCancelTarget();
-	void sendCreatureOutfit(const Creature *creature, const Outfit_t &outfit);
-	void sendStats();
-	void sendBasicData();
-	void sendStoreHighlight();
-	void sendTextMessage(const TextMessage &message);
-	void sendReLoginWindow(uint8_t unfairFightReduction);
-
-	void sendTutorial(uint8_t tutorialId);
-	void sendAddMarker(const Position &pos, uint8_t markType, const std::string &desc);
-
-	void sendTournamentLeaderboard();
-
-	void sendCyclopediaCharacterNoData(CyclopediaCharacterInfoType_t characterInfoType, uint8_t errorCode);
-	void sendCyclopediaCharacterBaseInformation();
-	void sendCyclopediaCharacterGeneralStats();
-	void sendCyclopediaCharacterCombatStats();
-	void sendCyclopediaCharacterRecentDeaths(uint16_t page, uint16_t pages, const std::vector<RecentDeathEntry> &entries);
-	void sendCyclopediaCharacterRecentPvPKills(uint16_t page, uint16_t pages, const std::vector<RecentPvPKillEntry> &entries);
-	void sendCyclopediaCharacterAchievements();
-	void sendCyclopediaCharacterItemSummary();
-	void sendCyclopediaCharacterOutfitsMounts();
-	void sendCyclopediaCharacterStoreSummary();
-	void sendCyclopediaCharacterInspection();
-	void sendCyclopediaCharacterBadges();
-	void sendCyclopediaCharacterTitles();
-
-	void sendCreatureWalkthrough(const Creature *creature, bool walkthrough);
-	void sendCreatureShield(const Creature *creature);
-	void sendCreatureSkull(const Creature *creature);
-	void sendCreatureUpdate(const Creature *creature);
-
-	void sendShop(Npc *npc);
-	void sendCloseShop();
-	void sendClientCheck();
-	void sendGameNews();
-	void sendResourcesBalance(uint64_t money = 0, uint64_t bank = 0, uint64_t preyCards = 0, uint64_t taskHunting = 0);
-	void sendResourceBalance(Resource_t resourceType, uint64_t value);
-	void sendSaleItemList(const std::vector<ShopBlock> &shopVector, const std::map<uint32_t, uint32_t> &inventoryMap);
-	void sendMarketEnter(uint32_t depotId);
-	void updateCoinBalance();
-	void sendMarketLeave();
-	void sendMarketBrowseItem(uint16_t itemId, const MarketOfferList &buyOffers, const MarketOfferList &sellOffers);
-	void sendMarketAcceptOffer(const MarketOfferEx &offer);
-	void sendMarketBrowseOwnOffers(const MarketOfferList &buyOffers, const MarketOfferList &sellOffers);
-	void sendMarketCancelOffer(const MarketOfferEx &offer);
-	void sendMarketBrowseOwnHistory(const HistoryMarketOfferList &buyOffers, const HistoryMarketOfferList &sellOffers);
-	void sendMarketDetail(uint16_t itemId);
-	void sendTradeItemRequest(const std::string &traderName, const Item *item, bool ack);
-	void sendCloseTrade();
-	void updatePartyTrackerAnalyzer(const Party* party);
-
-	void sendTextWindow(uint32_t windowTextId, Item *item, uint16_t maxlen, bool canWrite);
-	void sendTextWindow(uint32_t windowTextId, uint32_t itemId, const std::string &text);
-	void sendHouseWindow(uint32_t windowTextId, const std::string &text);
-	void sendOutfitWindow();
-	void sendPodiumWindow(const Item* podium, const Position& position, uint16_t itemId, uint8_t stackpos);
-
-	void sendUpdatedVIPStatus(uint32_t guid, VipStatus_t newStatus);
-	void sendVIP(uint32_t guid, const std::string &name, const std::string &description, uint32_t icon, bool notify, VipStatus_t status);
-
-	void sendPendingStateEntered();
-	void sendEnterWorld();
-
-	void sendFightModes();
-
-	void sendCreatureLight(const Creature *creature);
-	void sendCreatureIcon(const Creature* creature);
-	void sendWorldLight(const LightInfo &lightInfo);
-	void sendTibiaTime(int32_t time);
-
-	void sendCreatureSquare(const Creature *creature, SquareColor_t color);
-
-	void sendSpellCooldown(uint8_t spellId, uint32_t time);
-	void sendSpellGroupCooldown(SpellGroup_t groupId, uint32_t time);
-	void sendUseItemCooldown(uint32_t time);
-
-	void sendCoinBalance();
-
-	void sendOpenStore(uint8_t serviceType);
-	void sendStoreCategoryOffers(StoreCategory *category);
-	void sendStoreError(GameStoreError_t error, const std::string &message);
-	void sendStorePurchaseSuccessful(const std::string &message, const uint32_t coinBalance);
-	void sendStoreRequestAdditionalInfo(uint32_t offerId, ClientOffer_t clientOfferType);
-
-	void sendPreyTimeLeft(const PreySlot* slot);
-	void sendPreyData(const PreySlot* slot);
-	void sendPreyPrices();
-
-	void sendStoreTrasactionHistory(HistoryStoreOfferList &list, uint32_t page, uint8_t entriesPerPage);
-	void parseStoreOpenTransactionHistory(NetworkMessage &msg);
-	void parseStoreRequestTransactionHistory(NetworkMessage &msg);
-
-	//tiles
-	void sendMapDescription(const Position &pos);
-
-	void sendAddTileItem(const Position &pos, uint32_t stackpos, const Item *item);
-	void sendUpdateTileItem(const Position &pos, uint32_t stackpos, const Item *item);
-	void sendRemoveTileThing(const Position &pos, uint32_t stackpos);
-	void sendUpdateTileCreature(const Position& pos, uint32_t stackpos, const Creature* creature);
-	void sendUpdateTile(const Tile *tile, const Position &pos);
-
-	void sendAddCreature(const Creature *creature, const Position &pos, int32_t stackpos, bool isLogin);
-	void sendMoveCreature(const Creature *creature, const Position &newPos, int32_t newStackPos,
-                         const Position &oldPos, int32_t oldStackPos, bool teleport);
-
-	//containers
-	void sendAddContainerItem(uint8_t cid, uint16_t slot, const Item *item);
-	void sendUpdateContainerItem(uint8_t cid, uint16_t slot, const Item *item);
-	void sendRemoveContainerItem(uint8_t cid, uint16_t slot, const Item *lastItem);
-
-	void sendContainer(uint8_t cid, const Container *container, bool hasParent, uint16_t firstIndex);
-	void sendCloseContainer(uint8_t cid);
-
-	//quickloot
-	void sendLootContainers();
-	void sendLootStats(Item *item, uint8_t count);
-
-	//inventory
-	void sendInventoryItem(Slots_t slot, const Item *item);
-	void sendInventoryIds();
-
-	//messages
-	void sendModalWindow(const ModalWindow &modalWindow);
-
-	//analyzers
-	void sendKillTrackerUpdate(Container *corpse, const std::string &name, const Outfit_t creatureOutfit);
-	void sendUpdateSupplyTracker(const Item *item);
-	void sendUpdateImpactTracker(CombatType_t type, int32_t amount);
-	void sendUpdateInputAnalyzer(CombatType_t type, int32_t amount, std::string target);
-
-	// Hotkey equip/dequip item
-	void parseHotkeyEquip(NetworkMessage &msg);
-
-	//Help functions
-=======
 struct TextMessage {
 		TextMessage() = default;
 		TextMessage(MessageClasses initType, std::string initText) :
@@ -431,7 +40,7 @@
 		struct
 		{
 				int32_t value = 0;
-				TextColor_t color;
+				TextColor_t color = TEXTCOLOR_NONE;
 		} primary, secondary;
 };
 
@@ -824,7 +433,6 @@
 		void sendMessageDialog(const std::string &message);
 		void AddWorldLight(NetworkMessage &msg, LightInfo lightInfo);
 		void AddCreatureLight(NetworkMessage &msg, const Creature* creature);
->>>>>>> dca63c5a
 
 		// tiles
 		static void RemoveTileThing(NetworkMessage &msg, const Position &pos, uint32_t stackpos);
