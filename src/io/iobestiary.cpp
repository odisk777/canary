/**
 * Canary - A free and open-source MMORPG server emulator
 * Copyright (©) 2019-2022 OpenTibiaBR <opentibiabr@outlook.com>
 * Repository: https://github.com/opentibiabr/canary
 * License: https://github.com/opentibiabr/canary/blob/main/LICENSE
 * Contributors: https://github.com/opentibiabr/canary/graphs/contributors
 * Website: https://docs.opentibiabr.com/
 */

#include "pch.hpp"

#include "declarations.hpp"
#include "game/game.h"
#include "io/iobestiary.h"
#include "creatures/monsters/monsters.h"
#include "creatures/players/player.h"

<<<<<<< HEAD

bool IOBestiary::parseCharmCombat(Charm* charm, Player* player, Creature* target, int32_t realDamage, bool dueToPotion, bool checkArmor)
{
=======
bool IOBestiary::parseCharmCombat(Charm* charm, Player* player, Creature* target, int32_t realDamage) {
>>>>>>> dca63c5a
	if (!charm || !player || !target) {
		return false;
	}
	CombatParams charmParams;
	CombatDamage charmDamage;
	if (charm->type == CHARM_OFFENSIVE) {
		if (charm->id == CHARM_CRIPPLE) {
			ConditionSpeed* cripple = static_cast<ConditionSpeed*>(Condition::createCondition(CONDITIONID_COMBAT, CONDITION_PARALYZE, 10000, 0));
			cripple->setFormulaVars(-1, 81, -1, 81);
			target->addCondition(cripple);
			player->sendCancelMessage(charm->cancelMsg);
			return false;
<<<<<<< HEAD
	  	}
=======
		}
>>>>>>> dca63c5a
		int32_t maxHealth = target->getMaxHealth();
		charmDamage.primary.type = charm->dmgtype;
		charmDamage.primary.value = ((-maxHealth * (charm->percent)) / 100);
		charmDamage.extension = true;
		if (!charmDamage.exString.empty()) {
			charmDamage.exString += ", ";
		}
		charmDamage.exString += charm->logMsg + (dueToPotion ? " due to active charm upgrade" : "");

		charmParams.impactEffect = charm->effect;
		charmParams.combatType = charmDamage.primary.type;
		charmParams.aggressive = true;

		charmParams.soundImpactEffect = charm->soundImpactEffect;
		charmParams.soundCastEffect = charm->soundCastEffect;

		player->sendCancelMessage(charm->cancelMsg);
	} else if (charm->type == CHARM_DEFENSIVE) {
		switch (charm->id) {
			case CHARM_PARRY: {
				charmDamage.primary.type = COMBAT_NEUTRALDAMAGE;
				charmDamage.primary.value = -realDamage;
				charmDamage.extension = true;
				if (!charmDamage.exString.empty()) {
					charmDamage.exString += ", ";
				}
				charmDamage.exString += charm->logMsg + (dueToPotion ? " due to active charm upgrade" : "");	
				charmParams.aggressive = true;
				charmParams.blockedByArmor = checkArmor;
				break;
			}
			case CHARM_DODGE: {
				const Position &targetPos = target->getPosition();
				player->sendCancelMessage(charm->cancelMsg);
				g_game().addMagicEffect(targetPos, charm->effect);
				return true;
			}
			case CHARM_ADRENALINE: {
				ConditionSpeed* adrenaline = static_cast<ConditionSpeed*>(Condition::createCondition(CONDITIONID_COMBAT, CONDITION_HASTE, 10000, 0));
				adrenaline->setFormulaVars(1.5, -0, 1.5, -0);
				player->addCondition(adrenaline);
				player->sendCancelMessage(charm->cancelMsg);
				return false;
			}
			case CHARM_NUMB: {
				ConditionSpeed* numb = static_cast<ConditionSpeed*>(Condition::createCondition(CONDITIONID_COMBAT, CONDITION_PARALYZE, 10000, 0));
				numb->setFormulaVars(-1, 81, -1, 81);
				target->addCondition(numb);
				player->sendCancelMessage(charm->cancelMsg);
				return false;
			}

			default:
				return false;
		}
		player->sendCancelMessage(charm->cancelMsg);
	} else {
		return false;
	}
	Combat::doCombatHealth(player, target, charmDamage, charmParams);
	return false;
}

Charm* IOBestiary::getBestiaryCharm(charmRune_t activeCharm, bool force /*= false*/) {
	std::vector<Charm*> charmInternal = g_game().getCharmList();
	for (Charm* tmpCharm : charmInternal) {
		if (tmpCharm->id == activeCharm) {
			return tmpCharm;
		}
	}

	if (force) {
		auto charm = new Charm();
		charm->id = activeCharm;
		charm->binary = 1 << activeCharm;
		g_game().addCharmRune(charm);
		return charm;
	}

	return nullptr;
}

std::map<uint16_t, std::string> IOBestiary::findRaceByName(const std::string &race, bool Onlystring /*= true*/, BestiaryType_t raceNumber /*= BESTY_RACE_NONE*/) const {
	std::map<uint16_t, std::string> best_list = g_game().getBestiaryList();
	std::map<uint16_t, std::string> race_list;

	if (Onlystring) {
		for (auto it : best_list) {
			const MonsterType* tmpType = g_monsters().getMonsterType(it.second);
			if (tmpType && tmpType->info.bestiaryClass == race) {
				race_list.insert({ it.first, it.second });
			}
		}
	} else {
		for (auto itn : best_list) {
			const MonsterType* tmpType = g_monsters().getMonsterType(itn.second);
			if (tmpType && tmpType->info.bestiaryRace == raceNumber) {
				race_list.insert({ itn.first, itn.second });
			}
		}
	}
	return race_list;
}

uint8_t IOBestiary::getKillStatus(MonsterType* mtype, uint32_t killAmount) const {
	if (killAmount < mtype->info.bestiaryFirstUnlock) {
		return 1;
	} else if (killAmount < mtype->info.bestiarySecondUnlock) {
		return 2;
	} else if (killAmount < mtype->info.bestiaryToUnlock) {
		return 3;
	}
	return 4;
}

void IOBestiary::resetCharmRuneCreature(Player* player, Charm* charm) {
	if (!player || !charm) {
		return;
	}

	int32_t value = bitToggle(player->getUsedRunesBit(), charm, false);
	player->setUsedRunesBit(value);
	player->parseRacebyCharm(charm->id, true, 0);
}

void IOBestiary::setCharmRuneCreature(Player* player, Charm* charm, uint16_t raceid) {
	if (!player || !charm) {
		return;
	}

	player->parseRacebyCharm(charm->id, true, raceid);
	int32_t Toggle = bitToggle(player->getUsedRunesBit(), charm, true);
	player->setUsedRunesBit(Toggle);
}

std::list<charmRune_t> IOBestiary::getCharmUsedRuneBitAll(Player* player) {
	int32_t input = player->getUsedRunesBit();
	;
	int8_t i = 0;
	std::list<charmRune_t> rtn;
	while (input != 0) {
		if ((input & 1) == 1) {
			charmRune_t tmpcharm = static_cast<charmRune_t>(i);
			rtn.push_front(tmpcharm);
		}
		input = input >> 1;
		i += 1;
	}
	return rtn;
}

uint16_t IOBestiary::getBestiaryRaceUnlocked(Player* player, BestiaryType_t race) const {
	if (!player) {
		return 0;
	}

	uint16_t count = 0;
	std::map<uint16_t, std::string> besty_l = g_game().getBestiaryList();

	for (auto it : besty_l) {
		const MonsterType* mtype = g_monsters().getMonsterType(it.second);
		if (mtype && mtype->info.bestiaryRace == race && player->getBestiaryKillCount(mtype->info.raceid) > 0) {
			count++;
		}
	}
	return count;
}

void IOBestiary::addCharmPoints(Player* player, uint16_t amount, bool negative /*= false*/) {
	if (!player) {
		return;
	}

	uint32_t myCharms = player->getCharmPoints();
	if (negative) {
		myCharms -= amount;
	} else {
		myCharms += amount;
	}
	player->setCharmPoints(myCharms);
}

void IOBestiary::addBestiaryKill(Player* player, MonsterType* mtype, uint32_t amount /*= 1*/) {
	uint16_t raceid = mtype->info.raceid;
	if (raceid == 0 || !player || !mtype) {
		return;
	}
	uint32_t curCount = player->getBestiaryKillCount(raceid);
	std::ostringstream ss;

	player->addBestiaryKillCount(raceid, amount);

	if ((curCount == 0) || // Initial kill stage
		(curCount < mtype->info.bestiaryFirstUnlock && (curCount + amount) >= mtype->info.bestiaryFirstUnlock) || // First kill stage reached
		(curCount < mtype->info.bestiarySecondUnlock && (curCount + amount) >= mtype->info.bestiarySecondUnlock) || // Second kill stage reached
		(curCount < mtype->info.bestiaryToUnlock && (curCount + amount) >= mtype->info.bestiaryToUnlock)) { // Final kill stage reached

		ss << "You unlocked details for the creature '" << mtype->name << "'";
		player->sendTextMessage(MESSAGE_STATUS, ss.str());
		player->sendBestiaryEntryChanged(raceid);

		if ((curCount + amount) >= mtype->info.bestiaryToUnlock)
			addCharmPoints(player, mtype->info.bestiaryCharmsPoints);
	}

	std::list<MonsterType*> trackerList = player->getBestiaryTrackerList();
	for (MonsterType* mType : trackerList) {
		if (raceid == mType->info.raceid) {
			player->refreshBestiaryTracker(trackerList);
		}
	}
}

charmRune_t IOBestiary::getCharmFromTarget(Player* player, MonsterType* mtype) {
	if (!player || !mtype) {
		return CHARM_NONE;
	}

	uint16_t bestiaryEntry = mtype->info.raceid;
	std::list<charmRune_t> usedRunes = getCharmUsedRuneBitAll(player);

	for (charmRune_t it : usedRunes) {
		Charm* charm = getBestiaryCharm(it);
		if (bestiaryEntry == player->parseRacebyCharm(charm->id, false, 0)) {
			return charm->id;
		}
	}
	return CHARM_NONE;
}

bool IOBestiary::hasCharmUnlockedRuneBit(Charm* charm, int32_t input) const {
	if (!charm) {
		return false;
	}

	return ((input & charm->binary) != 0);
}

int32_t IOBestiary::bitToggle(int32_t input, Charm* charm, bool on) const {
	if (!charm) {
		return CHARM_NONE;
	}

	int32_t returnToggle = 0;
	int32_t binary = charm->binary;
	if (on) {
		returnToggle = input | binary;
		return returnToggle;
	} else {
		binary = ~binary;
		returnToggle = input & binary;
		return returnToggle;
	}
}

void IOBestiary::sendBuyCharmRune(Player* player, charmRune_t runeID, uint8_t action, uint16_t raceid) {
	Charm* charm = getBestiaryCharm(runeID);
	if (!player || !charm) {
		return;
	}

	if (action == 0) {
		std::ostringstream ss;

		if (player->getCharmPoints() < charm->points) {
			ss << "You don't have enough charm points to unlock this rune.";
			player->sendFYIBox(ss.str());
			player->BestiarysendCharms();
			return;
		}

		ss << "You successfully unlocked '" << charm->name << "' for " << charm->points << " charm points.";
		player->sendFYIBox(ss.str());
		addCharmPoints(player, charm->points, true);

		int32_t value = bitToggle(player->getUnlockedRunesBit(), charm, true);
		player->setUnlockedRunesBit(value);

	} else if (action == 1) {
		std::list<charmRune_t> usedRunes = getCharmUsedRuneBitAll(player);
		uint16_t limitRunes = 0;

		if (player->isPremium()) {
			if (player->hasCharmExpansion()) {
				limitRunes = 100;
			} else {
				limitRunes = 6;
			}
		} else {
			limitRunes = 3;
		}

		if (limitRunes <= usedRunes.size()) {
			player->sendFYIBox("You don't have any charm slots available.");
			player->BestiarysendCharms();
			return;
		}

		setCharmRuneCreature(player, charm, raceid);
		player->sendFYIBox("Creature has been set! You are Premium player, so you benefit from up to 6 runes! Charm Expansion allow you to set creatures to all runes at once!");
	} else if (action == 2) {
		int32_t fee = player->getLevel() * 100;
		if (player->hasCharmExpansion()) {
			fee = (fee * 75) / 100;
		}

		if (g_game().removeMoney(player, fee, 0, true)) {
			resetCharmRuneCreature(player, charm);
			player->sendFYIBox("You successfully removed the creature.");
			player->BestiarysendCharms();
			return;
		}
		player->sendFYIBox("You don't have enough gold.");
	}
	player->BestiarysendCharms();
	return;
}

std::map<uint8_t, int16_t> IOBestiary::getMonsterElements(MonsterType* mtype) const {
	std::map<uint8_t, int16_t> defaultMap = {};
	for (uint8_t i = 0; i <= 7; i++) {
		defaultMap[i] = 100;
	}
	for (const auto &elementEntry : mtype->info.elementMap) {
		switch (elementEntry.first) {
			case COMBAT_PHYSICALDAMAGE:
				defaultMap[0] -= static_cast<int16_t>(elementEntry.second);
				break;
			case COMBAT_FIREDAMAGE:
				defaultMap[1] -= static_cast<int16_t>(elementEntry.second);
				break;
			case COMBAT_EARTHDAMAGE:
				defaultMap[2] -= static_cast<int16_t>(elementEntry.second);
				break;
			case COMBAT_ENERGYDAMAGE:
				defaultMap[3] -= static_cast<int16_t>(elementEntry.second);
				break;
			case COMBAT_ICEDAMAGE:
				defaultMap[4] -= static_cast<int16_t>(elementEntry.second);
				break;
			case COMBAT_HOLYDAMAGE:
				defaultMap[5] -= static_cast<int16_t>(elementEntry.second);
				break;
			case COMBAT_DEATHDAMAGE:
				defaultMap[6] -= static_cast<int16_t>(elementEntry.second);
				break;
			case COMBAT_HEALING:
				defaultMap[7] -= static_cast<int16_t>(elementEntry.second);
				break;
			default:
				break;
		}
	}
	return defaultMap;
}

std::map<uint16_t, uint32_t> IOBestiary::getBestiaryKillCountByMonsterIDs(Player* player, std::map<uint16_t, std::string> mtype_list) const {
	std::map<uint16_t, uint32_t> raceMonsters = {};
	for (auto it : mtype_list) {
		uint16_t raceid = it.first;
		uint32_t thisKilled = player->getBestiaryKillCount(raceid);
		if (thisKilled > 0) {
			raceMonsters[raceid] = thisKilled;
		}
	}
	return raceMonsters;
}

std::list<uint16_t> IOBestiary::getBestiaryFinished(Player* player) const {
	std::list<uint16_t> finishedMonsters = {};
	std::map<uint16_t, std::string> besty_l = g_game().getBestiaryList();

	for (auto nt : besty_l) {
		uint16_t raceid = nt.first;
		uint32_t thisKilled = player->getBestiaryKillCount(raceid);
		const MonsterType* mtype = g_monsters().getMonsterType(nt.second);
		if (mtype && thisKilled >= mtype->info.bestiaryToUnlock) {
			finishedMonsters.push_front(raceid);
		}
	}
	return finishedMonsters;
}

int8_t IOBestiary::calculateDifficult(uint32_t chance) const {
	float chanceInPercent = chance / 1000;

	if (chanceInPercent < 0.2) {
		return 4;
	} else if (chanceInPercent < 1) {
		return 3;
	} else if (chanceInPercent < 5) {
		return 2;
	} else if (chanceInPercent < 25) {
		return 1;
	}
	return 0;
}<|MERGE_RESOLUTION|>--- conflicted
+++ resolved
@@ -15,13 +15,7 @@
 #include "creatures/monsters/monsters.h"
 #include "creatures/players/player.h"
 
-<<<<<<< HEAD
-
-bool IOBestiary::parseCharmCombat(Charm* charm, Player* player, Creature* target, int32_t realDamage, bool dueToPotion, bool checkArmor)
-{
-=======
-bool IOBestiary::parseCharmCombat(Charm* charm, Player* player, Creature* target, int32_t realDamage) {
->>>>>>> dca63c5a
+bool IOBestiary::parseCharmCombat(Charm* charm, Player* player, Creature* target, int32_t realDamage, bool dueToPotion, bool checkArmor) {
 	if (!charm || !player || !target) {
 		return false;
 	}
@@ -34,11 +28,7 @@
 			target->addCondition(cripple);
 			player->sendCancelMessage(charm->cancelMsg);
 			return false;
-<<<<<<< HEAD
-	  	}
-=======
-		}
->>>>>>> dca63c5a
+		}
 		int32_t maxHealth = target->getMaxHealth();
 		charmDamage.primary.type = charm->dmgtype;
 		charmDamage.primary.value = ((-maxHealth * (charm->percent)) / 100);
@@ -65,7 +55,7 @@
 				if (!charmDamage.exString.empty()) {
 					charmDamage.exString += ", ";
 				}
-				charmDamage.exString += charm->logMsg + (dueToPotion ? " due to active charm upgrade" : "");	
+				charmDamage.exString += charm->logMsg + (dueToPotion ? " due to active charm upgrade" : "");
 				charmParams.aggressive = true;
 				charmParams.blockedByArmor = checkArmor;
 				break;
