--- conflicted
+++ resolved
@@ -1670,11 +1670,6 @@
 			IOLoginData::updateOnlineStatus(guid, false);
 		}
 
-<<<<<<< HEAD
-		lastLogout = Game::getTimeNow();
-
-=======
->>>>>>> e5cc80a8
 		if (eventWalk != 0) {
 			setFollowCreature(nullptr);
 		}
