/**
 * The Forgotten Server - a free and open-source MMORPG server emulator
 * Copyright (C) 2019 Mark Samman <mark.samman@gmail.com>
 *
 * This program is free software; you can redistribute it and/or modify
 * it under the terms of the GNU General Public License as published by
 * the Free Software Foundation; either version 2 of the License, or
 * (at your option) any later version.
 *
 * This program is distributed in the hope that it will be useful,
 * but WITHOUT ANY WARRANTY; without even the implied warranty of
 * MERCHANTABILITY or FITNESS FOR A PARTICULAR PURPOSE.  See the
 * GNU General Public License for more details.
 *
 * You should have received a copy of the GNU General Public License along
 * with this program; if not, write to the Free Software Foundation, Inc.,
 * 51 Franklin Street, Fifth Floor, Boston, MA 02110-1301 USA.
 */

#include "otpch.h"

#include <bitset>

#include "creatures/players/player.h"
#include "items/bed.h"
#include "creatures/interactions/chat.h"
#include "creatures/combat/combat.h"
#include "lua/creature/creatureevent.h"
#include "lua/creature/events.h"
#include "game/game.h"
#include "io/iologindata.h"
#include "creatures/monsters/monster.h"
#include "creatures/monsters/monsters.h"
#include "lua/creature/movement.h"
#include "game/scheduling/scheduler.h"
#include "items/weapons/weapons.h"
#include "io/iobestiary.h"

MuteCountMap Player::muteCountMap;

uint32_t Player::playerAutoID = 0x10010000;

Player::Player(ProtocolGame_ptr p) :
                                    Creature(),
                                    lastPing(OTSYS_TIME()),
                                    lastPong(lastPing),
                                    inbox(new Inbox(ITEM_INBOX)),
                                    client(std::move(p)) {
  inbox->incrementReferenceCounter();
}

Player::~Player()
{
	for (Item* item : inventory) {
		if (item) {
			item->setParent(nullptr);
			item->stopDecaying();
			item->decrementReferenceCounter();
		}
	}

	for (const auto& it : depotLockerMap) {
		it.second->removeInbox(inbox);
		it.second->stopDecaying();
		it.second->decrementReferenceCounter();
	}

	for (const auto& it : rewardMap) {
		it.second->decrementReferenceCounter();
	}

	for (const auto& it : quickLootContainers) {
		it.second->decrementReferenceCounter();
	}

	for (PreySlot* slot : preys) {
		if (slot) {
			delete slot;
		}
	}

	for (TaskHuntingSlot* slot : taskHunting) {
		if (slot) {
			delete slot;
		}
	}

	inbox->stopDecaying();
	inbox->decrementReferenceCounter();

	setWriteItem(nullptr);
	setEditHouse(nullptr);
	logged = false;
}

bool Player::setVocation(uint16_t vocId)
{
	Vocation* voc = g_vocations().getVocation(vocId);
	if (!voc) {
		return false;
	}
	vocation = voc;

	updateRegeneration();
	g_game().addPlayerVocation(this);
	return true;
}

bool Player::isPushable() const
{
	if (hasFlag(PlayerFlag_CannotBePushed)) {
		return false;
	}
	return Creature::isPushable();
}

std::string Player::getDescription(int32_t lookDistance) const
{
	std::ostringstream s;

	if (lookDistance == -1) {
		s << "yourself.";

		if (group->access) {
			s << " You are " << group->name << '.';
		} else if (vocation->getId() != VOCATION_NONE) {
			s << " You are " << vocation->getVocDescription() << '.';
		} else {
			s << " You have no vocation.";
		}
	} else {
		s << name;
		if (!group->access) {
			s << " (Level " << level << ')';
		}
		s << '.';

		if (sex == PLAYERSEX_FEMALE) {
			s << " She";
		} else {
			s << " He";
		}

		if (group->access) {
			s << " is " << group->name << '.';
		} else if (vocation->getId() != VOCATION_NONE) {
			s << " is " << vocation->getVocDescription() << '.';
		} else {
			s << " has no vocation.";
		}
	}

	if (party) {
		if (lookDistance == -1) {
			s << " Your party has ";
		} else if (sex == PLAYERSEX_FEMALE) {
			s << " She is in a party with ";
		} else {
			s << " He is in a party with ";
		}

		size_t memberCount = party->getMemberCount() + 1;
		if (memberCount == 1) {
			s << "1 member and ";
		} else {
			s << memberCount << " members and ";
		}

		size_t invitationCount = party->getInvitationCount();
		if (invitationCount == 1) {
			s << "1 pending invitation.";
		} else {
			s << invitationCount << " pending invitations.";
		}
	}

	if (guild && guildRank) {
		size_t memberCount = guild->getMemberCount();
		if (memberCount >= 1000) {
			s << "";
			return s.str();
		}

		if (lookDistance == -1) {
			s << " You are ";
		} else if (sex == PLAYERSEX_FEMALE) {
			s << " She is ";
		} else {
			s << " He is ";
		}

		s << guildRank->name << " of the " << guild->getName();
		if (!guildNick.empty()) {
			s << " (" << guildNick << ')';
		}

		if (memberCount == 1) {
			s << ", which has 1 member, " << guild->getMembersOnline().size() << " of them online.";
		} else {
			s << ", which has " << memberCount << " members, " << guild->getMembersOnline().size() << " of them online.";
		}
	}
	return s.str();
}

Item* Player::getInventoryItem(Slots_t slot) const
{
	if (slot < CONST_SLOT_FIRST || slot > CONST_SLOT_LAST) {
		return nullptr;
	}
	return inventory[slot];
}

void Player::addConditionSuppressions(uint32_t addConditions)
{
	conditionSuppressions |= addConditions;
}

void Player::removeConditionSuppressions(uint32_t removeConditions)
{
	conditionSuppressions &= ~removeConditions;
}

Item* Player::getWeapon(Slots_t slot, bool ignoreAmmo) const
{
	Item* item = inventory[slot];
	if (!item) {
		return nullptr;
	}

	WeaponType_t weaponType = item->getWeaponType();
	if (weaponType == WEAPON_NONE || weaponType == WEAPON_SHIELD || weaponType == WEAPON_AMMO) {
		return nullptr;
	}

<<<<<<< HEAD
	if (!ignoreAmmo && weaponType == WEAPON_DISTANCE) {
		const ItemType& it = Item::items[item->getID()];
		if (it.ammoType != AMMO_NONE) {
			Item* quiver = inventory[CONST_SLOT_RIGHT];
			if (!quiver || quiver->getWeaponType() != WEAPON_QUIVER) {
				return nullptr;
			}

			Container* container = quiver->getContainer();
			if (!container) {
				return nullptr;
			}

			bool found = false;
			for (Item* ammoItem : container->getItemList()) {
				if (ammoItem->getAmmoType() == it.ammoType) {
					const Weapon* weapon = g_weapons->getWeapon(item);
					if (weapon && weapon->getReqLevel() <= this->getLevel()) {
						return nullptr;
					}

					item = ammoItem;
					found = true;
					break;
				}
			}

			if (!found) {
				return nullptr;
			}
		}
	}
=======
  if (!ignoreAmmo && weaponType == WEAPON_DISTANCE) {
    const ItemType& it = Item::items[item->getID()];
    if (it.ammoType != AMMO_NONE) {
      Item* quiver = inventory[CONST_SLOT_RIGHT];
      if (!quiver || !quiver->isQuiver())
        return nullptr;
      Container* container = quiver->getContainer();
      if (!container)
        return nullptr;
      bool found = false;
      for (Item* ammoItem : container->getItemList()) {
        if (ammoItem->getAmmoType() == it.ammoType) {
          if (level >= Item::items[ammoItem->getID()].minReqLevel) {
            item = ammoItem;
            found = true;
            break;
          }
        }
      }
      if (!found)
        return nullptr;
    }
  }
>>>>>>> 0e43691c
	return item;
}

Item* Player::getWeapon(bool ignoreAmmo/* = false*/) const
{
	Item* item = getWeapon(CONST_SLOT_LEFT, ignoreAmmo);
	if (item) {
		return item;
	}

	item = getWeapon(CONST_SLOT_RIGHT, ignoreAmmo);
	if (item) {
		return item;
	}
	return nullptr;
}

WeaponType_t Player::getWeaponType() const
{
	Item* item = getWeapon();
	if (!item) {
		return WEAPON_NONE;
	}
	return item->getWeaponType();
}

int32_t Player::getWeaponSkill(const Item* item) const
{
	if (!item) {
		return getSkillLevel(SKILL_FIST);
	}

	int32_t attackSkill;

	WeaponType_t weaponType = item->getWeaponType();
	switch (weaponType) {
		case WEAPON_SWORD: {
			attackSkill = getSkillLevel(SKILL_SWORD);
			break;
		}

		case WEAPON_CLUB: {
			attackSkill = getSkillLevel(SKILL_CLUB);
			break;
		}

		case WEAPON_AXE: {
			attackSkill = getSkillLevel(SKILL_AXE);
			break;
		}

		case WEAPON_DISTANCE: {
			attackSkill = getSkillLevel(SKILL_DISTANCE);
			break;
		}

		default: {
			attackSkill = 0;
			break;
		}
	}
	return attackSkill;
}

int32_t Player::getArmor() const
{
	int32_t armor = 0;

	static const Slots_t armorSlots[] = {CONST_SLOT_HEAD, CONST_SLOT_NECKLACE, CONST_SLOT_ARMOR, CONST_SLOT_LEGS, CONST_SLOT_FEET, CONST_SLOT_RING};
	for (Slots_t slot : armorSlots) {
		Item* inventoryItem = inventory[slot];
		if (inventoryItem) {
			armor += inventoryItem->getArmor();
		}
	}
	return static_cast<int32_t>(armor * vocation->armorMultiplier);
}

void Player::getShieldAndWeapon(const Item*& shield, const Item*& weapon) const
{
	shield = nullptr;
	weapon = nullptr;

	for (uint32_t slot = CONST_SLOT_RIGHT; slot <= CONST_SLOT_LEFT; slot++) {
		Item* item = inventory[slot];
		if (!item) {
			continue;
		}

		switch (item->getWeaponType()) {
			case WEAPON_NONE:
				break;

			case WEAPON_SHIELD: {
				if (!shield || (shield && item->getDefense() > shield->getDefense())) {
					shield = item;
				}
				break;
			}

			default: { // weapons that are not shields
				weapon = item;
				break;
			}
		}
	}
}

int32_t Player::getDefense() const
{
	int32_t defenseSkill = getSkillLevel(SKILL_FIST);
	int32_t defenseValue = 7;
	const Item* weapon;
	const Item* shield;
	try {
		getShieldAndWeapon(shield, weapon);
	}
	catch (const std::exception &e) {
		SPDLOG_ERROR("{} got exception {}", getName(), e.what());
	}

	if (weapon) {
		defenseValue = weapon->getDefense() + weapon->getExtraDefense();
		defenseSkill = getWeaponSkill(weapon);
	}

	if (shield) {
		defenseValue = weapon != nullptr ? shield->getDefense() + weapon->getExtraDefense() : shield->getDefense();
		defenseSkill = getSkillLevel(SKILL_SHIELD);
	}

	if (defenseSkill == 0) {
		switch (fightMode) {
			case FIGHTMODE_ATTACK:
			case FIGHTMODE_BALANCED:
				return 1;

			case FIGHTMODE_DEFENSE:
				return 2;
		}
	}

	return (defenseSkill / 4. + 2.23) * defenseValue * 0.15 * getDefenseFactor() * vocation->defenseMultiplier;
}

float Player::getAttackFactor() const
{
	switch (fightMode) {
		case FIGHTMODE_ATTACK: return 1.0f;
		case FIGHTMODE_BALANCED: return 0.75f;
		case FIGHTMODE_DEFENSE: return 0.5f;
		default: return 1.0f;
	}
}

float Player::getDefenseFactor() const
{
	switch (fightMode) {
		case FIGHTMODE_ATTACK: return (OTSYS_TIME() - lastAttack) < getAttackSpeed() ? 0.5f : 1.0f;
		case FIGHTMODE_BALANCED: return (OTSYS_TIME() - lastAttack) < getAttackSpeed() ? 0.75f : 1.0f;
		case FIGHTMODE_DEFENSE: return 1.0f;
		default: return 1.0f;
	}
}

uint32_t Player::getClientIcons() const
{
	uint32_t icons = 0;
	for (Condition* condition : conditions) {
		if (!isSuppress(condition->getType())) {
			icons |= condition->getIcons();
		}
	}

	if (pzLocked) {
		icons |= ICON_REDSWORDS;
	}

	if (tile && tile->hasFlag(TILESTATE_PROTECTIONZONE)) {
		icons |= ICON_PIGEON;
		client->sendRestingStatus(1);

		// Don't show ICON_SWORDS if player is in protection zone.
		if (hasBitSet(ICON_SWORDS, icons)) {
			icons &= ~ICON_SWORDS;
		}
	} else {
		client->sendRestingStatus(0);
	}

	// Game client debugs with 10 or more icons
	// so let's prevent that from happening.
	std::bitset<32> icon_bitset(static_cast<uint64_t>(icons));
	for (size_t pos = 0, bits_set = icon_bitset.count(); bits_set >= 10; ++pos) {
		if (icon_bitset[pos]) {
			icon_bitset.reset(pos);
			--bits_set;
		}
	}
	return icon_bitset.to_ulong();
}

void Player::updateInventoryWeight()
{
	if (hasFlag(PlayerFlag_HasInfiniteCapacity)) {
		return;
	}

	inventoryWeight = 0;
	for (int i = CONST_SLOT_FIRST; i <= CONST_SLOT_LAST; ++i) {
		const Item* item = inventory[i];
		if (item) {
			inventoryWeight += item->getWeight();
		}
	}
}

void Player::updateInventoryImbuement(bool init /* = false */)
{
	uint8_t imbuementsToCheck = g_game().getPlayerActiveImbuements(getID());
	for (int items = CONST_SLOT_FIRST; items <= CONST_SLOT_LAST; ++items) {
		/*
		 * Small optimization to avoid unneeded iteration.
		 */
		if (!init && imbuementsToCheck == 0) {
			break;
		}

		Item* item = inventory[items];
		if (!item) {
			continue;
		}

		for (uint8_t slotid = 0; slotid < item->getImbuementSlot(); slotid++) {
			ImbuementInfo imbuementInfo;
			if (!item->getImbuementInfo(slotid, &imbuementInfo)) {
				continue;
			}

			// Time not decay on protection zone
			const Tile* playerTile = getTile();
			const CategoryImbuement *categoryImbuement = g_imbuements().getCategoryByID(imbuementInfo.imbuement->getCategory());
			if (categoryImbuement->agressive && playerTile && playerTile->hasFlag(TILESTATE_PROTECTIONZONE)) {
				continue;
			}

			// Time not decay if not is infight mode
			if (categoryImbuement->agressive && !hasCondition(CONDITION_INFIGHT)) {
				continue;
			}

			if (init) {
				g_game().increasePlayerActiveImbuements(getID());
			}

			int32_t duration = std::max<int32_t>(0, imbuementInfo.duration - EVENT_IMBUEMENT_INTERVAL / 1000);
			item->decayImbuementTime(slotid, imbuementInfo.imbuement->getID(), duration);
			if (duration == 0) {
				removeItemImbuementStats(imbuementInfo.imbuement);
				g_game().decreasePlayerActiveImbuements(getID());
			}

			imbuementsToCheck--;
		}
	}
}

void Player::setTraining(bool value) {
	for (const auto& [key, player] : g_game().getPlayers()) {
		if (!this->isInGhostMode() || player->isAccessPlayer()) {
			player->notifyStatusChange(this, value ? VIPSTATUS_TRAINING : VIPSTATUS_ONLINE, false);
		}
	}
	this->statusVipList = VIPSTATUS_TRAINING;
	setExerciseTraining(value);
}

void Player::addSkillAdvance(skills_t skill, uint64_t count)
{
	uint64_t currReqTries = vocation->getReqSkillTries(skill, skills[skill].level);
	uint64_t nextReqTries = vocation->getReqSkillTries(skill, skills[skill].level + 1);
	if (currReqTries >= nextReqTries) {
		//player has reached max skill
		return;
	}

	g_events().eventPlayerOnGainSkillTries(this, skill, count);
	if (count == 0) {
		return;
	}

	bool sendUpdateSkills = false;
	while ((skills[skill].tries + count) >= nextReqTries) {
		count -= nextReqTries - skills[skill].tries;
		skills[skill].level++;
		skills[skill].tries = 0;
		skills[skill].percent = 0;

		std::ostringstream ss;
		ss << "You advanced to " << getSkillName(skill) << " level " << skills[skill].level << '.';
		sendTextMessage(MESSAGE_EVENT_ADVANCE, ss.str());

		g_creatureEvents().playerAdvance(this, skill, (skills[skill].level - 1), skills[skill].level);

		sendUpdateSkills = true;
		currReqTries = nextReqTries;
		nextReqTries = vocation->getReqSkillTries(skill, skills[skill].level + 1);
		if (currReqTries >= nextReqTries) {
			count = 0;
			break;
		}
	}

	skills[skill].tries += count;

	uint32_t newPercent;
	if (nextReqTries > currReqTries) {
		newPercent = Player::getPercentLevel(skills[skill].tries, nextReqTries);
	} else {
		newPercent = 0;
	}

	if (skills[skill].percent != newPercent) {
		skills[skill].percent = newPercent;
		sendUpdateSkills = true;
	}

	if (sendUpdateSkills) {
		sendSkills();
		sendStats();
	}
}

void Player::setVarStats(stats_t stat, int32_t modifier)
{
	varStats[stat] += modifier;

	switch (stat) {
		case STAT_MAXHITPOINTS: {
			if (getHealth() > getMaxHealth()) {
				Creature::changeHealth(getMaxHealth() - getHealth());
			} else {
				g_game().addCreatureHealth(this);
			}
			break;
		}

		case STAT_MAXMANAPOINTS: {
			if (getMana() > getMaxMana()) {
				Creature::changeMana(getMaxMana() - getMana());
			}
			else {
				g_game().addPlayerMana(this);
			}
			break;
		}

		default: {
			break;
		}
	}
}

int32_t Player::getDefaultStats(stats_t stat) const
{
	switch (stat) {
		case STAT_MAXHITPOINTS: return healthMax;
		case STAT_MAXMANAPOINTS: return manaMax;
		case STAT_MAGICPOINTS: return getBaseMagicLevel();
		default: return 0;
	}
}

void Player::addContainer(uint8_t cid, Container* container)
{
	if (cid > 0xF) {
		return;
	}

	if (!container) {
		return;
	}

	if (container->getID() == ITEM_BROWSEFIELD) {
		container->incrementReferenceCounter();
	}

	auto it = openContainers.find(cid);
	if (it != openContainers.end()) {
		OpenContainer& openContainer = it->second;
		Container* oldContainer = openContainer.container;
		if (oldContainer->getID() == ITEM_BROWSEFIELD) {
			oldContainer->decrementReferenceCounter();
		}

		openContainer.container = container;
		openContainer.index = 0;
	} else {
		OpenContainer openContainer;
		openContainer.container = container;
		openContainer.index = 0;
		openContainers[cid] = openContainer;
	}
}

void Player::closeContainer(uint8_t cid)
{
	auto it = openContainers.find(cid);
	if (it == openContainers.end()) {
		return;
	}

	OpenContainer openContainer = it->second;
	Container* container = openContainer.container;
	openContainers.erase(it);

	if (container && container->getID() == ITEM_BROWSEFIELD) {
		container->decrementReferenceCounter();
	}
}

void Player::setContainerIndex(uint8_t cid, uint16_t index)
{
	auto it = openContainers.find(cid);
	if (it == openContainers.end()) {
		return;
	}
	it->second.index = index;
}

Container* Player::getContainerByID(uint8_t cid)
{
	auto it = openContainers.find(cid);
	if (it == openContainers.end()) {
		return nullptr;
	}
	return it->second.container;
}

int8_t Player::getContainerID(const Container* container) const
{
	for (const auto& it : openContainers) {
		if (it.second.container == container) {
			return it.first;
		}
	}
	return -1;
}

uint16_t Player::getContainerIndex(uint8_t cid) const
{
	auto it = openContainers.find(cid);
	if (it == openContainers.end()) {
		return 0;
	}
	return it->second.index;
}

bool Player::canOpenCorpse(uint32_t ownerId) const
{
	return getID() == ownerId || (party && party->canOpenCorpse(ownerId));
}

uint16_t Player::getLookCorpse() const
{
	if (sex == PLAYERSEX_FEMALE) {
		return ITEM_FEMALE_CORPSE;
	} else {
		return ITEM_MALE_CORPSE;
	}
}

void Player::addStorageValue(const uint32_t key, const int32_t value, const bool isLogin/* = false*/)
{
	if (IS_IN_KEYRANGE(key, RESERVED_RANGE)) {
		if (IS_IN_KEYRANGE(key, OUTFITS_RANGE)) {
			outfits.emplace_back(
				value >> 16,
				value & 0xFF
			);
			return;
		} else if (IS_IN_KEYRANGE(key, MOUNTS_RANGE)) {
			// do nothing
		} else if (IS_IN_KEYRANGE(key, FAMILIARS_RANGE)) {
			familiars.emplace_back(
				value >> 16);
			return;
		} else {
			SPDLOG_WARN("Unknown reserved key: {} for player: {}", key, getName());
			return;
		}
	}

	if (value != -1) {
		int32_t oldValue;
		getStorageValue(key, oldValue);

		storageMap[key] = value;

		if (!isLogin) {
			auto currentFrameTime = g_dispatcher().getDispatcherCycle();
			g_events().eventOnStorageUpdate(this, key, value, oldValue, currentFrameTime);
		}
	} else {
		storageMap.erase(key);
	}
}

bool Player::getStorageValue(const uint32_t key, int32_t& value) const
{
	auto it = storageMap.find(key);
	if (it == storageMap.end()) {
		value = -1;
		return false;
	}

	value = it->second;
	return true;
}

bool Player::canSee(const Position& pos) const
{
	if (!client) {
		return false;
	}
	return client->canSee(pos);
}

bool Player::canSeeCreature(const Creature* creature) const
{
	if (creature == this) {
		return true;
	}

	if (creature->isInGhostMode() && !group->access) {
		return false;
	}

	if (!creature->getPlayer() && !canSeeInvisibility() && creature->isInvisible()) {
		return false;
	}
	return true;
}

bool Player::canWalkthrough(const Creature* creature) const
{
	if (group->access || creature->isInGhostMode()) {
		return true;
	}

	const Player* player = creature->getPlayer();
	const Monster* monster = creature->getMonster();
	const Npc* npc = creature->getNpc();
	if (monster) {
		if (!monster->isFamiliar()) {
			return false;
		}
		return true;
	}

	if (player) {
		const Tile* playerTile = player->getTile();
		if (!playerTile || (!playerTile->hasFlag(TILESTATE_NOPVPZONE) && !playerTile->hasFlag(TILESTATE_PROTECTIONZONE) && player->getLevel() > static_cast<uint32_t>(g_configManager().getNumber(PROTECTION_LEVEL)) && g_game().getWorldType() != WORLD_TYPE_NO_PVP)) {
			return false;
		}

		const Item* playerTileGround = playerTile->getGround();
		if (!playerTileGround || !playerTileGround->hasWalkStack()) {
			return false;
		}

		Player* thisPlayer = const_cast<Player*>(this);
		if ((OTSYS_TIME() - lastWalkthroughAttempt) > 2000) {
			thisPlayer->setLastWalkthroughAttempt(OTSYS_TIME());
			return false;
		}

		if (creature->getPosition() != lastWalkthroughPosition) {
			thisPlayer->setLastWalkthroughPosition(creature->getPosition());
			return false;
		}

		thisPlayer->setLastWalkthroughPosition(creature->getPosition());
		return true;
	} else if (npc) {
		const Tile* tile = npc->getTile();
		const HouseTile* houseTile = dynamic_cast<const HouseTile*>(tile);
		return (houseTile != nullptr);
	}

	return false;
}

bool Player::canWalkthroughEx(const Creature* creature) const
{
	if (group->access) {
		return true;
	}

	const Monster* monster = creature->getMonster();
	if (monster) {
		if (!monster->isFamiliar()) {
			return false;
		}
		return true;
	}

	const Player* player = creature->getPlayer();
	const Npc* npc = creature->getNpc();
	if (player) {
		const Tile* playerTile = player->getTile();
		return playerTile && (playerTile->hasFlag(TILESTATE_NOPVPZONE) || playerTile->hasFlag(TILESTATE_PROTECTIONZONE) || player->getLevel() <= static_cast<uint32_t>(g_configManager().getNumber(PROTECTION_LEVEL)) || g_game().getWorldType() == WORLD_TYPE_NO_PVP);
	} else if (npc) {
		const Tile* tile = npc->getTile();
		const HouseTile* houseTile = dynamic_cast<const HouseTile*>(tile);
		return (houseTile != nullptr);
	} else {
		return false;
	}

}

void Player::onReceiveMail() const
{
	if (isNearDepotBox()) {
		sendTextMessage(MESSAGE_EVENT_ADVANCE, "New mail has arrived.");
	}
}

Container* Player::setLootContainer(ObjectCategory_t category, Container* container, bool loading /* = false*/)
{
	Container* previousContainer = nullptr;
	auto it = quickLootContainers.find(category);
	if (it != quickLootContainers.end() && !loading) {
		previousContainer = (*it).second;
		int64_t flags = previousContainer->getIntAttr(ITEM_ATTRIBUTE_QUICKLOOTCONTAINER);
		flags &= ~(1 << category);
		if (flags == 0) {
			previousContainer->removeAttribute(ITEM_ATTRIBUTE_QUICKLOOTCONTAINER);
		} else {
			previousContainer->setIntAttr(ITEM_ATTRIBUTE_QUICKLOOTCONTAINER, flags);
		}

		previousContainer->decrementReferenceCounter();
		quickLootContainers.erase(it);
	}

	if (container) {
		previousContainer = container;
		quickLootContainers[category] = container;

		container->incrementReferenceCounter();
		if (!loading) {
			int64_t flags = container->getIntAttr(ITEM_ATTRIBUTE_QUICKLOOTCONTAINER);
			container->setIntAttr(ITEM_ATTRIBUTE_QUICKLOOTCONTAINER, flags | static_cast<uint32_t>(1 << category));
		}
	}

	return previousContainer;
}

Container* Player::getLootContainer(ObjectCategory_t category) const
{
	if (category != OBJECTCATEGORY_DEFAULT && !isPremium()) {
		category = OBJECTCATEGORY_DEFAULT;
	}

	auto it = quickLootContainers.find(category);
	if (it != quickLootContainers.end()) {
		return (*it).second;
	}

	if (category != OBJECTCATEGORY_DEFAULT) {
		// firstly, fallback to default
		return getLootContainer(OBJECTCATEGORY_DEFAULT);
	}

	return nullptr;
}

void Player::checkLootContainers(const Item* item)
{
  if (!item) {
    return;
  }

	const Container* container = item->getContainer();
	if (!container) {
		return;
	}

	bool shouldSend = false;

	auto it = quickLootContainers.begin();
	while (it != quickLootContainers.end()) {
		Container* lootContainer = (*it).second;

		bool remove = false;
		if (item->getHoldingPlayer() != this && (item == lootContainer || container->isHoldingItem(lootContainer))) {
			remove = true;
		}

		if (remove) {
			shouldSend = true;
			it = quickLootContainers.erase(it);
			lootContainer->decrementReferenceCounter();
			lootContainer->removeAttribute(ITEM_ATTRIBUTE_QUICKLOOTCONTAINER);
		} else {
			++it;
		}
	}

	if (shouldSend) {
		sendLootContainers();
	}
}

void Player::sendLootStats(Item* item, uint8_t count) const
{
	if (client) {
		client->sendLootStats(item, count);
	}

	if (party) {
		party->addPlayerLoot(this, item);
	}
}

bool Player::isNearDepotBox() const
{
	const Position& pos = getPosition();
	for (int32_t cx = -1; cx <= 1; ++cx) {
		for (int32_t cy = -1; cy <= 1; ++cy) {
			const Tile* posTile = g_game().map.getTile(static_cast<uint16_t>(pos.x + cx), static_cast<uint16_t>(pos.y + cy), pos.z);
			if (!posTile) {
				continue;
			}

			if (posTile->hasFlag(TILESTATE_DEPOT)) {
				return true;
			}
		}
	}
	return false;
}

DepotChest* Player::getDepotChest(uint32_t depotId, bool autoCreate)
{
	auto it = depotChests.find(depotId);
	if (it != depotChests.end()) {
		return it->second;
	}

	if (!autoCreate) {
		return nullptr;
	}

	DepotChest* depotChest;
	if (depotId > 0 && depotId < 18) {
		depotChest = new DepotChest(ITEM_DEPOT_NULL + depotId);
	} else if (depotId  == 18) {
		depotChest = new DepotChest(ITEM_DEPOT_XVIII);
	} else if (depotId  == 19) {
		depotChest = new DepotChest(ITEM_DEPOT_XIX);
	} else {
		depotChest = new DepotChest(ITEM_DEPOT_XX);
	}

	depotChest->incrementReferenceCounter();
	depotChests[depotId] = depotChest;
	return depotChest;
}

DepotLocker* Player::getDepotLocker(uint32_t depotId)
{
	auto it = depotLockerMap.find(depotId);
	if (it != depotLockerMap.end()) {
		inbox->setParent(it->second);
		for (uint32_t i = g_configManager().getNumber(DEPOT_BOXES); i > 0; i--) {
			if (DepotChest* depotBox = getDepotChest(i, false)) {
				depotBox->setParent(it->second->getItemByIndex(0)->getContainer());
 			}
		}
		return it->second;
	}

	DepotLocker* depotLocker = new DepotLocker(ITEM_LOCKER);
	depotLocker->setDepotId(depotId);
	depotLocker->internalAddThing(Item::CreateItem(ITEM_MARKET));
	depotLocker->internalAddThing(inbox);
	depotLocker->internalAddThing(Item::CreateItem(ITEM_SUPPLY_STASH));
	Container* depotChest = Item::CreateItemAsContainer(ITEM_DEPOT, static_cast<uint16_t>(g_configManager().getNumber(DEPOT_BOXES)));
	for (uint32_t i = g_configManager().getNumber(DEPOT_BOXES); i > 0; i--) {
		DepotChest* depotBox = getDepotChest(i, true);
		depotChest->internalAddThing(depotBox);
		depotBox->setParent(depotChest);
	}
	depotLocker->internalAddThing(depotChest);
	depotLockerMap[depotId] = depotLocker;
	return depotLocker;
}

RewardChest* Player::getRewardChest()
{
	if (rewardChest != nullptr) {
		return rewardChest;
	}

	rewardChest = new RewardChest(ITEM_REWARD_CHEST);
	return rewardChest;
}

Reward* Player::getReward(uint32_t rewardId, bool autoCreate)
{
	auto it = rewardMap.find(rewardId);
	if (it != rewardMap.end()) {
		return it->second;
	}

	if (!autoCreate) {
		return nullptr;
	}

	Reward* reward = new Reward();
	reward->incrementReferenceCounter();
	reward->setIntAttr(ITEM_ATTRIBUTE_DATE, rewardId);
	rewardMap[rewardId] = reward;

	g_game().internalAddItem(getRewardChest(), reward, INDEX_WHEREEVER, FLAG_NOLIMIT);

	return reward;
}

void Player::removeReward(uint32_t rewardId) {
	rewardMap.erase(rewardId);
}

void Player::getRewardList(std::vector<uint32_t>& rewards) {
	rewards.reserve(rewardMap.size());
	for (auto& it : rewardMap) {
		rewards.push_back(it.first);
	}
}

void Player::sendCancelMessage(ReturnValue message) const
{
	sendCancelMessage(getReturnMessage(message));
}

void Player::sendStats()
{
	if (client) {
		client->sendStats();
		lastStatsTrainingTime = getOfflineTrainingTime() / 60 / 1000;
	}
}

void Player::updateSupplyTracker(const Item* item) const
{
	if (client) {
		client->sendUpdateSupplyTracker(item);
	}

	if (party) {
		party->addPlayerSupply(this, item);
	}
}

void Player::updateImpactTracker(CombatType_t type, int32_t amount) const
{
	if (client) {
		client->sendUpdateImpactTracker(type, amount);
	}
}

void Player::sendPing()
{
	int64_t timeNow = OTSYS_TIME();

	bool hasLostConnection = false;
	if ((timeNow - lastPing) >= 5000) {
		lastPing = timeNow;
		if (client) {
			client->sendPing();
		} else {
			hasLostConnection = true;
		}
	}

	int64_t noPongTime = timeNow - lastPong;
	if ((hasLostConnection || noPongTime >= 7000) && attackedCreature && attackedCreature->getPlayer()) {
		setAttackedCreature(nullptr);
	}

	if (noPongTime >= 60000 && canLogout() && g_creatureEvents().playerLogout(this)) {
		if (client) {
			client->logout(true, true);
		} else {
			g_game().removeCreature(this, true);
		}
	}
}

Item* Player::getWriteItem(uint32_t& retWindowTextId, uint16_t& retMaxWriteLen)
{
	retWindowTextId = this->windowTextId;
	retMaxWriteLen = this->maxWriteLen;
	return writeItem;
}

void Player::setImbuingItem(Item* item)
{
	if (imbuingItem) {
		imbuingItem->decrementReferenceCounter();
	}

	if (item) {
		item->incrementReferenceCounter();
	}

	imbuingItem = item;
}

void Player::setWriteItem(Item* item, uint16_t maxWriteLength /*= 0*/)
{
	windowTextId++;

	if (writeItem) {
		writeItem->decrementReferenceCounter();
	}

	if (item) {
		writeItem = item;
		this->maxWriteLen = maxWriteLength;
		writeItem->incrementReferenceCounter();
	} else {
		writeItem = nullptr;
		this->maxWriteLen = 0;
	}
}

House* Player::getEditHouse(uint32_t& retWindowTextId, uint32_t& retListId)
{
	retWindowTextId = this->windowTextId;
	retListId = this->editListId;
	return editHouse;
}

void Player::setEditHouse(House* house, uint32_t listId /*= 0*/)
{
	windowTextId++;
	editHouse = house;
	editListId = listId;
}

void Player::sendHouseWindow(House* house, uint32_t listId) const
{
	if (!client) {
		return;
	}

	std::string text;
	if (house->getAccessList(listId, text)) {
		client->sendHouseWindow(windowTextId, text);
	}
}

void Player::onApplyImbuement(Imbuement *imbuement, Item *item, uint8_t slot, bool protectionCharm)
{
	if (!imbuement || !item) {
		return;
	}

	ImbuementInfo imbuementInfo;
	if (item->getImbuementInfo(slot, &imbuementInfo))
	{
		SPDLOG_ERROR("[Player::onApplyImbuement] - An error occurred while player with name {} try to apply imbuement, item already contains imbuement", this->getName());
		this->sendImbuementResult("An error ocurred, please reopen imbuement window.");
		return;
	}

	const auto& items = imbuement->getItems();
	for (auto& [key, value] : items)
	{
		const ItemType& itemType = Item::items[key];
		if (this->getItemTypeCount(key) + this->getStashItemCount(itemType.id) < value)
		{
			this->sendImbuementResult("You don't have all necessary items.");
			return;
		}
	}

	const BaseImbuement *baseImbuement = g_imbuements().getBaseByID(imbuement->getBaseID());
	if (!baseImbuement)
	{
		return;
	}

	uint32_t price = baseImbuement->price;
	price += protectionCharm ? baseImbuement->protectionPrice : 0;

	if (!g_game().removeMoney(this, price, 0, true))
	{
		std::string message = "You don't have " + std::to_string(price) + " gold coins.";

		SPDLOG_ERROR("[Player::onApplyImbuement] - An error occurred while player with name {} try to apply imbuement, player do not have money", this->getName());
		sendImbuementResult(message);
		return;
	}

	std::stringstream withdrawItemMessage;
	for (auto& [key, value] : items)
	{
		uint32_t inventoryItemCount = getItemTypeCount(key);
		if (inventoryItemCount >= value)
		{
			removeItemOfType(key, value, -1, true);
			continue;
		}

		uint32_t mathItemCount = value;
		if (inventoryItemCount > 0 && removeItemOfType(key, inventoryItemCount, -1, false))
		{
			mathItemCount = mathItemCount - inventoryItemCount;
		}

		const ItemType& itemType = Item::items[key];

		withdrawItemMessage << "Using " << mathItemCount << "x "<< itemType.name <<" from your supply stash. ";
		withdrawItem(itemType.id, mathItemCount);
	}

	sendTextMessage(MESSAGE_STATUS, withdrawItemMessage.str());

	if (!protectionCharm && uniform_random(1, 100) > baseImbuement->percent)
	{
		openImbuementWindow(item);
		sendImbuementResult("Oh no!\n\nThe imbuement has failed. You have lost the astral sources and gold you needed for the imbuement.\n\nNext time use a protection charm to better your chances.");
		openImbuementWindow(item);
		return;
	}

	item->addImbuement(slot, imbuement->getID(), baseImbuement->duration);

	// Update imbuement stats item if the item is equipped
	if (item->getParent() == this) {
		addItemImbuementStats(imbuement);
	}
	openImbuementWindow(item);
}

void Player::onClearImbuement(Item* item, uint8_t slot)
{
	if (!item) {
		return;
	}

	ImbuementInfo imbuementInfo;
	if (!item->getImbuementInfo(slot, &imbuementInfo))
	{
		SPDLOG_ERROR("[Player::onClearImbuement] - An error occurred while player with name {} try to apply imbuement, item not contains imbuement", this->getName());
		this->sendImbuementResult("An error ocurred, please reopen imbuement window.");
		return;
	}

	const BaseImbuement *baseImbuement = g_imbuements().getBaseByID(imbuementInfo.imbuement->getBaseID());
	if (!baseImbuement) {
		return;
	}

	if (!g_game().removeMoney(this, baseImbuement->removeCost, 0, true))
	{
		std::string message = "You don't have " + std::to_string(baseImbuement->removeCost) + " gold coins.";

		SPDLOG_ERROR("[Player::onClearImbuement] - An error occurred while player with name {} try to apply imbuement, player do not have money", this->getName());
		this->sendImbuementResult(message);
		this->openImbuementWindow(item);
		return;
	}

	if (item->getParent() == this) {
		removeItemImbuementStats(imbuementInfo.imbuement);
	}

	item->clearImbuement(slot, imbuementInfo.imbuement->getID());
	this->openImbuementWindow(item);
}

void Player::openImbuementWindow(Item* item)
{
	if (!client || !item) {
		return;
	}

	if (item->getTopParent() != this) {
		this->sendTextMessage(MESSAGE_FAILURE,
			"You have to pick up the item to imbue it.");
		return;
	}

	if (item->getImbuementSlot() <= 0) {
		this->sendTextMessage(MESSAGE_FAILURE, "This item is not imbuable.");
		return;
	}

	client->openImbuementWindow(item);
}

void Player::sendMarketEnter(uint32_t depotId)
{
	if (!client || this->getLastDepotId() == -1 || !depotId) {
		return;
	}
	
	client->sendMarketEnter(depotId);
}

//container
void Player::sendAddContainerItem(const Container* container, const Item* item)
{
	if (!client) {
		return;
	}

	if (!container) {
		return;
	}

	for (const auto& it : openContainers) {
		const OpenContainer& openContainer = it.second;
		if (openContainer.container != container) {
			continue;
		}

		uint16_t slot = openContainer.index;
		if (container->getID() == ITEM_BROWSEFIELD) {
			uint16_t containerSize = container->size() - 1;
			uint16_t pageEnd = openContainer.index + container->capacity() - 1;
			if (containerSize > pageEnd) {
				slot = pageEnd;
				item = container->getItemByIndex(pageEnd);
			} else {
				slot = containerSize;
			}
		} else if (openContainer.index >= container->capacity()) {
			item = container->getItemByIndex(openContainer.index - 1);
		}
		client->sendAddContainerItem(it.first, slot, item);
	}
}

void Player::sendUpdateContainerItem(const Container* container, uint16_t slot, const Item* newItem)
{
	if (!client) {
		return;
	}

	for (const auto& it : openContainers) {
		const OpenContainer& openContainer = it.second;
		if (openContainer.container != container) {
			continue;
		}

		if (slot < openContainer.index) {
			continue;
		}

		uint16_t pageEnd = openContainer.index + container->capacity();
		if (slot >= pageEnd) {
			continue;
		}

		client->sendUpdateContainerItem(it.first, slot, newItem);
	}
}

void Player::sendRemoveContainerItem(const Container* container, uint16_t slot)
{
	if (!client) {
		return;
	}

	if (!container) {
		return;
	}

	for (auto& it : openContainers) {
		OpenContainer& openContainer = it.second;
		if (openContainer.container != container) {
			continue;
		}

		uint16_t& firstIndex = openContainer.index;
		if (firstIndex > 0 && firstIndex >= container->size() - 1) {
			firstIndex -= container->capacity();
			sendContainer(it.first, container, false, firstIndex);
		}

		client->sendRemoveContainerItem(it.first, std::max<uint16_t>(slot, firstIndex), container->getItemByIndex(container->capacity() + firstIndex));
	}
}

void Player::onUpdateTileItem(const Tile* updateTile, const Position& pos, const Item* oldItem,
                              const ItemType& oldType, const Item* newItem, const ItemType& newType)
{
	Creature::onUpdateTileItem(updateTile, pos, oldItem, oldType, newItem, newType);

	if (oldItem != newItem) {
		onRemoveTileItem(updateTile, pos, oldType, oldItem);
	}

	if (tradeState != TRADE_TRANSFER) {
		if (tradeItem && oldItem == tradeItem) {
			g_game().internalCloseTrade(this);
		}
	}
}

void Player::onRemoveTileItem(const Tile* fromTile, const Position& pos, const ItemType& iType,
                              const Item* item)
{
	Creature::onRemoveTileItem(fromTile, pos, iType, item);

	if (tradeState != TRADE_TRANSFER) {
		checkTradeState(item);

		if (tradeItem) {
			const Container* container = item->getContainer();
			if (container && container->isHoldingItem(tradeItem)) {
				g_game().internalCloseTrade(this);
			}
		}
	}

  checkLootContainers(item);
}

void Player::onCreatureAppear(Creature* creature, bool isLogin)
{
	Creature::onCreatureAppear(creature, isLogin);

	if (isLogin && creature == this) {
		for (int32_t slot = CONST_SLOT_FIRST; slot <= CONST_SLOT_LAST; ++slot) {
			Item* item = inventory[slot];
			if (item) {
				item->startDecaying();
				g_moveEvents().onPlayerEquip(*this, *item, static_cast<Slots_t>(slot), false);
			}
		}

		for (Condition* condition : storedConditionList) {
			addCondition(condition);
		}
		storedConditionList.clear();

		updateRegeneration();

		BedItem* bed = g_game().getBedBySleeper(guid);
		if (bed) {
			bed->wakeUp(this);
		}

		SPDLOG_INFO("{} has logged in", name);

		if (guild) {
			guild->addMember(this);
		}

		int32_t offlineTime;
		if (getLastLogout() != 0) {
			// Not counting more than 21 days to prevent overflow when multiplying with 1000 (for milliseconds).
			offlineTime = std::min<int32_t>(time(nullptr) - getLastLogout(), 86400 * 21);
		} else {
			offlineTime = 0;
		}

		for (Condition* condition : getMuteConditions()) {
			condition->setTicks(condition->getTicks() - (offlineTime * 1000));
			if (condition->getTicks() <= 0) {
				removeCondition(condition);
			}
		}

		// Reload bestiary tracker
		refreshBestiaryTracker(getBestiaryTrackerList());

		g_game().checkPlayersRecord();
		IOLoginData::updateOnlineStatus(guid, true);
		if (getLevel() < g_configManager().getNumber(ADVENTURERSBLESSING_LEVEL)) {
			for (uint8_t i = 2; i <= 6; i++) {
				if (!hasBlessing(i)) {
					addBlessing(i, 1);
				}
			}
			sendBlessStatus();
		}
	}
}

void Player::onAttackedCreatureDisappear(bool isLogout)
{
	sendCancelTarget();

	if (!isLogout) {
		sendTextMessage(MESSAGE_FAILURE, "Target lost.");
	}
}

void Player::onFollowCreatureDisappear(bool isLogout)
{
	sendCancelTarget();

	if (!isLogout) {
		sendTextMessage(MESSAGE_FAILURE, "Target lost.");
	}
}

void Player::onChangeZone(ZoneType_t zone)
{
	if (zone == ZONE_PROTECTION) {
		if (attackedCreature && !hasFlag(PlayerFlag_IgnoreProtectionZone)) {
			setAttackedCreature(nullptr);
			onAttackedCreatureDisappear(false);
		}

		if (!group->access && isMounted()) {
			dismount();
			g_game().internalCreatureChangeOutfit(this, defaultOutfit);
			wasMounted = true;
		}
	} else {
		if (wasMounted) {
			toggleMount(true);
			wasMounted = false;
		}
	}

	g_game().updateCreatureWalkthrough(this);
	sendIcons();
	g_events().eventPlayerOnChangeZone(this, zone);
}

void Player::onAttackedCreatureChangeZone(ZoneType_t zone)
{
	if (zone == ZONE_PROTECTION) {
		if (!hasFlag(PlayerFlag_IgnoreProtectionZone)) {
			setAttackedCreature(nullptr);
			onAttackedCreatureDisappear(false);
		}
	} else if (zone == ZONE_NOPVP) {
		if (attackedCreature->getPlayer()) {
			if (!hasFlag(PlayerFlag_IgnoreProtectionZone)) {
				setAttackedCreature(nullptr);
				onAttackedCreatureDisappear(false);
			}
		}
	} else if (zone == ZONE_NORMAL && g_game().getWorldType() == WORLD_TYPE_NO_PVP) {
		//attackedCreature can leave a pvp zone if not pzlocked
		if (attackedCreature->getPlayer()) {
			setAttackedCreature(nullptr);
			onAttackedCreatureDisappear(false);
		}
	}
}

void Player::onRemoveCreature(Creature* creature, bool isLogout)
{
	Creature::onRemoveCreature(creature, isLogout);

	if (creature == this) {
		if (isLogout) {
			if (party) {
				party->leaveParty(this);
			}
			if (guild) {
				guild->removeMember(this);
			}

			loginPosition = getPosition();
			lastLogout = time(nullptr);
			SPDLOG_INFO("{} has logged out", getName());
			g_chat().removeUserFromAllChannels(*this);
			clearPartyInvitations();
			IOLoginData::updateOnlineStatus(guid, false);
		}

		if (eventWalk != 0) {
			setFollowCreature(nullptr);
		}

		if (tradePartner) {
			g_game().internalCloseTrade(this);
		}

		closeShopWindow();

		bool saved = false;
		for (uint32_t tries = 0; tries < 3; ++tries) {
			if (IOLoginData::savePlayer(this)) {
				saved = true;
				break;
			}
		}

		if (!saved) {
			SPDLOG_WARN("Error while saving player: {}", getName());
		}
	}

	if (creature == shopOwner) {
		setShopOwner(nullptr);
		sendCloseShop();
	}
}

bool Player::openShopWindow(Npc* npc)
{
	if (!npc) {
		SPDLOG_ERROR("[Player::openShopWindow] - Npc is wrong or nullptr");
		return false;
	}

	setShopOwner(npc);
	npc->addShopPlayer(this);

	std::map<uint32_t, uint32_t> tempInventoryMap;
	getAllItemTypeCountAndSubtype(tempInventoryMap);

	sendShop(npc);
	sendSaleItemList(tempInventoryMap);
	return true;
}

bool Player::closeShopWindow(bool sendCloseShopWindow /*= true*/)
{
	if (!shopOwner) {
		return false;
	}

	shopOwner->removeShopPlayer(this);
	setShopOwner(nullptr);

	if (sendCloseShopWindow) {
		sendCloseShop();
	}

	return true;
}

void Player::onWalk(Direction& dir)
{
	Creature::onWalk(dir);
	setNextActionTask(nullptr);
	setNextAction(OTSYS_TIME() + getStepDuration(dir));
}

void Player::onCreatureMove(Creature* creature, const Tile* newTile, const Position& newPos,
							const Tile* oldTile, const Position& oldPos, bool teleport)
{
	Creature::onCreatureMove(creature, newTile, newPos, oldTile, oldPos, teleport);

	if (hasFollowPath && (creature == followCreature || (creature == this && followCreature))) {
		isUpdatingPath = false;
		g_dispatcher().addTask(createTask(std::bind(&Game::updateCreatureWalk, &g_game(), getID())));
	}

	if (creature != this) {
		return;
	}

	if (tradeState != TRADE_TRANSFER) {
		//check if we should close trade
		if (tradeItem && !Position::areInRange<1, 1, 0>(tradeItem->getPosition(), getPosition())) {
			g_game().internalCloseTrade(this);
		}

		if (tradePartner && !Position::areInRange<2, 2, 0>(tradePartner->getPosition(), getPosition())) {
			g_game().internalCloseTrade(this);
		}
	}

	// close modal windows
	if (!modalWindows.empty()) {
		// TODO: This shouldn't be hardcoded
		for (uint32_t modalWindowId : modalWindows) {
			if (modalWindowId == std::numeric_limits<uint32_t>::max()) {
				sendTextMessage(MESSAGE_EVENT_ADVANCE, "Offline training aborted.");
				break;
			}
		}
		modalWindows.clear();
	}

	// leave market
	if (inMarket) {
		inMarket = false;
	}

	if (party) {
		party->updateSharedExperience();
		party->updatePlayerStatus(this, oldPos, newPos);
	}

	if (teleport || oldPos.z != newPos.z) {
		int32_t ticks = g_configManager().getNumber(STAIRHOP_DELAY);
		if (ticks > 0) {
			if (Condition* condition = Condition::createCondition(CONDITIONID_DEFAULT, CONDITION_PACIFIED, ticks, 0)) {
				addCondition(condition);
			}
		}
	}
}

//container
void Player::onAddContainerItem(const Item* item)
{
	checkTradeState(item);
}

void Player::onUpdateContainerItem(const Container* container, const Item* oldItem, const Item* newItem)
{
	if (oldItem != newItem) {
		onRemoveContainerItem(container, oldItem);
	}

	if (tradeState != TRADE_TRANSFER) {
		checkTradeState(oldItem);
	}
}

void Player::onRemoveContainerItem(const Container* container, const Item* item)
{
	if (tradeState != TRADE_TRANSFER) {
		checkTradeState(item);

		if (tradeItem) {
			if (tradeItem->getParent() != container && container->isHoldingItem(tradeItem)) {
				g_game().internalCloseTrade(this);
			}
		}
	}

  checkLootContainers(item);
}

void Player::onCloseContainer(const Container* container)
{
	if (!client) {
		return;
	}

	for (const auto& it : openContainers) {
		if (it.second.container == container) {
			client->sendCloseContainer(it.first);
		}
	}
}

void Player::onSendContainer(const Container* container)
{
	if (!client) {
		return;
	}

	bool hasParent = container->hasParent();
	for (const auto& it : openContainers) {
		const OpenContainer& openContainer = it.second;
		if (openContainer.container == container) {
			client->sendContainer(it.first, container, hasParent, openContainer.index);
		}
	}
}

//inventory
void Player::onUpdateInventoryItem(Item* oldItem, Item* newItem)
{
	if (oldItem != newItem) {
		onRemoveInventoryItem(oldItem);
	}

	if (tradeState != TRADE_TRANSFER) {
		checkTradeState(oldItem);
	}
}

void Player::onRemoveInventoryItem(Item* item)
{
	if (tradeState != TRADE_TRANSFER) {
		checkTradeState(item);

		if (tradeItem) {
			const Container* container = item->getContainer();
			if (container && container->isHoldingItem(tradeItem)) {
				g_game().internalCloseTrade(this);
			}
		}
	}

  checkLootContainers(item);
}

void Player::checkTradeState(const Item* item)
{
	if (!tradeItem || tradeState == TRADE_TRANSFER) {
		return;
	}

	if (tradeItem == item) {
		g_game().internalCloseTrade(this);
	} else {
		const Container* container = dynamic_cast<const Container*>(item->getParent());
		while (container) {
			if (container == tradeItem) {
				g_game().internalCloseTrade(this);
				break;
			}

			container = dynamic_cast<const Container*>(container->getParent());
		}
	}
}

void Player::setNextWalkActionTask(SchedulerTask* task)
{
	if (walkTaskEvent != 0) {
		g_scheduler().stopEvent(walkTaskEvent);
		walkTaskEvent = 0;
	}

	delete walkTask;
	walkTask = task;
}

void Player::setNextWalkTask(SchedulerTask* task)
{
	if (nextStepEvent != 0) {
		g_scheduler().stopEvent(nextStepEvent);
		nextStepEvent = 0;
	}

	if (task) {
		nextStepEvent = g_scheduler().addEvent(task);
		resetIdleTime();
	}
}

void Player::setNextActionTask(SchedulerTask* task, bool resetIdleTime /*= true */)
{
	if (actionTaskEvent != 0) {
		g_scheduler().stopEvent(actionTaskEvent);
		actionTaskEvent = 0;
	}

	if (!inEventMovePush && !g_configManager().getBoolean(PUSH_WHEN_ATTACKING)) {
		cancelPush();
	}

	if (task) {
		actionTaskEvent = g_scheduler().addEvent(task);
		if (resetIdleTime) {
			this->resetIdleTime();
		}
	}
}

void Player::setNextActionPushTask(SchedulerTask* task)
{
	if (actionTaskEventPush != 0) {
		g_scheduler().stopEvent(actionTaskEventPush);
		actionTaskEventPush = 0;
	}

	if (task) {
		actionTaskEventPush = g_scheduler().addEvent(task);
	}
}

void Player::setNextPotionActionTask(SchedulerTask* task)
{
	if (actionPotionTaskEvent != 0) {
		g_scheduler().stopEvent(actionPotionTaskEvent);
		actionPotionTaskEvent = 0;
	}

	cancelPush();

	if (task) {
		actionPotionTaskEvent = g_scheduler().addEvent(task);
		//resetIdleTime();
	}
}

uint32_t Player::getNextActionTime() const
{
	return std::max<int64_t>(SCHEDULER_MINTICKS, nextAction - OTSYS_TIME());
}

uint32_t Player::getNextPotionActionTime() const
{
	return std::max<int64_t>(SCHEDULER_MINTICKS, nextPotionAction - OTSYS_TIME());
}

void Player::cancelPush()
{
	if (actionTaskEventPush !=  0) {
		g_scheduler().stopEvent(actionTaskEventPush);
		actionTaskEventPush = 0;
		inEventMovePush = false;
	}
}

void Player::onThink(uint32_t interval)
{
	Creature::onThink(interval);

	sendPing();

	MessageBufferTicks += interval;
	if (MessageBufferTicks >= 1500) {
		MessageBufferTicks = 0;
		addMessageBuffer();
	}

	if (!getTile()->hasFlag(TILESTATE_NOLOGOUT) && !isAccessPlayer() && !isExerciseTraining()) {
		idleTime += interval;
		const int32_t kickAfterMinutes = g_configManager().getNumber(KICK_AFTER_MINUTES);
		if (idleTime > (kickAfterMinutes * 60000) + 60000) {
			removePlayer(true);
		} else if (client && idleTime == 60000 * kickAfterMinutes) {
			std::ostringstream ss;
			ss << "There was no variation in your behaviour for " << kickAfterMinutes << " minutes. You will be disconnected in one minute if there is no change in your actions until then.";
			client->sendTextMessage(TextMessage(MESSAGE_ADMINISTRADOR, ss.str()));
		}
	}

	if (g_game().getWorldType() != WORLD_TYPE_PVP_ENFORCED) {
		checkSkullTicks(interval / 1000);
	}

	addOfflineTrainingTime(interval);
	if (lastStatsTrainingTime != getOfflineTrainingTime() / 60 / 1000) {
		sendStats();
	}
}

uint32_t Player::isMuted() const
{
	if (hasFlag(PlayerFlag_CannotBeMuted)) {
		return 0;
	}

	int32_t muteTicks = 0;
	for (Condition* condition : conditions) {
		if (condition->getType() == CONDITION_MUTED && condition->getTicks() > muteTicks) {
			muteTicks = condition->getTicks();
		}
	}
	return static_cast<uint32_t>(muteTicks) / 1000;
}

void Player::addMessageBuffer()
{
	if (MessageBufferCount > 0 && g_configManager().getNumber(MAX_MESSAGEBUFFER) != 0 && !hasFlag(PlayerFlag_CannotBeMuted)) {
		--MessageBufferCount;
	}
}

void Player::removeMessageBuffer()
{
	if (hasFlag(PlayerFlag_CannotBeMuted)) {
		return;
	}

	const int32_t maxMessageBuffer = g_configManager().getNumber(MAX_MESSAGEBUFFER);
	if (maxMessageBuffer != 0 && MessageBufferCount <= maxMessageBuffer + 1) {
		if (++MessageBufferCount > maxMessageBuffer) {
			uint32_t muteCount = 1;
			auto it = muteCountMap.find(guid);
			if (it != muteCountMap.end()) {
				muteCount = it->second;
			}

			uint32_t muteTime = 5 * muteCount * muteCount;
			muteCountMap[guid] = muteCount + 1;
			Condition* condition = Condition::createCondition(CONDITIONID_DEFAULT, CONDITION_MUTED, muteTime * 1000, 0);
			addCondition(condition);

			std::ostringstream ss;
			ss << "You are muted for " << muteTime << " seconds.";
			sendTextMessage(MESSAGE_FAILURE, ss.str());
		}
	}
}

void Player::drainHealth(Creature* attacker, int32_t damage)
{
	Creature::drainHealth(attacker, damage);
	sendStats();
}

void Player::drainMana(Creature* attacker, int32_t manaLoss)
{
	Creature::drainMana(attacker, manaLoss);
	sendStats();
}

void Player::addManaSpent(uint64_t amount)
{
	if (hasFlag(PlayerFlag_NotGainMana)) {
		return;
	}

	uint64_t currReqMana = vocation->getReqMana(magLevel);
	uint64_t nextReqMana = vocation->getReqMana(magLevel + 1);
	if (currReqMana >= nextReqMana) {
		//player has reached max magic level
		return;
	}

	g_events().eventPlayerOnGainSkillTries(this, SKILL_MAGLEVEL, amount);
	if (amount == 0) {
		return;
	}

	bool sendUpdateStats = false;
	while ((manaSpent + amount) >= nextReqMana) {
		amount -= nextReqMana - manaSpent;

		magLevel++;
		manaSpent = 0;

		std::ostringstream ss;
		ss << "You advanced to magic level " << magLevel << '.';
		sendTextMessage(MESSAGE_EVENT_ADVANCE, ss.str());

		g_creatureEvents().playerAdvance(this, SKILL_MAGLEVEL, magLevel - 1, magLevel);

		sendUpdateStats = true;
		currReqMana = nextReqMana;
		nextReqMana = vocation->getReqMana(magLevel + 1);
		if (currReqMana >= nextReqMana) {
			return;
		}
	}

	manaSpent += amount;

	uint8_t oldPercent = magLevelPercent;
	if (nextReqMana > currReqMana) {
		magLevelPercent = Player::getPercentLevel(manaSpent, nextReqMana);
	} else {
		magLevelPercent = 0;
	}

	if (oldPercent != magLevelPercent) {
		sendUpdateStats = true;
	}

	if (sendUpdateStats) {
		sendStats();
		sendSkills();
	}
}

void Player::addExperience(Creature* target, uint64_t exp, bool sendText/* = false*/)
{
	uint64_t currLevelExp = Player::getExpForLevel(level);
	uint64_t nextLevelExp = Player::getExpForLevel(level + 1);
	uint64_t rawExp = exp;
	if (currLevelExp >= nextLevelExp) {
		//player has reached max level
		levelPercent = 0;
		sendStats();
		return;
	}

	g_events().eventPlayerOnGainExperience(this, target, exp, rawExp);
	if (exp == 0) {
		return;
	}

	experience += exp;

	if (sendText) {
		std::string expString = std::to_string(exp) + (exp != 1 ? " experience points." : " experience point.");

		TextMessage message(MESSAGE_EXPERIENCE, "You gained " + expString);
		message.position = position;
		message.primary.value = exp;
		message.primary.color = TEXTCOLOR_WHITE_EXP;
		sendTextMessage(message);

		SpectatorHashSet spectators;
		g_game().map.getSpectators(spectators, position, false, true);
		spectators.erase(this);
		if (!spectators.empty()) {
			message.type = MESSAGE_EXPERIENCE_OTHERS;
			message.text = getName() + " gained " + expString;
			for (Creature* spectator : spectators) {
				spectator->getPlayer()->sendTextMessage(message);
			}
		}
	}

	uint32_t prevLevel = level;
	while (experience >= nextLevelExp) {
		++level;
		// Player stats gain for vocations level <= 8
		if (vocation->getId() != VOCATION_NONE && level <= 8) {
			const Vocation* noneVocation = g_vocations().getVocation(VOCATION_NONE);
			healthMax += noneVocation->getHPGain();
			health += noneVocation->getHPGain();
			manaMax += noneVocation->getManaGain();
			mana += noneVocation->getManaGain();
			capacity += noneVocation->getCapGain();
		} else {
			healthMax += vocation->getHPGain();
			health += vocation->getHPGain();
			manaMax += vocation->getManaGain();
			mana += vocation->getManaGain();
			capacity += vocation->getCapGain();
		}

		currLevelExp = nextLevelExp;
		nextLevelExp = Player::getExpForLevel(level + 1);
		if (currLevelExp >= nextLevelExp) {
			//player has reached max level
			break;
		}
	}

	if (prevLevel != level) {
		health = healthMax;
		mana = manaMax;

		updateBaseSpeed();
		setBaseSpeed(getBaseSpeed());
		g_game().changeSpeed(this, 0);
		g_game().addCreatureHealth(this);
		g_game().addPlayerMana(this);

		if (party) {
			party->updateSharedExperience();
		}

		g_creatureEvents().playerAdvance(this, SKILL_LEVEL, prevLevel, level);

		std::ostringstream ss;
		ss << "You advanced from Level " << prevLevel << " to Level " << level << '.';
		sendTextMessage(MESSAGE_EVENT_ADVANCE, ss.str());
	}

	if (nextLevelExp > currLevelExp) {
		levelPercent = Player::getPercentLevel(experience - currLevelExp, nextLevelExp - currLevelExp);
	} else {
		levelPercent = 0;
	}
	sendStats();
	sendExperienceTracker(rawExp, exp);
}

void Player::removeExperience(uint64_t exp, bool sendText/* = false*/)
{
	if (experience == 0 || exp == 0) {
		return;
	}

	g_events().eventPlayerOnLoseExperience(this, exp);
	if (exp == 0) {
		return;
	}

	uint64_t lostExp = experience;
	experience = std::max<int64_t>(0, experience - exp);

	if (sendText) {
		lostExp -= experience;

		std::string expString = std::to_string(lostExp) + (lostExp != 1 ? " experience points." : " experience point.");

		TextMessage message(MESSAGE_EXPERIENCE, "You lost " + expString);
		message.position = position;
		message.primary.value = lostExp;
		message.primary.color = TEXTCOLOR_RED;
		sendTextMessage(message);

		SpectatorHashSet spectators;
		g_game().map.getSpectators(spectators, position, false, true);
		spectators.erase(this);
		if (!spectators.empty()) {
			message.type = MESSAGE_EXPERIENCE_OTHERS;
			message.text = getName() + " lost " + expString;
			for (Creature* spectator : spectators) {
				spectator->getPlayer()->sendTextMessage(message);
			}
		}
	}

	uint32_t oldLevel = level;
	uint64_t currLevelExp = Player::getExpForLevel(level);

	while (level > 1 && experience < currLevelExp) {
		--level;
		// Player stats loss for vocations level <= 8
		if (vocation->getId() != VOCATION_NONE && level <= 8) {
			const Vocation* noneVocation = g_vocations().getVocation(VOCATION_NONE);
			healthMax = std::max<int32_t>(0, healthMax - noneVocation->getHPGain());
			manaMax = std::max<int32_t>(0, manaMax - noneVocation->getManaGain());
			capacity = std::max<int32_t>(0, capacity - noneVocation->getCapGain());
		} else {
			healthMax = std::max<int32_t>(0, healthMax - vocation->getHPGain());
			manaMax = std::max<int32_t>(0, manaMax - vocation->getManaGain());
			capacity = std::max<int32_t>(0, capacity - vocation->getCapGain());
		}
		currLevelExp = Player::getExpForLevel(level);
	}

	if (oldLevel != level) {
		health = healthMax;
		mana = manaMax;

		updateBaseSpeed();
		setBaseSpeed(getBaseSpeed());

		g_game().changeSpeed(this, 0);
		g_game().addCreatureHealth(this);
		g_game().addPlayerMana(this);

		if (party) {
			party->updateSharedExperience();
		}

		std::ostringstream ss;
		ss << "You were downgraded from Level " << oldLevel << " to Level " << level << '.';
		sendTextMessage(MESSAGE_EVENT_ADVANCE, ss.str());
	}

	uint64_t nextLevelExp = Player::getExpForLevel(level + 1);
	if (nextLevelExp > currLevelExp) {
		levelPercent = Player::getPercentLevel(experience - currLevelExp, nextLevelExp - currLevelExp);
	} else {
		levelPercent = 0;
	}
	sendStats();
	sendExperienceTracker(0, -static_cast<int64_t>(exp));
}

double_t Player::getPercentLevel(uint64_t count, uint64_t nextLevelCount)
{
	if (nextLevelCount == 0) {
		return 0;
	}

  double_t result = round( ((count * 100.) / nextLevelCount) * 100.) / 100.;
	if (result > 100) {
		return 0;
	}
	return result;
}

void Player::onBlockHit()
{
	if (shieldBlockCount > 0) {
		--shieldBlockCount;

		if (hasShield()) {
			addSkillAdvance(SKILL_SHIELD, 1);
		}
	}
}

void Player::onAttackedCreatureBlockHit(BlockType_t blockType)
{
	lastAttackBlockType = blockType;

	switch (blockType) {
		case BLOCK_NONE: {
			addAttackSkillPoint = true;
			bloodHitCount = 30;
			shieldBlockCount = 30;
			break;
		}

		case BLOCK_DEFENSE:
		case BLOCK_ARMOR: {
			//need to draw blood every 30 hits
			if (bloodHitCount > 0) {
				addAttackSkillPoint = true;
				--bloodHitCount;
			} else {
				addAttackSkillPoint = false;
			}
			break;
		}

		default: {
			addAttackSkillPoint = false;
			break;
		}
	}
}

bool Player::hasShield() const
{
	Item* item = inventory[CONST_SLOT_LEFT];
	if (item && item->getWeaponType() == WEAPON_SHIELD) {
		return true;
	}

	item = inventory[CONST_SLOT_RIGHT];
	if (item && item->getWeaponType() == WEAPON_SHIELD) {
		return true;
	}
	return false;
}

BlockType_t Player::blockHit(Creature* attacker, CombatType_t combatType, int32_t& damage,
                              bool checkDefense /* = false*/, bool checkArmor /* = false*/, bool field /* = false*/)
{
	BlockType_t blockType = Creature::blockHit(attacker, combatType, damage, checkDefense, checkArmor, field);

	if (attacker) {
		sendCreatureSquare(attacker, SQ_COLOR_BLACK);
	}

	if (blockType != BLOCK_NONE) {
		return blockType;
	}

	if (damage > 0) {
		for (int32_t slot = CONST_SLOT_FIRST; slot <= CONST_SLOT_LAST; ++slot) {
			if (!isItemAbilityEnabled(static_cast<Slots_t>(slot))) {
				continue;
			}

			Item* item = inventory[slot];
			if (!item) {
				continue;
			}

			const ItemType& it = Item::items[item->getID()];
			if (it.abilities) {
				const int16_t& absorbPercent = it.abilities->absorbPercent[combatTypeToIndex(combatType)];
				if (absorbPercent != 0) {
					damage -= std::round(damage * (absorbPercent / 100.));

					uint16_t charges = item->getCharges();
					if (charges != 0) {
						g_game().transformItem(item, item->getID(), charges - 1);
					}
				}

				if (field) {
					const int16_t& fieldAbsorbPercent = it.abilities->fieldAbsorbPercent[combatTypeToIndex(combatType)];
					if (fieldAbsorbPercent != 0) {
						damage -= std::round(damage * (fieldAbsorbPercent / 100.));

						uint16_t charges = item->getCharges();
						if (charges != 0) {
							g_game().transformItem(item, item->getID(), charges - 1);
						}
					}
				}
			}

			for (uint8_t slotid = 0; slotid < item->getImbuementSlot(); slotid++)
			{
				ImbuementInfo imbuementInfo;
				if (!item->getImbuementInfo(slotid, &imbuementInfo))
				{
					continue;
				}

				const int16_t& imbuementAbsorbPercent = imbuementInfo.imbuement->absorbPercent[combatTypeToIndex(combatType)];

				if (imbuementAbsorbPercent != 0) {
					damage -= std::ceil(damage * (imbuementAbsorbPercent / 100.));
				}
			}

		}

		if (damage <= 0) {
			damage = 0;
			blockType = BLOCK_ARMOR;
		}
	}
	return blockType;
}

uint32_t Player::getIP() const
{
	if (client) {
		return client->getIP();
	}

	return 0;
}

void Player::death(Creature* lastHitCreature)
{
	loginPosition = town->getTemplePosition();

	if (skillLoss) {
		uint8_t unfairFightReduction = 100;
		int playerDmg = 0;
		int othersDmg = 0;
		uint32_t sumLevels = 0;
		uint32_t inFightTicks = 5 * 60 * 1000;
		for (const auto& it : damageMap) {
			CountBlock_t cb = it.second;
			if ((OTSYS_TIME() - cb.ticks) <= inFightTicks) {
				const Player* damageDealer = g_game().getPlayerByID(it.first);
				if (damageDealer) {
					playerDmg += cb.total;
					sumLevels += damageDealer->getLevel();
				}
				else{
					othersDmg += cb.total;
				}
			}
		}
		bool pvpDeath = false;
		if(playerDmg > 0 || othersDmg > 0){
			pvpDeath = (Player::lastHitIsPlayer(lastHitCreature) || playerDmg / (playerDmg + static_cast<double>(othersDmg)) >= 0.05);
		}
		if (pvpDeath && sumLevels > level) {
			double reduce = level / static_cast<double>(sumLevels);
			unfairFightReduction = std::max<uint8_t>(20, std::floor((reduce * 100) + 0.5));
		}

		//Magic level loss
		uint64_t sumMana = 0;
		uint64_t lostMana = 0;

		//sum up all the mana
		for (uint32_t i = 1; i <= magLevel; ++i) {
			sumMana += vocation->getReqMana(i);
		}

		sumMana += manaSpent;

		double deathLossPercent = getLostPercent() * (unfairFightReduction / 100.);

		// Charm bless bestiary
		if (lastHitCreature && lastHitCreature->getMonster()) {
			if (charmRuneBless != 0) {
				const MonsterType* mType = g_monsters().getMonsterType(lastHitCreature->getName());
				if (mType && mType->info.raceid == charmRuneBless) {
					deathLossPercent = (deathLossPercent * 90) / 100;
				}
			}
		}

		lostMana = static_cast<uint64_t>(sumMana * deathLossPercent);

		while (lostMana > manaSpent && magLevel > 0) {
			lostMana -= manaSpent;
			manaSpent = vocation->getReqMana(magLevel);
			magLevel--;
		}

		manaSpent -= lostMana;

		uint64_t nextReqMana = vocation->getReqMana(magLevel + 1);
		if (nextReqMana > vocation->getReqMana(magLevel)) {
			magLevelPercent = Player::getPercentLevel(manaSpent, nextReqMana);
		} else {
			magLevelPercent = 0;
		}

		//Level loss
		uint64_t expLoss = static_cast<uint64_t>(experience * deathLossPercent);
		g_events().eventPlayerOnLoseExperience(this, expLoss);

		sendTextMessage(MESSAGE_EVENT_ADVANCE, "You are dead.");
		std::ostringstream lostExp;
		lostExp << "You lost " << expLoss << " experience.";

		//Skill loss
		for (uint8_t i = SKILL_FIRST; i <= SKILL_LAST; ++i) { //for each skill
			uint64_t sumSkillTries = 0;
			for (uint16_t c = 11; c <= skills[i].level; ++c) { //sum up all required tries for all skill levels
				sumSkillTries += vocation->getReqSkillTries(i, c);
			}

			sumSkillTries += skills[i].tries;

			uint32_t lostSkillTries = static_cast<uint32_t>(sumSkillTries * deathLossPercent);
			while (lostSkillTries > skills[i].tries) {
				lostSkillTries -= skills[i].tries;

				if (skills[i].level <= 10) {
					skills[i].level = 10;
					skills[i].tries = 0;
					lostSkillTries = 0;
					break;
				}

				skills[i].tries = vocation->getReqSkillTries(i, skills[i].level);
				skills[i].level--;
			}

			skills[i].tries = std::max<int32_t>(0, skills[i].tries - lostSkillTries);
			skills[i].percent = Player::getPercentLevel(skills[i].tries, vocation->getReqSkillTries(i, skills[i].level));
		}

		sendTextMessage(MESSAGE_EVENT_ADVANCE, lostExp.str());

		if (expLoss != 0) {
			uint32_t oldLevel = level;

			if (vocation->getId() == VOCATION_NONE || level > 7) {
				experience -= expLoss;
			}

			while (level > 1 && experience < Player::getExpForLevel(level)) {
				--level;
				healthMax = std::max<int32_t>(0, healthMax - vocation->getHPGain());
				manaMax = std::max<int32_t>(0, manaMax - vocation->getManaGain());
				capacity = std::max<int32_t>(0, capacity - vocation->getCapGain());
			}

			if (oldLevel != level) {
				std::ostringstream ss;
				ss << "You were downgraded from Level " << oldLevel << " to Level " << level << '.';
				sendTextMessage(MESSAGE_EVENT_ADVANCE, ss.str());
			}

			uint64_t currLevelExp = Player::getExpForLevel(level);
			uint64_t nextLevelExp = Player::getExpForLevel(level + 1);
			if (nextLevelExp > currLevelExp) {
				levelPercent = Player::getPercentLevel(experience - currLevelExp, nextLevelExp - currLevelExp);
			} else {
				levelPercent = 0;
			}
		}

		std::ostringstream deathType;
		deathType << "You died during ";
		if (pvpDeath) {
			deathType << "PvP.";
		} else {
			deathType << "PvE.";
		}
		sendTextMessage(MESSAGE_EVENT_ADVANCE, deathType.str());

		std::string bless = getBlessingsName();
		std::ostringstream blesses;
		if (bless.length() == 0) {
			blesses << "You weren't protected with any blessings.";
		} else {
			blesses << "You were blessed with " << bless;
		}
		sendTextMessage(MESSAGE_EVENT_ADVANCE, blesses.str());

		//Make player lose bless
		uint8_t maxBlessing = 8;
		if (pvpDeath && hasBlessing(1)) {
			removeBlessing(1, 1); //Remove TOF only
		} else {
			for (int i = 2; i <= maxBlessing; i++) {
				removeBlessing(i, 1);
			}
		}

		sendStats();
		sendSkills();
		sendReLoginWindow(unfairFightReduction);
		sendBlessStatus();
		if (getSkull() == SKULL_BLACK) {
			health = 40;
			mana = 0;
		} else {
			health = healthMax;
			mana = manaMax;
		}

		auto it = conditions.begin(), end = conditions.end();
		while (it != end) {
			Condition* condition = *it;
			if (condition->isPersistent()) {
				it = conditions.erase(it);

				condition->endCondition(this);
				onEndCondition(condition->getType());
				delete condition;
			} else {
				++it;
			}
		}
	} else {
		setSkillLoss(true);

		auto it = conditions.begin(), end = conditions.end();
		while (it != end) {
			Condition* condition = *it;
			if (condition->isPersistent()) {
				it = conditions.erase(it);

				condition->endCondition(this);
				onEndCondition(condition->getType());
				delete condition;
			} else {
				++it;
			}
		}

		health = healthMax;
		g_game().internalTeleport(this, getTemplePosition(), true);
		g_game().addCreatureHealth(this);
		g_game().addPlayerMana(this);
		onThink(EVENT_CREATURE_THINK_INTERVAL);
		onIdleStatus();
		sendStats();
	}
	despawn();
}

bool Player::spawn()
{
	setDead(false);

	const Position& pos = getLoginPosition();

	if (!g_game().map.placeCreature(pos, this, false, true)) {
		return false;
	}

	SpectatorHashSet spectators;
	g_game().map.getSpectators(spectators, position, false, true);
	for (Creature* spectator : spectators) {
		if (!spectator) {
			continue;
		}

		if (Player* tmpPlayer = spectator->getPlayer()) {
			tmpPlayer->sendCreatureAppear(this, pos, true);
		}

		spectator->onCreatureAppear(this, false);
	}

	getParent()->postAddNotification(this, nullptr, 0);
	g_game().addCreatureCheck(this);
	g_game().addPlayer(this);
	return true;
}

void Player::despawn()
{
	if (isDead()) {
		return;
	}

	listWalkDir.clear();
	stopEventWalk();
	onWalkAborted();
	g_game().playerSetAttackedCreature(this->getID(), 0);
	g_game().playerFollowCreature(this->getID(), 0);

	// remove check
	Game::removeCreatureCheck(this);

	// remove from map
	Tile* tile = getTile();
	if (!tile) {
		return;
	}

	std::vector<int32_t> oldStackPosVector;

	SpectatorHashSet spectators;
	g_game().map.getSpectators(spectators, tile->getPosition(), true);
	size_t i = 0;
	for (Creature* spectator : spectators) {
		if (!spectator) {
			continue;
		}

		if (const Player* player = spectator->getPlayer()) {
			oldStackPosVector.push_back(player->canSeeCreature(this) ? tile->getStackposOfCreature(player, this) : -1);
		}
		if (Player* player = spectator->getPlayer()) {
			player->sendRemoveTileThing(tile->getPosition(), oldStackPosVector[i++]);
		}

		spectator->onRemoveCreature(this, false);
		// Remove player from spectator target list
		spectator->setAttackedCreature(nullptr);
		spectator->setFollowCreature(nullptr);
	}

	tile->removeCreature(this);

	getParent()->postRemoveNotification(this, nullptr, 0);

	g_game().removePlayer(this);

	// show player as pending
	for (const auto& [key, player] : g_game().getPlayers()) {
		player->notifyStatusChange(this, VIPSTATUS_PENDING, false);
	}

	setDead(true);
}

bool Player::dropCorpse(Creature* lastHitCreature, Creature* mostDamageCreature, bool lastHitUnjustified, bool mostDamageUnjustified)
{
	if (getZone() != ZONE_PVP || !Player::lastHitIsPlayer(lastHitCreature)) {
		return Creature::dropCorpse(lastHitCreature, mostDamageCreature, lastHitUnjustified, mostDamageUnjustified);
	}

	setDropLoot(true);
	return false;
}

Item* Player::getCorpse(Creature* lastHitCreature, Creature* mostDamageCreature)
{
	Item* corpse = Creature::getCorpse(lastHitCreature, mostDamageCreature);
	if (corpse && corpse->getContainer()) {
		std::ostringstream ss;
		if (lastHitCreature) {
			ss << "You recognize " << getNameDescription() << ". " << (getSex() == PLAYERSEX_FEMALE ? "She" : "He") << " was killed by " << lastHitCreature->getNameDescription() << '.';
		} else {
			ss << "You recognize " << getNameDescription() << '.';
		}

		corpse->setSpecialDescription(ss.str());
	}
	return corpse;
}

void Player::addInFightTicks(bool pzlock /*= false*/)
{
	if (hasFlag(PlayerFlag_NotGainInFight)) {
		return;
	}

	if (pzlock) {
		pzLocked = true;
		sendIcons();
	}

	Condition* condition = Condition::createCondition(CONDITIONID_DEFAULT, CONDITION_INFIGHT, g_configManager().getNumber(PZ_LOCKED), 0);
	addCondition(condition);
}

void Player::removeList()
{
	g_game().removePlayer(this);

	for (const auto& [key, player] : g_game().getPlayers()) {
		player->notifyStatusChange(this, VIPSTATUS_OFFLINE);
	}
}

void Player::addList()
{
	for (const auto& [key, player] : g_game().getPlayers()) {
		player->notifyStatusChange(this, this->statusVipList);
	}

	g_game().addPlayer(this);
}

void Player::removePlayer(bool displayEffect, bool forced /*= true*/)
{
	g_creatureEvents().playerLogout(this);
	if (client) {
		client->logout(displayEffect, forced);
	} else {
		g_game().removeCreature(this);
	}
}

void Player::notifyStatusChange(Player* loginPlayer, VipStatus_t status, bool message)
{
	if (!client) {
		return;
	}

	auto it = VIPList.find(loginPlayer->guid);
	if (it == VIPList.end()) {
		return;
	}

	client->sendUpdatedVIPStatus(loginPlayer->guid, status);

	if (message) {
		if (status == VIPSTATUS_ONLINE) {
			client->sendTextMessage(TextMessage(MESSAGE_FAILURE, loginPlayer->getName() + " has logged in."));
		} else if (status == VIPSTATUS_OFFLINE) {
			client->sendTextMessage(TextMessage(MESSAGE_FAILURE, loginPlayer->getName() + " has logged out."));
		}
	}
}

bool Player::removeVIP(uint32_t vipGuid)
{
	if (VIPList.erase(vipGuid) == 0) {
		return false;
	}

	IOLoginData::removeVIPEntry(accountNumber, vipGuid);
	return true;
}

bool Player::addVIP(uint32_t vipGuid, const std::string& vipName, VipStatus_t status)
{
	if (VIPList.size() >= getMaxVIPEntries() || VIPList.size() == 200) { // max number of buddies is 200 in 9.53
		sendTextMessage(MESSAGE_FAILURE, "You cannot add more buddies.");
		return false;
	}

	auto result = VIPList.insert(vipGuid);
	if (!result.second) {
		sendTextMessage(MESSAGE_FAILURE, "This player is already in your list.");
		return false;
	}

	IOLoginData::addVIPEntry(accountNumber, vipGuid, "", 0, false);
	if (client) {
		client->sendVIP(vipGuid, vipName, "", 0, false, status);
	}
	return true;
}

bool Player::addVIPInternal(uint32_t vipGuid)
{
	if (VIPList.size() >= getMaxVIPEntries() || VIPList.size() == 200) { // max number of buddies is 200 in 9.53
		return false;
	}

	return VIPList.insert(vipGuid).second;
}

bool Player::editVIP(uint32_t vipGuid, const std::string& description, uint32_t icon, bool notify)
{
	auto it = VIPList.find(vipGuid);
	if (it == VIPList.end()) {
		return false; // player is not in VIP
	}

	IOLoginData::editVIPEntry(accountNumber, vipGuid, description, icon, notify);
	return true;
}

//close container and its child containers
void Player::autoCloseContainers(const Container* container)
{
	std::vector<uint32_t> closeList;
	for (const auto& it : openContainers) {
		Container* tmpContainer = it.second.container;
		while (tmpContainer) {
			if (tmpContainer->isRemoved() || tmpContainer == container) {
				closeList.push_back(it.first);
				break;
			}

			tmpContainer = dynamic_cast<Container*>(tmpContainer->getParent());
		}
	}

	for (uint32_t containerId : closeList) {
		closeContainer(containerId);
		if (client) {
			client->sendCloseContainer(containerId);
		}
	}
}

bool Player::hasCapacity(const Item* item, uint32_t count) const
{
	if (hasFlag(PlayerFlag_CannotPickupItem)) {
		return false;
	}

	if (hasFlag(PlayerFlag_HasInfiniteCapacity) || item->getTopParent() == this) {
		return true;
	}

	uint32_t itemWeight = item->getContainer() != nullptr ? item->getWeight() : item->getBaseWeight();
	if (item->isStackable()) {
		itemWeight *= count;
	}
	return itemWeight <= getFreeCapacity();
}

ReturnValue Player::queryAdd(int32_t index, const Thing& thing, uint32_t count, uint32_t flags, Creature*) const
{
	const Item* item = thing.getItem();
	if (item == nullptr) {
		SPDLOG_ERROR("[Player::queryAdd] - Item is nullptr");
		return RETURNVALUE_NOTPOSSIBLE;
	}

	bool childIsOwner = hasBitSet(FLAG_CHILDISOWNER, flags);
	if (childIsOwner) {
		//a child container is querying the player, just check if enough capacity
		bool skipLimit = hasBitSet(FLAG_NOLIMIT, flags);
		if (skipLimit || hasCapacity(item, count)) {
			return RETURNVALUE_NOERROR;
		}
		return RETURNVALUE_NOTENOUGHCAPACITY;
	}

	if (!item->isPickupable()) {
		return RETURNVALUE_CANNOTPICKUP;
	}

	ReturnValue ret = RETURNVALUE_NOERROR;

	const int32_t& slotPosition = item->getSlotPosition();
	if ((slotPosition & SLOTP_HEAD) || (slotPosition & SLOTP_NECKLACE) ||
			(slotPosition & SLOTP_BACKPACK) || (slotPosition & SLOTP_ARMOR) ||
			(slotPosition & SLOTP_LEGS) || (slotPosition & SLOTP_FEET) ||
			(slotPosition & SLOTP_RING)) {
		ret = RETURNVALUE_CANNOTBEDRESSED;
	} else if (slotPosition & SLOTP_TWO_HAND) {
		ret = RETURNVALUE_PUTTHISOBJECTINBOTHHANDS;
	} else if ((slotPosition & SLOTP_RIGHT) || (slotPosition & SLOTP_LEFT)) {
		if (!g_configManager().getBoolean(CLASSIC_EQUIPMENT_SLOTS)) {
			ret = RETURNVALUE_CANNOTBEDRESSED;
		} else {
			ret = RETURNVALUE_PUTTHISOBJECTINYOURHAND;
		}
	}

	switch (index) {
		case CONST_SLOT_HEAD: {
			if (slotPosition & SLOTP_HEAD) {
				ret = RETURNVALUE_NOERROR;
			}
			break;
		}

		case CONST_SLOT_NECKLACE: {
			if (slotPosition & SLOTP_NECKLACE) {
				ret = RETURNVALUE_NOERROR;
			}
			break;
		}

		case CONST_SLOT_BACKPACK: {
			if (slotPosition & SLOTP_BACKPACK) {
				ret = RETURNVALUE_NOERROR;
			}
			break;
		}

		case CONST_SLOT_ARMOR: {
			if (slotPosition & SLOTP_ARMOR) {
				ret = RETURNVALUE_NOERROR;
			}
			break;
		}

		case CONST_SLOT_RIGHT: {
			if (slotPosition & SLOTP_RIGHT) {
				if (!g_configManager().getBoolean(CLASSIC_EQUIPMENT_SLOTS)) {
          if (item->getWeaponType() != WEAPON_SHIELD && !item->isQuiver()) {
            ret = RETURNVALUE_CANNOTBEDRESSED;
          }
          else {
            const Item* leftItem = inventory[CONST_SLOT_LEFT];
            if (leftItem) {
              if ((leftItem->getSlotPosition() | slotPosition) & SLOTP_TWO_HAND) {
                if (item->isQuiver() && leftItem->getWeaponType() == WEAPON_DISTANCE)
                  ret = RETURNVALUE_NOERROR;
                else
                  ret = RETURNVALUE_BOTHHANDSNEEDTOBEFREE;
              }
              else {
                ret = RETURNVALUE_NOERROR;
              }
            }
            else {
              ret = RETURNVALUE_NOERROR;
            }
          }
				} else if (slotPosition & SLOTP_TWO_HAND) {
					if (inventory[CONST_SLOT_LEFT] && inventory[CONST_SLOT_LEFT] != item) {
						ret = RETURNVALUE_BOTHHANDSNEEDTOBEFREE;
					} else {
						ret = RETURNVALUE_NOERROR;
					}
				} else if (inventory[CONST_SLOT_LEFT]) {
					const Item* leftItem = inventory[CONST_SLOT_LEFT];
					WeaponType_t type = item->getWeaponType(), leftType = leftItem->getWeaponType();

					if (leftItem->getSlotPosition() & SLOTP_TWO_HAND) {
						ret = RETURNVALUE_DROPTWOHANDEDITEM;
					} else if (item == leftItem && count == item->getItemCount()) {
						ret = RETURNVALUE_NOERROR;
					} else if (leftType == WEAPON_SHIELD && type == WEAPON_SHIELD) {
						ret = RETURNVALUE_CANONLYUSEONESHIELD;
					} else if (leftType == WEAPON_NONE || type == WEAPON_NONE ||
                               leftType == WEAPON_SHIELD || leftType == WEAPON_AMMO
                               || type == WEAPON_SHIELD || type == WEAPON_AMMO) {
						ret = RETURNVALUE_NOERROR;
					} else {
						ret = RETURNVALUE_CANONLYUSEONEWEAPON;
					}
				} else {
					ret = RETURNVALUE_NOERROR;
				}
			}
			break;
		}

		case CONST_SLOT_LEFT: {
			if (slotPosition & SLOTP_LEFT) {
				if (!g_configManager().getBoolean(CLASSIC_EQUIPMENT_SLOTS)) {
					WeaponType_t type = item->getWeaponType();
					if (type == WEAPON_NONE || type == WEAPON_SHIELD || type == WEAPON_AMMO) {
						ret = RETURNVALUE_CANNOTBEDRESSED;
					} else if (inventory[CONST_SLOT_RIGHT] && (slotPosition & SLOTP_TWO_HAND)) {
						if (type == WEAPON_DISTANCE && inventory[CONST_SLOT_RIGHT]->isQuiver()) {
							ret = RETURNVALUE_NOERROR;
						}
						else {
							ret = RETURNVALUE_BOTHHANDSNEEDTOBEFREE;
						}
					} else {
						ret = RETURNVALUE_NOERROR;
					}
				} else if (slotPosition & SLOTP_TWO_HAND) {
					if (inventory[CONST_SLOT_RIGHT] && inventory[CONST_SLOT_RIGHT] != item) {
						ret = RETURNVALUE_BOTHHANDSNEEDTOBEFREE;
					} else {
						ret = RETURNVALUE_NOERROR;
					}
				} else if (inventory[CONST_SLOT_RIGHT]) {
					const Item* rightItem = inventory[CONST_SLOT_RIGHT];
					WeaponType_t type = item->getWeaponType(), rightType = rightItem->getWeaponType();

					if (rightItem->getSlotPosition() & SLOTP_TWO_HAND) {
						ret = RETURNVALUE_DROPTWOHANDEDITEM;
					} else if (item == rightItem && count == item->getItemCount()) {
						ret = RETURNVALUE_NOERROR;
					} else if (rightType == WEAPON_SHIELD && type == WEAPON_SHIELD) {
						ret = RETURNVALUE_CANONLYUSEONESHIELD;
					} else if (rightType == WEAPON_NONE || type == WEAPON_NONE ||
                               rightType == WEAPON_SHIELD || rightType == WEAPON_AMMO
                               || type == WEAPON_SHIELD || type == WEAPON_AMMO) {
						ret = RETURNVALUE_NOERROR;
					} else {
						ret = RETURNVALUE_CANONLYUSEONEWEAPON;
					}
				} else {
					ret = RETURNVALUE_NOERROR;
				}
			}
			break;
		}

		case CONST_SLOT_LEGS: {
			if (slotPosition & SLOTP_LEGS) {
				ret = RETURNVALUE_NOERROR;
			}
			break;
		}

		case CONST_SLOT_FEET: {
			if (slotPosition & SLOTP_FEET) {
				ret = RETURNVALUE_NOERROR;
			}
			break;
		}

		case CONST_SLOT_RING: {
			if (slotPosition & SLOTP_RING) {
				ret = RETURNVALUE_NOERROR;
			}
			break;
		}

		case CONST_SLOT_AMMO: {
			if ((slotPosition & SLOTP_AMMO) || g_configManager().getBoolean(CLASSIC_EQUIPMENT_SLOTS)) {
				ret = RETURNVALUE_NOERROR;
			}
			break;
		}

		case CONST_SLOT_WHEREEVER:
		case -1:
			ret = RETURNVALUE_NOTENOUGHROOM;
			break;

		default:
			ret = RETURNVALUE_NOTPOSSIBLE;
			break;
	}

	if (ret == RETURNVALUE_NOERROR || ret == RETURNVALUE_NOTENOUGHROOM) {
		//need an exchange with source?
		const Item* inventoryItem = getInventoryItem(static_cast<Slots_t>(index));
		if (inventoryItem && (!inventoryItem->isStackable() || inventoryItem->getID() != item->getID())) {
			return RETURNVALUE_NEEDEXCHANGE;
		}

		//check if enough capacity
		if (!hasCapacity(item, count)) {
			return RETURNVALUE_NOTENOUGHCAPACITY;
		}

		if (!g_moveEvents().onPlayerEquip(const_cast<Player&>(*this), const_cast<Item&>(*item), static_cast<Slots_t>(index), true)) {
			return RETURNVALUE_CANNOTBEDRESSED;
		}
	}

	return ret;
}

ReturnValue Player::queryMaxCount(int32_t index, const Thing& thing, uint32_t count, uint32_t& maxQueryCount,
		uint32_t flags) const
{
	const Item* item = thing.getItem();
	if (item == nullptr) {
		maxQueryCount = 0;
		return RETURNVALUE_NOTPOSSIBLE;
	}

	if (index == INDEX_WHEREEVER) {
		uint32_t n = 0;
		for (int32_t slotIndex = CONST_SLOT_FIRST; slotIndex <= CONST_SLOT_LAST; ++slotIndex) {
			Item* inventoryItem = inventory[slotIndex];
			if (inventoryItem) {
				if (Container* subContainer = inventoryItem->getContainer()) {
					uint32_t queryCount = 0;
					subContainer->queryMaxCount(INDEX_WHEREEVER, *item, item->getItemCount(), queryCount, flags);
					n += queryCount;

					//iterate through all items, including sub-containers (deep search)
					for (ContainerIterator it = subContainer->iterator(); it.hasNext(); it.advance()) {
						if (Container* tmpContainer = (*it)->getContainer()) {
							queryCount = 0;
							tmpContainer->queryMaxCount(INDEX_WHEREEVER, *item, item->getItemCount(), queryCount, flags);
							n += queryCount;
						}
					}
				} else if (inventoryItem->isStackable() && item->equals(inventoryItem) && inventoryItem->getItemCount() < 100) {
					uint32_t remainder = (100 - inventoryItem->getItemCount());

					if (queryAdd(slotIndex, *item, remainder, flags) == RETURNVALUE_NOERROR) {
						n += remainder;
					}
				}
			} else if (queryAdd(slotIndex, *item, item->getItemCount(), flags) == RETURNVALUE_NOERROR) { //empty slot
				if (item->isStackable()) {
					n += 100;
				} else {
					++n;
				}
			}
		}

		maxQueryCount = n;
	} else {
		const Item* destItem = nullptr;

		const Thing* destThing = getThing(index);
		if (destThing) {
			destItem = destThing->getItem();
		}

		if (destItem) {
			if (destItem->isStackable() && item->equals(destItem) && destItem->getItemCount() < 100) {
				maxQueryCount = 100 - destItem->getItemCount();
			} else {
				maxQueryCount = 0;
			}
		} else if (queryAdd(index, *item, count, flags) == RETURNVALUE_NOERROR) { //empty slot
			if (item->isStackable()) {
				maxQueryCount = 100;
			} else {
				maxQueryCount = 1;
			}

			return RETURNVALUE_NOERROR;
		}
	}

	if (maxQueryCount < count) {
		return RETURNVALUE_NOTENOUGHROOM;
	} else {
		return RETURNVALUE_NOERROR;
	}
}

ReturnValue Player::queryRemove(const Thing& thing, uint32_t count, uint32_t flags, Creature* /*= nullptr*/) const
{
	int32_t index = getThingIndex(&thing);
	if (index == -1) {
		return RETURNVALUE_NOTPOSSIBLE;
	}

	const Item* item = thing.getItem();
	if (item == nullptr) {
		return RETURNVALUE_NOTPOSSIBLE;
	}

	if (count == 0 || (item->isStackable() && count > item->getItemCount())) {
		return RETURNVALUE_NOTPOSSIBLE;
	}

	if (!item->isMoveable() && !hasBitSet(FLAG_IGNORENOTMOVEABLE, flags)) {
		return RETURNVALUE_NOTMOVEABLE;
	}

	return RETURNVALUE_NOERROR;
}

Cylinder* Player::queryDestination(int32_t& index, const Thing& thing, Item** destItem,
		uint32_t& flags)
{
	if (index == 0 /*drop to capacity window*/ || index == INDEX_WHEREEVER) {
		*destItem = nullptr;

		const Item* item = thing.getItem();
		if (item == nullptr) {
			return this;
		}

		bool autoStack = !((flags & FLAG_IGNOREAUTOSTACK) == FLAG_IGNOREAUTOSTACK);
		bool isStackable = item->isStackable();

		std::vector<Container*> containers;

		for (uint32_t slotIndex = CONST_SLOT_FIRST; slotIndex <= CONST_SLOT_AMMO; ++slotIndex) {
			Item* inventoryItem = inventory[slotIndex];
			if (inventoryItem) {
				if (inventoryItem == tradeItem) {
					continue;
				}

				if (inventoryItem == item) {
					continue;
				}

				if (autoStack && isStackable) {
					//try find an already existing item to stack with
					if (queryAdd(slotIndex, *item, item->getItemCount(), 0) == RETURNVALUE_NOERROR) {
						if (inventoryItem->equals(item) && inventoryItem->getItemCount() < 100) {
							index = slotIndex;
							*destItem = inventoryItem;
							return this;
						}
					}

					if (Container* subContainer = inventoryItem->getContainer()) {
						containers.push_back(subContainer);
					}
				} else if (Container* subContainer = inventoryItem->getContainer()) {
					containers.push_back(subContainer);
				}
			} else if (queryAdd(slotIndex, *item, item->getItemCount(), flags) == RETURNVALUE_NOERROR) { //empty slot
				index = slotIndex;
				*destItem = nullptr;
				return this;
			}
		}

		size_t i = 0;
		while (i < containers.size()) {
			Container* tmpContainer = containers[i++];
			if (!autoStack || !isStackable) {
				//we need to find first empty container as fast as we can for non-stackable items
				uint32_t n = tmpContainer->capacity() - tmpContainer->size();
				while (n) {
					if (tmpContainer->queryAdd(tmpContainer->capacity() - n, *item, item->getItemCount(), flags) == RETURNVALUE_NOERROR) {
						index = tmpContainer->capacity() - n;
						*destItem = nullptr;
						return tmpContainer;
					}

					--n;
				}

				for (Item* tmpContainerItem : tmpContainer->getItemList()) {
					if (Container* subContainer = tmpContainerItem->getContainer()) {
						containers.push_back(subContainer);
					}
				}

				continue;
			}

			uint32_t n = 0;

			for (Item* tmpItem : tmpContainer->getItemList()) {
				if (tmpItem == tradeItem) {
					continue;
				}

				if (tmpItem == item) {
					continue;
				}

				//try find an already existing item to stack with
				if (tmpItem->equals(item) && tmpItem->getItemCount() < 100) {
					index = n;
					*destItem = tmpItem;
					return tmpContainer;
				}

				if (Container* subContainer = tmpItem->getContainer()) {
					containers.push_back(subContainer);
				}

				n++;
			}

			if (n < tmpContainer->capacity() && tmpContainer->queryAdd(n, *item, item->getItemCount(), flags) == RETURNVALUE_NOERROR) {
				index = n;
				*destItem = nullptr;
				return tmpContainer;
			}
		}

		return this;
	}

	Thing* destThing = getThing(index);
	if (destThing) {
		*destItem = destThing->getItem();
	}

	Cylinder* subCylinder = dynamic_cast<Cylinder*>(destThing);
	if (subCylinder) {
		index = INDEX_WHEREEVER;
		*destItem = nullptr;
		return subCylinder;
	} else {
		return this;
	}
}

void Player::addThing(int32_t index, Thing* thing)
{
	if (index < CONST_SLOT_FIRST || index > CONST_SLOT_LAST) {
		return /*RETURNVALUE_NOTPOSSIBLE*/;
	}

	Item* item = thing->getItem();
	if (!item) {
		return /*RETURNVALUE_NOTPOSSIBLE*/;
	}

	item->setParent(this);
	inventory[index] = item;

	//send to client
	sendInventoryItem(static_cast<Slots_t>(index), item);
}

void Player::updateThing(Thing* thing, uint16_t itemId, uint32_t count)
{
	int32_t index = getThingIndex(thing);
	if (index == -1) {
		return /*RETURNVALUE_NOTPOSSIBLE*/;
	}

	Item* item = thing->getItem();
	if (!item) {
		return /*RETURNVALUE_NOTPOSSIBLE*/;
	}

	item->setID(itemId);
	item->setSubType(count);

	//send to client
	sendInventoryItem(static_cast<Slots_t>(index), item);

	//event methods
	onUpdateInventoryItem(item, item);
}

void Player::replaceThing(uint32_t index, Thing* thing)
{
	if (index > CONST_SLOT_LAST) {
		return /*RETURNVALUE_NOTPOSSIBLE*/;
	}

	Item* oldItem = getInventoryItem(static_cast<Slots_t>(index));
	if (!oldItem) {
		return /*RETURNVALUE_NOTPOSSIBLE*/;
	}

	Item* item = thing->getItem();
	if (!item) {
		return /*RETURNVALUE_NOTPOSSIBLE*/;
	}

	//send to client
	sendInventoryItem(static_cast<Slots_t>(index), item);

	//event methods
	onUpdateInventoryItem(oldItem, item);

	item->setParent(this);

	inventory[index] = item;
}

void Player::removeThing(Thing* thing, uint32_t count)
{
	Item* item = thing->getItem();
	if (!item) {
		return /*RETURNVALUE_NOTPOSSIBLE*/;
	}

	int32_t index = getThingIndex(thing);
	if (index == -1) {
		return /*RETURNVALUE_NOTPOSSIBLE*/;
	}

	if (item->isStackable()) {
		if (count == item->getItemCount()) {
			//send change to client
			sendInventoryItem(static_cast<Slots_t>(index), nullptr);

			//event methods
			onRemoveInventoryItem(item);

			item->setParent(nullptr);
			inventory[index] = nullptr;
		} else {
			uint8_t newCount = static_cast<uint8_t>(std::max<int32_t>(0, item->getItemCount() - count));
			item->setItemCount(newCount);

			//send change to client
			sendInventoryItem(static_cast<Slots_t>(index), item);

			//event methods
			onUpdateInventoryItem(item, item);
		}
	} else {
		//send change to client
		sendInventoryItem(static_cast<Slots_t>(index), nullptr);

		//event methods
		onRemoveInventoryItem(item);

		item->setParent(nullptr);
		inventory[index] = nullptr;
	}
}

int32_t Player::getThingIndex(const Thing* thing) const
{
	for (uint8_t i = CONST_SLOT_FIRST; i <= CONST_SLOT_LAST; ++i) {
		if (inventory[i] == thing) {
			return i;
		}
	}
	return -1;
}

size_t Player::getFirstIndex() const
{
	return CONST_SLOT_FIRST;
}

size_t Player::getLastIndex() const
{
	return CONST_SLOT_LAST + 1;
}

uint32_t Player::getItemTypeCount(uint16_t itemId, int32_t subType /*= -1*/) const
{
	uint32_t count = 0;
	for (int32_t i = CONST_SLOT_FIRST; i <= CONST_SLOT_LAST; i++) {
		Item* item = inventory[i];
		if (!item) {
			continue;
		}

		if (item->getID() == itemId) {
			count += Item::countByType(item, subType);
		}

		if (Container* container = item->getContainer()) {
			for (ContainerIterator it = container->iterator(); it.hasNext(); it.advance()) {
				if ((*it) && (*it)->getID() == itemId) {
					count += Item::countByType(*it, subType);
				}
			}
		}
	}
	return count;
}

bool Player::isStashExhausted() const {
	uint32_t exhaust_time = 1500;
	return (OTSYS_TIME() - lastStashInteraction < exhaust_time);
}

void Player::stashContainer(StashContainerList itemDict)
{
	StashItemList stashItemDict; // ItemID - Count
	for (auto it_dict : itemDict) {
		stashItemDict[(it_dict.first)->getID()] = it_dict.second;
	}

	for (auto it : stashItems) {
		if(!stashItemDict[it.first]) {
			stashItemDict[it.first] = it.second;
		} else {
			stashItemDict[it.first] += it.second;
		}
	}

	if (getStashSize(stashItemDict) > g_configManager().getNumber(STASH_ITEMS)) {
		sendCancelMessage("You don't have capacity in the Supply Stash to stow all this item.");
		return;
	}

	uint32_t totalStowed = 0;
	std::ostringstream retString;
	uint16_t refreshDepotSearchOnItem = 0;
	for (auto stashIterator : itemDict) {
		uint16_t iteratorCID = (stashIterator.first)->getID();
		if (g_game().internalRemoveItem(stashIterator.first, stashIterator.second) == RETURNVALUE_NOERROR) {
			addItemOnStash(iteratorCID, stashIterator.second);
			totalStowed += stashIterator.second;
			if (isDepotSearchOpenOnItem(iteratorCID)) {
				refreshDepotSearchOnItem = iteratorCID;
			}
		}
	}

	if (totalStowed == 0) {
		sendCancelMessage("Sorry, not possible.");
		return;
	}

	retString << "Stowed " << totalStowed << " object" << (totalStowed > 1 ? "s." : ".");
	if (moved) {
		retString << " Moved " << movedItems << " object" << (movedItems > 1 ? "s." : ".");
		movedItems = 0;
	}
	sendTextMessage(MESSAGE_STATUS, retString.str());

	// Refresh depot search window if necessary
	if (refreshDepotSearchOnItem != 0) {
		requestDepotSearchItem(refreshDepotSearchOnItem, 0);
	}
}

bool Player::canSellImbuedItem(Item *item, bool ignoreImbued)
{
	if (!ignoreImbued) {
		for (uint8_t slotid = 0; slotid < item->getImbuementSlot(); slotid++) {
			ImbuementInfo imbuementInfo;
			if (item->getImbuementInfo(slotid, &imbuementInfo)) {
				sendTextMessage(MESSAGE_LOOK, "You cannot sell an imbued item.");
				return false;
			}
		}
	}
	return true;
}

bool Player::removeItemOfType(uint16_t itemId, uint32_t amount, int32_t subType, bool ignoreEquipped/* = false*/, bool ignoreImbued /*false*/) const
{
	if (amount == 0) {
		return true;
	}

	std::vector<Item*> itemList;

	uint32_t count = 0;
	for (int32_t i = CONST_SLOT_FIRST; i <= CONST_SLOT_LAST; i++) {
		Item* item = inventory[i];
		if (!item) {
			continue;
		}

		Player *player = item->getHoldingPlayer();

		if (!ignoreEquipped && item->getID() == itemId) {
			uint32_t itemCount = Item::countByType(item, subType);
			if (itemCount == 0) {
				continue;
			}

			if (player && !player->canSellImbuedItem(item, ignoreImbued)) {
				continue;
			}

			itemList.push_back(item);

			count += itemCount;
			if (count >= amount) {
				g_game().internalRemoveItems(std::move(itemList), amount, Item::items[itemId].stackable);
				return true;
			}
		} else if (Container* container = item->getContainer()) {
			for (ContainerIterator it = container->iterator(); it.hasNext(); it.advance()) {
				Item* containerItem = *it;
				if (containerItem->getID() == itemId) {
					uint32_t itemCount = Item::countByType(containerItem, subType);
					if (itemCount == 0) {
						continue;
					}

					if (player && !player->canSellImbuedItem(containerItem, ignoreImbued)) {
						continue;
					}

					itemList.push_back(containerItem);

					count += itemCount;
					if (count >= amount) {
						g_game().internalRemoveItems(std::move(itemList), amount, Item::items[itemId].stackable);
						return true;
					}
				}
			}
		}
	}
	return false;
}

std::map<uint32_t, uint32_t>& Player::getAllItemTypeCount(std::map<uint32_t, uint32_t>& countMap) const
{
	for (int32_t i = CONST_SLOT_FIRST; i <= CONST_SLOT_LAST; i++) {
		Item* item = inventory[i];
		if (!item) {
			continue;
		}

		countMap[item->getID()] += Item::countByType(item, -1);

		if (Container* container = item->getContainer()) {
			for (ContainerIterator it = container->iterator(); it.hasNext(); it.advance()) {
				countMap[(*it)->getID()] += Item::countByType(*it, -1);
			}
		}
	}
	return countMap;
}

std::map<uint16_t, uint16_t> Player::getInventoryItemsId() const
{
	std::map<uint16_t, uint16_t> itemMap;
	for (int32_t i = CONST_SLOT_FIRST; i <= CONST_SLOT_LAST; i++) {
		Item* item = inventory[i];
		if (!item) {
			continue;
		}

		auto rootSearch = itemMap.find(item->getID());
		if (rootSearch != itemMap.end()) {
			itemMap[item->getID()] = itemMap[item->getID()] + static_cast<uint16_t>(Item::countByType(item, -1));
		}
		else
		{
			itemMap.emplace(item->getID(), static_cast<uint16_t>(Item::countByType(item, -1)));
		}

		if (Container* container = item->getContainer()) {
			for (ContainerIterator it = container->iterator(); it.hasNext(); it.advance()) {
				auto containerSearch = itemMap.find((*it)->getID());
				if (containerSearch != itemMap.end()) {
					itemMap[(*it)->getID()] = itemMap[(*it)->getID()] + static_cast<uint16_t>(Item::countByType(*it, -1));
				}
				else
				{
					itemMap.emplace((*it)->getID(), Item::countByType(*it, -1));
				}
				itemMap.emplace((*it)->getID(), Item::countByType(*it, -1));
			}
		}
	}
	return itemMap;
}

void Player::getAllItemTypeCountAndSubtype(std::map<uint32_t, uint32_t>& countMap) const
{
  for (int32_t i = CONST_SLOT_FIRST; i <= CONST_SLOT_LAST; i++) {
    Item* item = inventory[i];
    if (!item) {
      continue;
    }

    uint16_t itemId = item->getID();
    if (Item::items[itemId].isFluidContainer()) {
      countMap[static_cast<uint32_t>(itemId) | (static_cast<uint32_t>(item->getFluidType()) << 16)] += item->getItemCount();
    } else {
      countMap[static_cast<uint32_t>(itemId)] += item->getItemCount();
    }

    if (Container* container = item->getContainer()) {
      for (ContainerIterator it = container->iterator(); it.hasNext(); it.advance()) {
        item = (*it);

        itemId = item->getID();
        if (Item::items[itemId].isFluidContainer()) {
          countMap[static_cast<uint32_t>(itemId) | (static_cast<uint32_t>(item->getFluidType()) << 16)] += item->getItemCount();
        } else {
          countMap[static_cast<uint32_t>(itemId)] += item->getItemCount();
        }
      }
    }
  }
}

Thing* Player::getThing(size_t index) const
{
	if (index >= CONST_SLOT_FIRST && index <= CONST_SLOT_LAST) {
		return inventory[index];
	}
	return nullptr;
}

void Player::postAddNotification(Thing* thing, const Cylinder* oldParent, int32_t index, CylinderLink_t link /*= LINK_OWNER*/)
{
	if (link == LINK_OWNER) {
		//calling movement scripts
		g_moveEvents().onPlayerEquip(*this, *thing->getItem(), static_cast<Slots_t>(index), false);
	}

	bool requireListUpdate = true;

	if (link == LINK_OWNER || link == LINK_TOPPARENT) {
		const Item* i = (oldParent ? oldParent->getItem() : nullptr);

		// Check if we owned the old container too, so we don't need to do anything,
		// as the list was updated in postRemoveNotification
		assert(i ? i->getContainer() != nullptr : true);

		if (i) {
			requireListUpdate = i->getContainer()->getHoldingPlayer() != this;
		} else {
			requireListUpdate = oldParent != this;
		}

		updateInventoryWeight();
		updateItemsLight();
		sendInventoryIds();
		sendStats();
	}

	if (const Item* item = thing->getItem()) {
		if (const Container* container = item->getContainer()) {
			onSendContainer(container);
		}

		if (shopOwner && !scheduledSaleUpdate && requireListUpdate) {
			updateSaleShopList(item);
		}
	} else if (const Creature* creature = thing->getCreature()) {
		if (creature == this) {
			//check containers
			std::vector<Container*> containers;

			for (const auto& it : openContainers) {
				Container* container = it.second.container;
				if (!Position::areInRange<1, 1, 0>(container->getPosition(), getPosition())) {
					containers.push_back(container);
				}
			}

			for (const Container* container : containers) {
				autoCloseContainers(container);
			}
		}
	}
}

void Player::postRemoveNotification(Thing* thing, const Cylinder* newParent, int32_t index, CylinderLink_t link /*= LINK_OWNER*/)
{
	if (link == LINK_OWNER) {
		//calling movement scripts
		g_moveEvents().onPlayerDeEquip(*this, *thing->getItem(), static_cast<Slots_t>(index));
	}

	bool requireListUpdate = true;

	if (link == LINK_OWNER || link == LINK_TOPPARENT) {
		const Item* i = (newParent ? newParent->getItem() : nullptr);

		// Check if we owned the old container too, so we don't need to do anything,
		// as the list was updated in postRemoveNotification
		assert(i ? i->getContainer() != nullptr : true);

		if (i) {
			requireListUpdate = i->getContainer()->getHoldingPlayer() != this;
		} else {
			requireListUpdate = newParent != this;
		}

		updateInventoryWeight();
		updateItemsLight();
		sendInventoryIds();
		sendStats();
	}

	if (const Item* item = thing->getItem()) {
		if (const Container* container = item->getContainer()) {
			checkLootContainers(container);

			if (container->isRemoved() || !Position::areInRange<1, 1, 0>(getPosition(), container->getPosition())) {
				autoCloseContainers(container);
			} else if (container->getTopParent() == this) {
				onSendContainer(container);
			} else if (const Container* topContainer = dynamic_cast<const Container*>(container->getTopParent())) {
				if (const DepotChest* depotChest = dynamic_cast<const DepotChest*>(topContainer)) {
					bool isOwner = false;

					for (const auto& it : depotChests) {
						if (it.second == depotChest) {
							isOwner = true;
							it.second->stopDecaying();
							onSendContainer(container);
						}
					}

					if (!isOwner) {
						autoCloseContainers(container);
					}
				} else {
					onSendContainer(container);
				}
			} else {
				autoCloseContainers(container);
			}
		}

		if (shopOwner && !scheduledSaleUpdate && requireListUpdate) {
			updateSaleShopList(item);
		}
	}
}

// i will keep this function so it can be reviewed
bool Player::updateSaleShopList(const Item* item)
{
	uint16_t itemId = item->getID();
	if (!itemId || !item)
		return true;

	g_dispatcher().addTask(createTask(std::bind(&Game::updatePlayerSaleItems, &g_game(), getID())));
	scheduledSaleUpdate = true;
	return true;
}

bool Player::hasShopItemForSale(uint16_t itemId, uint8_t subType) const
{
	if (!shopOwner) {
		return false;
	}

	const ItemType& itemType = Item::items[itemId];
	std::vector<ShopBlock> shoplist = shopOwner->getShopItemVector();
	return std::any_of(shoplist.begin(), shoplist.end(), [&](const ShopBlock& shopBlock) {
		return shopBlock.itemId == itemId && shopBlock.itemBuyPrice != 0 && (!itemType.isFluidContainer() || shopBlock.itemSubType == subType);
	});
}

void Player::internalAddThing(Thing* thing)
{
	internalAddThing(0, thing);
}

void Player::internalAddThing(uint32_t index, Thing* thing)
{
	Item* item = thing->getItem();
	if (!item) {
		return;
	}

	//index == 0 means we should equip this item at the most appropiate slot (no action required here)
	if (index >= CONST_SLOT_FIRST && index <= CONST_SLOT_LAST) {
		if (inventory[index]) {
			return;
		}

		inventory[index] = item;
		item->setParent(this);
	}
}

bool Player::setFollowCreature(Creature* creature)
{
	if (!Creature::setFollowCreature(creature)) {
		setFollowCreature(nullptr);
		setAttackedCreature(nullptr);

		sendCancelMessage(RETURNVALUE_THEREISNOWAY);
		sendCancelTarget();
		stopWalk();
		return false;
	}
	return true;
}

bool Player::setAttackedCreature(Creature* creature)
{
	if (!Creature::setAttackedCreature(creature)) {
		sendCancelTarget();
		return false;
	}

	if (chaseMode && creature) {
		if (followCreature != creature) {
			//chase opponent
			setFollowCreature(creature);
		}
	} else if (followCreature) {
		setFollowCreature(nullptr);
	}

	if (creature) {
		g_dispatcher().addTask(createTask(std::bind(&Game::checkCreatureAttack, &g_game(), getID())));
	}
	return true;
}

void Player::goToFollowCreature()
{
	if (!walkTask) {
		if ((OTSYS_TIME() - lastFailedFollow) < 2000) {
			return;
		}

		Creature::goToFollowCreature();

		if (followCreature && !hasFollowPath) {
			lastFailedFollow = OTSYS_TIME();
		}
	}
}

void Player::getPathSearchParams(const Creature* creature, FindPathParams& fpp) const
{
	Creature::getPathSearchParams(creature, fpp);
	fpp.fullPathSearch = true;
}

void Player::doAttacking(uint32_t)
{
	if (lastAttack == 0) {
		lastAttack = OTSYS_TIME() - getAttackSpeed() - 1;
	}

	if (hasCondition(CONDITION_PACIFIED)) {
		return;
	}

	if ((OTSYS_TIME() - lastAttack) >= getAttackSpeed()) {
		bool result = false;

		Item* tool = getWeapon();
		const Weapon* weapon = g_weapons().getWeapon(tool);
		uint32_t delay = getAttackSpeed();
		bool classicSpeed = g_configManager().getBoolean(CLASSIC_ATTACK_SPEED);

		if (weapon) {
			if (!weapon->interruptSwing()) {
				result = weapon->useWeapon(this, tool, attackedCreature);
			} else if (!classicSpeed && !canDoAction()) {
				delay = getNextActionTime();
			} else {
				result = weapon->useWeapon(this, tool, attackedCreature);
			}
		} else {
			result = Weapon::useFist(this, attackedCreature);
		}

		SchedulerTask* task = createSchedulerTask(std::max<uint32_t>(SCHEDULER_MINTICKS, delay), std::bind(&Game::checkCreatureAttack, &g_game(), getID()));
		if (!classicSpeed) {
			setNextActionTask(task, false);
		} else {
			g_scheduler().addEvent(task);
		}

		if (result) {
			lastAttack = OTSYS_TIME();
		}
	}
}

uint64_t Player::getGainedExperience(Creature* attacker) const
{
	if (g_configManager().getBoolean(EXPERIENCE_FROM_PLAYERS)) {
		Player* attackerPlayer = attacker->getPlayer();
		if (attackerPlayer && attackerPlayer != this && skillLoss && std::abs(static_cast<int32_t>(attackerPlayer->getLevel() - level)) <= g_configManager().getNumber(EXP_FROM_PLAYERS_LEVEL_RANGE)) {
			return std::max<uint64_t>(0, std::floor(getLostExperience() * getDamageRatio(attacker) * 0.75));
		}
	}
	return 0;
}

void Player::onFollowCreature(const Creature* creature)
{
	if (!creature) {
		stopWalk();
	}
}

void Player::setChaseMode(bool mode)
{
	bool prevChaseMode = chaseMode;
	chaseMode = mode;

	if (prevChaseMode != chaseMode) {
		if (chaseMode) {
			if (!followCreature && attackedCreature) {
				//chase opponent
				setFollowCreature(attackedCreature);
			}
		} else if (attackedCreature) {
			setFollowCreature(nullptr);
			cancelNextWalk = true;
		}
	}
}

void Player::onWalkAborted()
{
	setNextWalkActionTask(nullptr);
	sendCancelWalk();
}

void Player::onWalkComplete()
{
	if (walkTask) {
		walkTaskEvent = g_scheduler().addEvent(walkTask);
		walkTask = nullptr;
	}
}

void Player::stopWalk()
{
	cancelNextWalk = true;
}

LightInfo Player::getCreatureLight() const
{
	if (internalLight.level > itemsLight.level) {
		return internalLight;
	}
	return itemsLight;
}

void Player::updateItemsLight(bool internal /*=false*/)
{
	LightInfo maxLight;

	for (int32_t i = CONST_SLOT_FIRST; i <= CONST_SLOT_LAST; ++i) {
		Item* item = inventory[i];
		if (item) {
			LightInfo curLight = item->getLightInfo();

			if (curLight.level > maxLight.level) {
				maxLight = std::move(curLight);
			}
		}
	}

	if (itemsLight.level != maxLight.level || itemsLight.color != maxLight.color) {
		itemsLight = maxLight;

		if (!internal) {
			g_game().changeLight(this);
		}
	}
}

void Player::onAddCondition(ConditionType_t type)
{
	Creature::onAddCondition(type);

	if (type == CONDITION_OUTFIT && isMounted()) {
		dismount();
	}

	sendIcons();
}

void Player::onAddCombatCondition(ConditionType_t type)
{
	switch (type) {
		case CONDITION_POISON:
			sendTextMessage(MESSAGE_FAILURE, "You are poisoned.");
			break;

		case CONDITION_DROWN:
			sendTextMessage(MESSAGE_FAILURE, "You are drowning.");
			break;

		case CONDITION_PARALYZE:
			sendTextMessage(MESSAGE_FAILURE, "You are paralyzed.");
			break;

		case CONDITION_DRUNK:
			sendTextMessage(MESSAGE_FAILURE, "You are drunk.");
			break;

		case CONDITION_LESSERHEX:
		case CONDITION_INTENSEHEX:
		case CONDITION_GREATERHEX:
			sendTextMessage(MESSAGE_FAILURE, "You are hexed.");
			break;
		case CONDITION_ROOTED:
			sendTextMessage(MESSAGE_FAILURE, "You are rooted.");
			break;
		case CONDITION_FEARED:
			sendTextMessage(MESSAGE_FAILURE, "You are feared.");
			break;

		case CONDITION_CURSED:
			sendTextMessage(MESSAGE_FAILURE, "You are cursed.");
			break;

		case CONDITION_FREEZING:
			sendTextMessage(MESSAGE_FAILURE, "You are freezing.");
			break;

		case CONDITION_DAZZLED:
			sendTextMessage(MESSAGE_FAILURE, "You are dazzled.");
			break;

		case CONDITION_BLEEDING:
			sendTextMessage(MESSAGE_FAILURE, "You are bleeding.");
			break;

		default:
			break;
	}
}

void Player::onEndCondition(ConditionType_t type)
{
	Creature::onEndCondition(type);

	if (type == CONDITION_INFIGHT) {
		onIdleStatus();
		pzLocked = false;
		clearAttacked();

		if (getSkull() != SKULL_RED && getSkull() != SKULL_BLACK) {
			setSkull(SKULL_NONE);
		}
	}

	sendIcons();
}

void Player::onCombatRemoveCondition(Condition* condition)
{
	//Creature::onCombatRemoveCondition(condition);
	if (condition->getId() > 0) {
		//Means the condition is from an item, id == slot
		if (g_game().getWorldType() == WORLD_TYPE_PVP_ENFORCED) {
			Item* item = getInventoryItem(static_cast<Slots_t>(condition->getId()));
			if (item) {
				//25% chance to destroy the item
				if (25 >= uniform_random(1, 100)) {
					g_game().internalRemoveItem(item);
				}
			}
		}
	} else {
		if (!canDoAction()) {
			const uint32_t delay = getNextActionTime();
			const int32_t ticks = delay - (delay % EVENT_CREATURE_THINK_INTERVAL);
			if (ticks < 0 || condition->getType() == CONDITION_PARALYZE) {
				removeCondition(condition);
			} else {
				condition->setTicks(ticks);
			}
		} else {
			removeCondition(condition);
		}
	}
}

void Player::onAttackedCreature(Creature* target)
{
	Creature::onAttackedCreature(target);

	if (target->getZone() == ZONE_PVP) {
		return;
	}

	if (target == this) {
		addInFightTicks();
		return;
	}

	if (hasFlag(PlayerFlag_NotGainInFight)) {
		return;
	}

	Player* targetPlayer = target->getPlayer();
	if (targetPlayer && !isPartner(targetPlayer) && !isGuildMate(targetPlayer)) {
		if (!pzLocked && g_game().getWorldType() == WORLD_TYPE_PVP_ENFORCED) {
			pzLocked = true;
			sendIcons();
		}

		if (getSkull() == SKULL_NONE && getSkullClient(targetPlayer) == SKULL_YELLOW) {
			addAttacked(targetPlayer);
			targetPlayer->sendCreatureSkull(this);
		} else if (!targetPlayer->hasAttacked(this)) {
			if (!pzLocked) {
				pzLocked = true;
				sendIcons();
			}

			if (!Combat::isInPvpZone(this, targetPlayer) && !isInWar(targetPlayer)) {
				addAttacked(targetPlayer);

				if (targetPlayer->getSkull() == SKULL_NONE && getSkull() == SKULL_NONE && !targetPlayer->hasKilled(this)) {
					setSkull(SKULL_WHITE);
				}

				if (getSkull() == SKULL_NONE) {
					targetPlayer->sendCreatureSkull(this);
				}
			}
		}
	}

	addInFightTicks();
}

void Player::onAttacked()
{
	Creature::onAttacked();

	addInFightTicks();
}

void Player::onIdleStatus()
{
	Creature::onIdleStatus();

	if (party) {
		party->clearPlayerPoints(this);
	}
}

void Player::onPlacedCreature()
{
	//scripting event - onLogin
	if (!g_creatureEvents().playerLogin(this)) {
		removePlayer(true);
	}

	sendUnjustifiedPoints();
}

void Player::onAttackedCreatureDrainHealth(Creature* target, int32_t points)
{
	Creature::onAttackedCreatureDrainHealth(target, points);

	if (target) {
		if (party && !Combat::isPlayerCombat(target)) {
			Monster* tmpMonster = target->getMonster();
			if (tmpMonster && tmpMonster->isHostile()) {
				//We have fulfilled a requirement for shared experience
				party->updatePlayerTicks(this, points);
			}
		}
	}
}

void Player::onTargetCreatureGainHealth(Creature* target, int32_t points)
{
	if (target && party) {
		Player* tmpPlayer = nullptr;

		if (isPartner(tmpPlayer) && (tmpPlayer != this)) {
			tmpPlayer = target->getPlayer();
		} else if (Creature* targetMaster = target->getMaster()) {
			if (Player* targetMasterPlayer = targetMaster->getPlayer()) {
				tmpPlayer = targetMasterPlayer;
			}
		}

		if (isPartner(tmpPlayer)) {
			party->updatePlayerTicks(this, points);
		}
	}
}

bool Player::onKilledCreature(Creature* target, bool lastHit/* = true*/)
{
	bool unjustified = false;

	if (hasFlag(PlayerFlag_NotGenerateLoot)) {
		target->setDropLoot(false);
	}

	Creature::onKilledCreature(target, lastHit);

	if (Player* targetPlayer = target->getPlayer()) {
		if (targetPlayer && targetPlayer->getZone() == ZONE_PVP) {
			targetPlayer->setDropLoot(false);
			targetPlayer->setSkillLoss(false);
		} else if (!hasFlag(PlayerFlag_NotGainInFight) && !isPartner(targetPlayer)) {
			if (!Combat::isInPvpZone(this, targetPlayer) && hasAttacked(targetPlayer) && !targetPlayer->hasAttacked(this) && !isGuildMate(targetPlayer) && targetPlayer != this) {
				if (targetPlayer->hasKilled(this)) {
					for (auto& kill : targetPlayer->unjustifiedKills) {
						if (kill.target == getGUID() && kill.unavenged) {
							kill.unavenged = false;
							auto it = attackedSet.find(targetPlayer->guid);
							attackedSet.erase(it);
							break;
						}
					}
				} else if (targetPlayer->getSkull() == SKULL_NONE && !isInWar(targetPlayer)) {
					unjustified = true;
					addUnjustifiedDead(targetPlayer);
				}

				if (lastHit && hasCondition(CONDITION_INFIGHT)) {
					pzLocked = true;
					Condition* condition = Condition::createCondition(CONDITIONID_DEFAULT, CONDITION_INFIGHT, g_configManager().getNumber(WHITE_SKULL_TIME), 0);
					addCondition(condition);
				}
			}
		}
	} else if (const Monster* monster = target->getMonster();
		TaskHuntingSlot* taskSlot = getTaskHuntingWithCreature(monster->getRaceId())) {
		if (const TaskHuntingOption* option = g_ioprey().GetTaskRewardOption(taskSlot)) {
			taskSlot->currentKills += 1;
			if ((taskSlot->upgrade && taskSlot->currentKills >= option->secondKills) ||
				(!taskSlot->upgrade && taskSlot->currentKills >= option->firstKills)) {
				taskSlot->state = PreyTaskDataState_Completed;
				sendTextMessage(MESSAGE_STATUS, "You succesfully finished your hunting task. Your reward is ready to be claimed!");
			}
			reloadTaskSlot(taskSlot->id);
		}
	}

	return unjustified;
}

void Player::gainExperience(uint64_t gainExp, Creature* target)
{
	if (hasFlag(PlayerFlag_NotGainExperience) || gainExp == 0 || staminaMinutes == 0) {
		return;
	}

	addExperience(target, gainExp, true);
}

void Player::onGainExperience(uint64_t gainExp, Creature* target)
{
	if (hasFlag(PlayerFlag_NotGainExperience)) {
		return;
	}

	if (target && !target->getPlayer() && party && party->isSharedExperienceActive() && party->isSharedExperienceEnabled()) {
		party->shareExperience(gainExp, target);
		//We will get a share of the experience through the sharing mechanism
		return;
	}

	Creature::onGainExperience(gainExp, target);
	gainExperience(gainExp, target);
}

void Player::onGainSharedExperience(uint64_t gainExp, Creature* target)
{
	gainExperience(gainExp, target);
}

bool Player::isImmune(CombatType_t type) const
{
	if (hasFlag(PlayerFlag_CannotBeAttacked)) {
		return true;
	}
	return Creature::isImmune(type);
}

bool Player::isImmune(ConditionType_t type) const
{
	if (hasFlag(PlayerFlag_CannotBeAttacked)) {
		return true;
	}
	return Creature::isImmune(type);
}

bool Player::isAttackable() const
{
	return !hasFlag(PlayerFlag_CannotBeAttacked);
}

bool Player::lastHitIsPlayer(Creature* lastHitCreature)
{
	if (!lastHitCreature) {
		return false;
	}

	if (lastHitCreature->getPlayer()) {
		return true;
	}

	Creature* lastHitMaster = lastHitCreature->getMaster();
	return lastHitMaster && lastHitMaster->getPlayer();
}

void Player::changeHealth(int32_t healthChange, bool sendHealthChange/* = true*/)
{
	Creature::changeHealth(healthChange, sendHealthChange);
	sendStats();
}

void Player::changeMana(int32_t manaChange)
{
	if (!hasFlag(PlayerFlag_HasInfiniteMana)) {
		Creature::changeMana(manaChange);
	}
	g_game().addPlayerMana(this);
	sendStats();
}

void Player::changeSoul(int32_t soulChange)
{
	if (soulChange > 0) {
		soul += std::min<int32_t>(soulChange * g_configManager().getFloat(RATE_SOUL_REGEN), vocation->getSoulMax() - soul);
	} else {
		soul = std::max<int32_t>(0, soul + soulChange);
	}

	sendStats();
}

bool Player::canWear(uint16_t lookType, uint8_t addons) const
{
	if (g_configManager().getBoolean(WARN_UNSAFE_SCRIPTS) && lookType != 0 && !g_game().isLookTypeRegistered(lookType)) {
		SPDLOG_WARN("[Player::canWear] An unregistered creature looktype type with id '{}' was blocked to prevent client crash.", lookType);
		return false;
	}

	if (group->access) {
		return true;
	}

	const Outfit* outfit = Outfits::getInstance().getOutfitByLookType(sex, lookType);
	if (!outfit) {
		return false;
	}

	if (outfit->premium && !isPremium()) {
		return false;
	}

	if (outfit->unlocked && addons == 0) {
		return true;
	}

	for (const OutfitEntry& outfitEntry : outfits) {
		if (outfitEntry.lookType != lookType) {
			continue;
		}
		return (outfitEntry.addons & addons) == addons;
	}
	return false;
}

bool Player::canLogout()
{
	if (isConnecting) {
		return false;
	}

	if (getTile()->hasFlag(TILESTATE_NOLOGOUT)) {
		return false;
	}

	if (getTile()->hasFlag(TILESTATE_PROTECTIONZONE)) {
		return true;
	}

	return !isPzLocked() && !hasCondition(CONDITION_INFIGHT);
}

void Player::genReservedStorageRange()
{
	// generate outfits range
	uint32_t outfits_key = PSTRG_OUTFITS_RANGE_START;
	for (const OutfitEntry& entry : outfits) {
		storageMap[++outfits_key] = (entry.lookType << 16) | entry.addons;
	}
	// generate familiars range
	uint32_t familiar_key = PSTRG_FAMILIARS_RANGE_START;
	for (const FamiliarEntry& entry : familiars) {
		storageMap[++familiar_key] = (entry.lookType << 16);
	}
}

void Player::addOutfit(uint16_t lookType, uint8_t addons)
{
	for (OutfitEntry& outfitEntry : outfits) {
		if (outfitEntry.lookType == lookType) {
			outfitEntry.addons |= addons;
			return;
		}
	}
	outfits.emplace_back(lookType, addons);
}

bool Player::removeOutfit(uint16_t lookType)
{
	for (auto it = outfits.begin(), end = outfits.end(); it != end; ++it) {
		OutfitEntry& entry = *it;
		if (entry.lookType == lookType) {
			outfits.erase(it);
			return true;
		}
	}
	return false;
}

bool Player::removeOutfitAddon(uint16_t lookType, uint8_t addons)
{
	for (OutfitEntry& outfitEntry : outfits) {
		if (outfitEntry.lookType == lookType) {
			outfitEntry.addons &= ~addons;
			return true;
		}
	}
	return false;
}

bool Player::getOutfitAddons(const Outfit& outfit, uint8_t& addons) const
{
	if (group->access) {
		addons = 3;
		return true;
	}

	if (outfit.premium && !isPremium()) {
		return false;
	}

	for (const OutfitEntry& outfitEntry : outfits) {
		if (outfitEntry.lookType != outfit.lookType) {
			continue;
		}

		addons = outfitEntry.addons;
		return true;
	}

	if (!outfit.unlocked) {
		return false;
	}

	addons = 0;
	return true;
}

bool Player::canFamiliar(uint16_t lookType) const {
	if (group->access) {
		return true;
	}

	const Familiar* familiar = Familiars::getInstance().getFamiliarByLookType(getVocationId(), lookType);
	if (!familiar) {
		return false;
	}

	if (familiar->premium && !isPremium()) {
		return false;
	}

	if (familiar->unlocked) {
		return true;
	}

	for (const FamiliarEntry& familiarEntry : familiars) {
		if (familiarEntry.lookType != lookType) {
			continue;
		}
	}
	return false;
}

void Player::addFamiliar(uint16_t lookType) {
	for (FamiliarEntry& familiarEntry : familiars) {
		if (familiarEntry.lookType == lookType) {
			return;
		}
	}
	familiars.emplace_back(lookType);
}

bool Player::removeFamiliar(uint16_t lookType) {
	for (auto it = familiars.begin(), end = familiars.end(); it != end; ++it) {
		FamiliarEntry& entry = *it;
		if (entry.lookType == lookType) {
			familiars.erase(it);
			return true;
		}
	}
	return false;
}

bool Player::getFamiliar(const Familiar& familiar) const {
	if (group->access) {
		return true;
	}

	if (familiar.premium && !isPremium()) {
		return false;
	}

	for (const FamiliarEntry& familiarEntry : familiars) {
		if (familiarEntry.lookType != familiar.lookType) {
			continue;
		}

		return true;
	}

	if (!familiar.unlocked) {
		return false;
	}

	return true;
}

void Player::setSex(PlayerSex_t newSex)
{
	sex = newSex;
}

Skulls_t Player::getSkull() const
{
	if (hasFlag(PlayerFlag_NotGainInFight)) {
		return SKULL_NONE;
	}
	return skull;
}

Skulls_t Player::getSkullClient(const Creature* creature) const
{
	if (!creature || g_game().getWorldType() != WORLD_TYPE_PVP) {
		return SKULL_NONE;
	}

	const Player* player = creature->getPlayer();
	if (player && player->getSkull() == SKULL_NONE) {
		if (player == this) {
			for (const auto& kill : unjustifiedKills) {
				if (kill.unavenged && (time(nullptr) - kill.time) < g_configManager().getNumber(ORANGE_SKULL_DURATION) * 24 * 60 * 60) {
					return SKULL_ORANGE;
				}
			}
		}

		if (player->hasKilled(this)) {
			return SKULL_ORANGE;
		}

		if (player->hasAttacked(this)) {
			return SKULL_YELLOW;
		}

		if (party && party == player->party) {
			return SKULL_GREEN;
		}
	}
	return Creature::getSkullClient(creature);
}

bool Player::hasKilled(const Player* player) const
{
	for (const auto& kill : unjustifiedKills) {
		if (kill.target == player->getGUID() && (time(nullptr) - kill.time) < g_configManager().getNumber(ORANGE_SKULL_DURATION) * 24 * 60 * 60 && kill.unavenged) {
			return true;
		}
	}

	return false;
}

bool Player::hasAttacked(const Player* attacked) const
{
	if (hasFlag(PlayerFlag_NotGainInFight) || !attacked) {
		return false;
	}

	return attackedSet.find(attacked->guid) != attackedSet.end();
}

void Player::addAttacked(const Player* attacked)
{
	if (hasFlag(PlayerFlag_NotGainInFight) || !attacked || attacked == this) {
		return;
	}

	attackedSet.insert(attacked->guid);
}

void Player::removeAttacked(const Player* attacked)
{
	if (!attacked || attacked == this) {
		return;
	}

	auto it = attackedSet.find(attacked->guid);
	if (it != attackedSet.end()) {
		attackedSet.erase(it);
	}
}

void Player::clearAttacked()
{
	attackedSet.clear();
}

void Player::addUnjustifiedDead(const Player* attacked)
{
	if (hasFlag(PlayerFlag_NotGainInFight) || attacked == this || g_game().getWorldType() == WORLD_TYPE_PVP_ENFORCED) {
		return;
	}

	sendTextMessage(MESSAGE_EVENT_ADVANCE, "Warning! The murder of " + attacked->getName() + " was not justified.");

	unjustifiedKills.emplace_back(attacked->getGUID(), time(nullptr), true);

	uint8_t dayKills = 0;
	uint8_t weekKills = 0;
	uint8_t monthKills = 0;

	for (const auto& kill : unjustifiedKills) {
		const auto diff = time(nullptr) - kill.time;
		if (diff <= 4 * 60 * 60) {
			dayKills += 1;
		}
		if (diff <= 7 * 24 * 60 * 60) {
			weekKills += 1;
		}
		if (diff <= 30 * 24 * 60 * 60) {
			monthKills += 1;
		}
	}

	if (getSkull() != SKULL_BLACK) {
		if (dayKills >= 2 * g_configManager().getNumber(DAY_KILLS_TO_RED) || weekKills >= 2 * g_configManager().getNumber(WEEK_KILLS_TO_RED) || monthKills >= 2 * g_configManager().getNumber(MONTH_KILLS_TO_RED)) {
			setSkull(SKULL_BLACK);
			//start black skull time
			skullTicks = static_cast<int64_t>(g_configManager().getNumber(BLACK_SKULL_DURATION)) * 24 * 60 * 60 * 1000;
		} else if (dayKills >= g_configManager().getNumber(DAY_KILLS_TO_RED) || weekKills >= g_configManager().getNumber(WEEK_KILLS_TO_RED) || monthKills >= g_configManager().getNumber(MONTH_KILLS_TO_RED)) {
			setSkull(SKULL_RED);
			//reset red skull time
			skullTicks = static_cast<int64_t>(g_configManager().getNumber(RED_SKULL_DURATION)) * 24 * 60 * 60 * 1000;
		}
	}

	sendUnjustifiedPoints();
}

void Player::checkSkullTicks(int64_t ticks)
{
	int64_t newTicks = skullTicks - ticks;
	if (newTicks < 0) {
		skullTicks = 0;
	} else {
		skullTicks = newTicks;
	}

	if ((skull == SKULL_RED || skull == SKULL_BLACK) && skullTicks < 1 && !hasCondition(CONDITION_INFIGHT)) {
		setSkull(SKULL_NONE);
	}
}

bool Player::isPromoted() const
{
	uint16_t promotedVocation = g_vocations().getPromotedVocation(vocation->getId());
	return promotedVocation == VOCATION_NONE && vocation->getId() != promotedVocation;
}

double Player::getLostPercent() const
{
	int32_t blessingCount = 0;
	uint8_t maxBlessing = (operatingSystem == CLIENTOS_NEW_WINDOWS || operatingSystem == CLIENTOS_NEW_MAC) ? 8 : 6;
	for (int i = 2; i <= maxBlessing; i++) {
		if (hasBlessing(i)) {
			blessingCount++;
		}
	}

	int32_t deathLosePercent = g_configManager().getNumber(DEATH_LOSE_PERCENT);
	if (deathLosePercent != -1) {
		if (isPromoted()) {
			deathLosePercent -= 3;
		}

		deathLosePercent -= blessingCount;
		return std::max<int32_t>(0, deathLosePercent) / 100.;
	}

	double lossPercent;
	if (level >= 24) {
		double tmpLevel = level + (levelPercent / 100.);
		lossPercent = ((tmpLevel + 50) * 50 * ((tmpLevel * tmpLevel) - (5 * tmpLevel) + 8)) / experience;
	} else {
		lossPercent = 5;
	}

	double percentReduction = 0;
	if (isPromoted()) {
		percentReduction += 30;
	}

	percentReduction += blessingCount * 8;
	return lossPercent * (1 - (percentReduction / 100.)) / 100.;
}

void Player::learnInstantSpell(const std::string& spellName)
{
	if (!hasLearnedInstantSpell(spellName)) {
		learnedInstantSpellList.push_front(spellName);
	}
}

void Player::forgetInstantSpell(const std::string& spellName)
{
	learnedInstantSpellList.remove(spellName);
}

bool Player::hasLearnedInstantSpell(const std::string& spellName) const
{
	if (hasFlag(PlayerFlag_CannotUseSpells)) {
		return false;
	}

	if (hasFlag(PlayerFlag_IgnoreSpellCheck)) {
		return true;
	}

	for (const auto& learnedSpellName : learnedInstantSpellList) {
		if (strcasecmp(learnedSpellName.c_str(), spellName.c_str()) == 0) {
			return true;
		}
	}
	return false;
}

bool Player::isInWar(const Player* player) const
{
	if (!player || !guild) {
		return false;
	}

	const Guild* playerGuild = player->getGuild();
	if (!playerGuild) {
		return false;
	}

	return isInWarList(playerGuild->getId()) && player->isInWarList(guild->getId());
}

bool Player::isInWarList(uint32_t guildId) const
{
	return std::find(guildWarVector.begin(), guildWarVector.end(), guildId) != guildWarVector.end();
}

bool Player::isPremium() const
{
	if (g_configManager().getBoolean(FREE_PREMIUM) || hasFlag(PlayerFlag_IsAlwaysPremium)) {
		return true;
	}

	return premiumDays > 0;
}

void Player::setPremiumDays(int32_t v)
{
	premiumDays = v;
	sendBasicData();
}

void Player::setTibiaCoins(int32_t v)
{
	coinBalance = v;
}

int32_t Player::getCleavePercent(bool useCharges) const {
	int32_t result = cleavePercent;
	for (int32_t slot = CONST_SLOT_FIRST; slot <= CONST_SLOT_LAST; ++slot) {
		if (!isItemAbilityEnabled(static_cast<Slots_t>(slot))) {
			continue;
		}

		Item* item = inventory[slot];
		if (!item) {
			continue;
		}

		const ItemType& it = Item::items[item->getID()];
		if (it.abilities) {
			const int32_t& itemValue = it.abilities->cleavePercent;
			if (itemValue != 0) {
				result += itemValue;
				if (useCharges) {
					uint16_t charges = item->getCharges();
					if (charges != 0) {
						g_game.transformItem(item, item->getID(), charges - 1);
					}
				}
			}
		}
	}
	return result;
}

int32_t Player::getPerfectShotDamage(uint8_t range, bool useCharges) const {
	int32_t result = 0;
	auto it = perfectShot.find(range);
	if (it != perfectShot.end())
		result = it->second;
	for (int32_t slot = CONST_SLOT_FIRST; slot <= CONST_SLOT_LAST; ++slot) {
		if (!isItemAbilityEnabled(static_cast<Slots_t>(slot))) {
			continue;
		}

		Item* item = inventory[slot];
		if (!item) {
			continue;
		}

		const ItemType& it = Item::items[item->getID()];
		if (it.abilities) {
			if (it.abilities->perfectShotRange == range) {
				result += it.abilities->perfectShotDamage;
				if (useCharges) {
					uint16_t charges = item->getCharges();
					if (charges != 0) {
						g_game.transformItem(item, item->getID(), charges - 1);
					}
				}
			}
		}
	}
	return result;
}

int32_t Player::getSpecializedMagicLevel(CombatType_t combat, bool useCharges) const {
	int32_t result = specializedMagicLevel[combatTypeToIndex(combat)];
	for (int32_t slot = CONST_SLOT_FIRST; slot <= CONST_SLOT_LAST; ++slot) {
		if (!isItemAbilityEnabled(static_cast<Slots_t>(slot))) {
			continue;
		}

		Item* item = inventory[slot];
		if (!item) {
			continue;
		}

		const ItemType& it = Item::items[item->getID()];
		if (it.abilities) {
			int32_t itemValue = it.abilities->specializedMagicLevel[combatTypeToIndex(combat)]; 
			if (itemValue != 0) {
				result += itemValue;
				if (useCharges) {
					uint16_t charges = item->getCharges();
					if (charges != 0) {
						g_game.transformItem(item, item->getID(), charges - 1);
					}
				}
			}
		}
	}
	return result;
}

int32_t Player::getMagicShieldCapacityFlat(bool useCharges) const {
	int32_t result = magicShieldCapacityFlat;
	for (int32_t slot = CONST_SLOT_FIRST; slot <= CONST_SLOT_LAST; ++slot) {
		if (!isItemAbilityEnabled(static_cast<Slots_t>(slot))) {
			continue;
		}

		Item* item = inventory[slot];
		if (!item) {
			continue;
		}

		const ItemType& it = Item::items[item->getID()];
		if (it.abilities) {
			int32_t itemValue = it.abilities->magicShieldCapacityFlat; 
			if (itemValue != 0) {
				result += itemValue;
				if (useCharges) {
					uint16_t charges = item->getCharges();
					if (charges != 0) {
						g_game.transformItem(item, item->getID(), charges - 1);
					}
				}
			}
		}
	}
	return result;
}

int32_t Player::getMagicShieldCapacityPercent(bool useCharges) const {
	int32_t result = magicShieldCapacityPercent;
	for (int32_t slot = CONST_SLOT_FIRST; slot <= CONST_SLOT_LAST; ++slot) {
		if (!isItemAbilityEnabled(static_cast<Slots_t>(slot))) {
			continue;
		}

		Item* item = inventory[slot];
		if (!item) {
			continue;
		}

		const ItemType& it = Item::items[item->getID()];
		if (it.abilities) {
			int32_t itemValue = it.abilities->magicShieldCapacityPercent; 
			if (itemValue != 0) {
				result += itemValue;
				if (useCharges) {
					uint16_t charges = item->getCharges();
					if (charges != 0) {
						g_game.transformItem(item, item->getID(), charges - 1);
					}
				}
			}
		}
	}
	return result;
}

int32_t Player::getReflectPercent(CombatType_t combat, bool useCharges) const {
	int32_t result = reflectPercent[combatTypeToIndex(combat)];
	for (int32_t slot = CONST_SLOT_FIRST; slot <= CONST_SLOT_LAST; ++slot) {
		if (!isItemAbilityEnabled(static_cast<Slots_t>(slot))) {
			continue;
		}

		Item* item = inventory[slot];
		if (!item) {
			continue;
		}

		const ItemType& it = Item::items[item->getID()];
		if (it.abilities) {
			int32_t itemValue = it.abilities->reflectPercent[combatTypeToIndex(combat)]; 
			if (itemValue != 0) {
				result += itemValue;
				if (useCharges) {
					uint16_t charges = item->getCharges();
					if (charges != 0) {
						g_game.transformItem(item, item->getID(), charges - 1);
					}
				}
			}
		}
	}
	return result;
}

int32_t Player::getReflectFlat(CombatType_t combat, bool useCharges) const {
	int32_t result = reflectFlat[combatTypeToIndex(combat)];
	for (int32_t slot = CONST_SLOT_FIRST; slot <= CONST_SLOT_LAST; ++slot) {
		if (!isItemAbilityEnabled(static_cast<Slots_t>(slot))) {
			continue;
		}

		Item* item = inventory[slot];
		if (!item) {
			continue;
		}

		const ItemType& it = Item::items[item->getID()];
		if (it.abilities) {
			int32_t itemValue = it.abilities->reflectFlat[combatTypeToIndex(combat)]; 
			if (itemValue != 0) {
				result += itemValue;
				if (useCharges) {
					uint16_t charges = item->getCharges();
					if (charges != 0) {
						g_game.transformItem(item, item->getID(), charges - 1);
					}
				}
			}
		}
	}
	return result;
}

PartyShields_t Player::getPartyShield(const Player* player) const
{
	if (!player) {
		return SHIELD_NONE;
	}

	if (party) {
		if (party->getLeader() == player) {
			if (party->isSharedExperienceActive()) {
				if (party->isSharedExperienceEnabled()) {
					return SHIELD_YELLOW_SHAREDEXP;
				}

				if (party->canUseSharedExperience(player)) {
					return SHIELD_YELLOW_NOSHAREDEXP;
				}

				return SHIELD_YELLOW_NOSHAREDEXP_BLINK;
			}

			return SHIELD_YELLOW;
		}

		if (player->party == party) {
			if (party->isSharedExperienceActive()) {
				if (party->isSharedExperienceEnabled()) {
					return SHIELD_BLUE_SHAREDEXP;
				}

				if (party->canUseSharedExperience(player)) {
					return SHIELD_BLUE_NOSHAREDEXP;
				}

				return SHIELD_BLUE_NOSHAREDEXP_BLINK;
			}

			return SHIELD_BLUE;
		}

		if (isInviting(player)) {
			return SHIELD_WHITEBLUE;
		}
	}

	if (player->isInviting(this)) {
		return SHIELD_WHITEYELLOW;
	}

	if (player->party) {
		return SHIELD_GRAY;
	}

	return SHIELD_NONE;
}

bool Player::isInviting(const Player* player) const
{
	if (!player || !party || party->getLeader() != this) {
		return false;
	}
	return party->isPlayerInvited(player);
}

bool Player::isPartner(const Player* player) const
{
	if (!player || !party || player == this) {
		return false;
	}
	return party == player->party;
}

bool Player::isGuildMate(const Player* player) const
{
	if (!player || !guild) {
		return false;
	}
	return guild == player->guild;
}

void Player::sendPlayerPartyIcons(Player* player)
{
	sendPartyCreatureShield(player);
	sendPartyCreatureSkull(player);
}

bool Player::addPartyInvitation(Party* newParty)
{
	auto it = std::find(invitePartyList.begin(), invitePartyList.end(), newParty);
	if (it != invitePartyList.end()) {
		return false;
	}

	invitePartyList.push_front(newParty);
	return true;
}

void Player::removePartyInvitation(Party* remParty)
{
	invitePartyList.remove(remParty);
}

void Player::clearPartyInvitations()
{
	for (Party* invitingParty : invitePartyList) {
		invitingParty->removeInvite(*this, false);
	}
	invitePartyList.clear();
}

GuildEmblems_t Player::getGuildEmblem(const Player* player) const
{
	if (!player) {
		return GUILDEMBLEM_NONE;
	}

	const Guild* playerGuild = player->getGuild();
	if (!playerGuild) {
		return GUILDEMBLEM_NONE;
	}

	if (player->getGuildWarVector().empty()) {
		if (guild == playerGuild) {
			return GUILDEMBLEM_MEMBER;
		} else {
			return GUILDEMBLEM_OTHER;
		}
	} else if (guild == playerGuild) {
		return GUILDEMBLEM_ALLY;
	} else if (isInWar(player)) {
		return GUILDEMBLEM_ENEMY;
	}

	return GUILDEMBLEM_NEUTRAL;
}

void Player::sendUnjustifiedPoints()
{
	if (client) {
		double dayKills = 0;
		double weekKills = 0;
		double monthKills = 0;

		for (const auto& kill : unjustifiedKills) {
			const auto diff = time(nullptr) - kill.time;
			if (diff <= 24 * 60 * 60) {
				dayKills += 1;
			}
			if (diff <= 7 * 24 * 60 * 60) {
				weekKills += 1;
			}
			if (diff <= 30 * 24 * 60 * 60) {
				monthKills += 1;
			}
		}

		bool isRed = getSkull() == SKULL_RED;

		auto dayMax = ((isRed ? 2 : 1) * g_configManager().getNumber(DAY_KILLS_TO_RED));
		auto weekMax = ((isRed ? 2 : 1) * g_configManager().getNumber(WEEK_KILLS_TO_RED));
		auto monthMax = ((isRed ? 2 : 1) * g_configManager().getNumber(MONTH_KILLS_TO_RED));

		uint8_t dayProgress = std::min(std::round(dayKills / dayMax * 100), 100.0);
		uint8_t weekProgress = std::min(std::round(weekKills / weekMax * 100), 100.0);
		uint8_t monthProgress = std::min(std::round(monthKills / monthMax * 100), 100.0);
		uint8_t skullDuration = 0;
		if (skullTicks != 0) {
			skullDuration = std::floor<uint8_t>(skullTicks / (24 * 60 * 60 * 1000));
		}
		client->sendUnjustifiedPoints(dayProgress, std::max(dayMax - dayKills, 0.0), weekProgress, std::max(weekMax - weekKills, 0.0), monthProgress, std::max(monthMax - monthKills, 0.0), skullDuration);
	}
}

uint8_t Player::getCurrentMount() const
{
	int32_t value;
	if (getStorageValue(PSTRG_MOUNTS_CURRENTMOUNT, value)) {
		return value;
	}
	return 0;
}

void Player::setCurrentMount(uint8_t mount)
{
	addStorageValue(PSTRG_MOUNTS_CURRENTMOUNT, mount);
}

bool Player::toggleMount(bool mount)
{
	if ((OTSYS_TIME() - lastToggleMount) < 3000 && !wasMounted) {
		sendCancelMessage(RETURNVALUE_YOUAREEXHAUSTED);
		return false;
	}

	if (mount) {
		if (isMounted()) {
			return false;
		}

		if (!group->access && tile->hasFlag(TILESTATE_PROTECTIONZONE)) {
			sendCancelMessage(RETURNVALUE_ACTIONNOTPERMITTEDINPROTECTIONZONE);
			return false;
		}

		const Outfit* playerOutfit = Outfits::getInstance().getOutfitByLookType(getSex(), defaultOutfit.lookType);
		if (!playerOutfit) {
			return false;
		}

		uint8_t currentMountId = getCurrentMount();
		if (currentMountId == 0) {
			sendOutfitWindow();
			return false;
		}

		const Mount* currentMount = g_game().mounts.getMountByID(currentMountId);
		if (!currentMount) {
			return false;
		}

		if (!hasMount(currentMount)) {
			setCurrentMount(0);
			sendOutfitWindow();
			return false;
		}

		if (currentMount->premium && !isPremium()) {
			sendCancelMessage(RETURNVALUE_YOUNEEDPREMIUMACCOUNT);
			return false;
		}

		if (hasCondition(CONDITION_OUTFIT)) {
			sendCancelMessage(RETURNVALUE_NOTPOSSIBLE);
			return false;
		}

		defaultOutfit.lookMount = currentMount->clientId;

		if (currentMount->speed != 0) {
			g_game().changeSpeed(this, currentMount->speed);
		}
	} else {
		if (!isMounted()) {
			return false;
		}

		dismount();
	}

	g_game().internalCreatureChangeOutfit(this, defaultOutfit);
	lastToggleMount = OTSYS_TIME();
	return true;
}

bool Player::tameMount(uint8_t mountId)
{
	if (!g_game().mounts.getMountByID(mountId)) {
		return false;
	}

	const uint8_t tmpMountId = mountId - 1;
	const uint32_t key = PSTRG_MOUNTS_RANGE_START + (tmpMountId / 31);

	int32_t value;
	if (getStorageValue(key, value)) {
		value |= (1 << (tmpMountId % 31));
	} else {
		value = (1 << (tmpMountId % 31));
	}

	addStorageValue(key, value);
	return true;
}

bool Player::untameMount(uint8_t mountId)
{
	if (!g_game().mounts.getMountByID(mountId)) {
		return false;
	}

	const uint8_t tmpMountId = mountId - 1;
	const uint32_t key = PSTRG_MOUNTS_RANGE_START + (tmpMountId / 31);

	int32_t value;
	if (!getStorageValue(key, value)) {
		return true;
	}

	value &= ~(1 << (tmpMountId % 31));
	addStorageValue(key, value);

	if (getCurrentMount() == mountId) {
		if (isMounted()) {
			dismount();
			g_game().internalCreatureChangeOutfit(this, defaultOutfit);
		}

		setCurrentMount(0);
	}

	return true;
}

bool Player::hasMount(const Mount* mount) const
{
	if (isAccessPlayer()) {
		return true;
	}

	if (mount->premium && !isPremium()) {
		return false;
	}

	const uint8_t tmpMountId = mount->id - 1;

	int32_t value;
	if (!getStorageValue(PSTRG_MOUNTS_RANGE_START + (tmpMountId / 31), value)) {
		return false;
	}

	return ((1 << (tmpMountId % 31)) & value) != 0;
}

void Player::dismount()
{
	const Mount* mount = g_game().mounts.getMountByID(getCurrentMount());
	if (mount && mount->speed > 0) {
		g_game().changeSpeed(this, -mount->speed);
	}

	defaultOutfit.lookMount = 0;
}

bool Player::addOfflineTrainingTries(skills_t skill, uint64_t tries)
{
	if (tries == 0 || skill == SKILL_LEVEL) {
		return false;
	}

	bool sendUpdate = false;
	uint32_t oldSkillValue, newSkillValue;
	long double oldPercentToNextLevel, newPercentToNextLevel;

	if (skill == SKILL_MAGLEVEL) {
		uint64_t currReqMana = vocation->getReqMana(magLevel);
		uint64_t nextReqMana = vocation->getReqMana(magLevel + 1);

		if (currReqMana >= nextReqMana) {
			return false;
		}

		oldSkillValue = magLevel;
		oldPercentToNextLevel = static_cast<long double>(manaSpent * 100) / nextReqMana;

		g_events().eventPlayerOnGainSkillTries(this, SKILL_MAGLEVEL, tries);
		uint32_t currMagLevel = magLevel;

		while ((manaSpent + tries) >= nextReqMana) {
			tries -= nextReqMana - manaSpent;

			magLevel++;
			manaSpent = 0;

			g_creatureEvents().playerAdvance(this, SKILL_MAGLEVEL, magLevel - 1, magLevel);

			sendUpdate = true;
			currReqMana = nextReqMana;
			nextReqMana = vocation->getReqMana(magLevel + 1);

			if (currReqMana >= nextReqMana) {
				tries = 0;
				break;
			}
		}

		manaSpent += tries;

		if (magLevel != currMagLevel) {
			std::ostringstream ss;
			ss << "You advanced to magic level " << magLevel << '.';
			sendTextMessage(MESSAGE_EVENT_ADVANCE, ss.str());
		}

		uint8_t newPercent;
		if (nextReqMana > currReqMana) {
			newPercent = Player::getPercentLevel(manaSpent, nextReqMana);
			newPercentToNextLevel = static_cast<long double>(manaSpent * 100) / nextReqMana;
		} else {
			newPercent = 0;
			newPercentToNextLevel = 0;
		}

		if (newPercent != magLevelPercent) {
			magLevelPercent = newPercent;
			sendUpdate = true;
		}

		newSkillValue = magLevel;
	} else {
		uint64_t currReqTries = vocation->getReqSkillTries(skill, skills[skill].level);
		uint64_t nextReqTries = vocation->getReqSkillTries(skill, skills[skill].level + 1);
		if (currReqTries >= nextReqTries) {
			return false;
		}

		oldSkillValue = skills[skill].level;
		oldPercentToNextLevel = static_cast<long double>(skills[skill].tries * 100) / nextReqTries;

		g_events().eventPlayerOnGainSkillTries(this, skill, tries);
		uint32_t currSkillLevel = skills[skill].level;

		while ((skills[skill].tries + tries) >= nextReqTries) {
			tries -= nextReqTries - skills[skill].tries;

			skills[skill].level++;
			skills[skill].tries = 0;
			skills[skill].percent = 0;

			g_creatureEvents().playerAdvance(this, skill, (skills[skill].level - 1), skills[skill].level);

			sendUpdate = true;
			currReqTries = nextReqTries;
			nextReqTries = vocation->getReqSkillTries(skill, skills[skill].level + 1);

			if (currReqTries >= nextReqTries) {
				tries = 0;
				break;
			}
		}

		skills[skill].tries += tries;

		if (currSkillLevel != skills[skill].level) {
			std::ostringstream ss;
			ss << "You advanced to " << getSkillName(skill) << " level " << skills[skill].level << '.';
			sendTextMessage(MESSAGE_EVENT_ADVANCE, ss.str());
		}

		uint8_t newPercent;
		if (nextReqTries > currReqTries) {
			newPercent = Player::getPercentLevel(skills[skill].tries, nextReqTries);
			newPercentToNextLevel = static_cast<long double>(skills[skill].tries * 100) / nextReqTries;
		} else {
			newPercent = 0;
			newPercentToNextLevel = 0;
		}

		if (skills[skill].percent != newPercent) {
			skills[skill].percent = newPercent;
			sendUpdate = true;
		}

		newSkillValue = skills[skill].level;
	}

	if (sendUpdate) {
		sendSkills();
		sendStats();
	}

	std::ostringstream ss;
	ss << std::fixed << std::setprecision(2) << "Your " << ucwords(getSkillName(skill)) << " skill changed from level " << oldSkillValue << " (with " << oldPercentToNextLevel << "% progress towards level " << (oldSkillValue + 1) << ") to level " << newSkillValue << " (with " << newPercentToNextLevel << "% progress towards level " << (newSkillValue + 1) << ')';
	sendTextMessage(MESSAGE_EVENT_ADVANCE, ss.str());
	return sendUpdate;
}

bool Player::hasModalWindowOpen(uint32_t modalWindowId) const
{
	return find(modalWindows.begin(), modalWindows.end(), modalWindowId) != modalWindows.end();
}

void Player::onModalWindowHandled(uint32_t modalWindowId)
{
	modalWindows.remove(modalWindowId);
}

void Player::sendModalWindow(const ModalWindow& modalWindow)
{
	if (!client) {
		return;
	}

	modalWindows.push_front(modalWindow.id);
	client->sendModalWindow(modalWindow);
}

void Player::clearModalWindows()
{
	modalWindows.clear();
}

uint16_t Player::getHelpers() const
{
	uint16_t helpers;

	if (guild && party) {
		phmap::flat_hash_set<Player*> helperSet;

		const auto& guildMembers = guild->getMembersOnline();
		helperSet.insert(guildMembers.begin(), guildMembers.end());

		const auto& partyMembers = party->getMembers();
		helperSet.insert(partyMembers.begin(), partyMembers.end());

		const auto& partyInvitees = party->getInvitees();
		helperSet.insert(partyInvitees.begin(), partyInvitees.end());

		helperSet.insert(party->getLeader());

		helpers = helperSet.size();
	} else if (guild) {
		helpers = guild->getMembersOnline().size();
	} else if (party) {
		helpers = party->getMemberCount() + party->getInvitationCount() + 1;
	} else {
		helpers = 0;
	}

	return helpers;
}

void Player::sendClosePrivate(uint16_t channelId)
{
	if (channelId == CHANNEL_GUILD || channelId == CHANNEL_PARTY) {
		g_chat().removeUserFromChannel(*this, channelId);
	}

	if (client) {
		client->sendClosePrivate(channelId);
	}
}

uint64_t Player::getMoney() const
{
	std::vector<const Container*> containers;
	uint64_t moneyCount = 0;

	for (int32_t i = CONST_SLOT_FIRST; i <= CONST_SLOT_LAST; ++i) {
		Item* item = inventory[i];
		if (!item) {
			continue;
		}

		const Container* container = item->getContainer();
		if (container) {
			containers.push_back(container);
		} else {
			moneyCount += item->getWorth();
		}
	}

	size_t i = 0;
	while (i < containers.size()) {
		const Container* container = containers[i++];
		for (const Item* item : container->getItemList()) {
			const Container* tmpContainer = item->getContainer();
			if (tmpContainer) {
				containers.push_back(tmpContainer);
			} else {
				moneyCount += item->getWorth();
			}
		}
	}
	return moneyCount;
}

size_t Player::getMaxVIPEntries() const
{
	if (group->maxVipEntries != 0) {
		return group->maxVipEntries;
	} else if (isPremium()) {
		return 100;
	}
	return 20;
}

size_t Player::getMaxDepotItems() const
{
	if (group->maxDepotItems != 0) {
		return group->maxDepotItems;
	} else if (isPremium()) {
		return g_configManager().getNumber(PREMIUM_DEPOT_LIMIT);
	}
	return g_configManager().getNumber(FREE_DEPOT_LIMIT);
}

std::forward_list<Condition*> Player::getMuteConditions() const
{
	std::forward_list<Condition*> muteConditions;
	for (Condition* condition : conditions) {
		if (condition->getTicks() <= 0) {
			continue;
		}

		ConditionType_t type = condition->getType();
		if (type != CONDITION_MUTED && type != CONDITION_CHANNELMUTEDTICKS && type != CONDITION_YELLTICKS) {
			continue;
		}

		muteConditions.push_front(condition);
	}
	return muteConditions;
}

void Player::setGuild(Guild* newGuild)
{
	if (newGuild == this->guild) {
		return;
	}

	Guild* oldGuild = this->guild;

	this->guildNick.clear();
	this->guild = nullptr;
	this->guildRank = nullptr;

	if (newGuild) {
		GuildRank_ptr rank = newGuild->getRankByLevel(1);
		if (!rank) {
			return;
		}

		this->guild = newGuild;
		this->guildRank = rank;
		newGuild->addMember(this);
	}

	if (oldGuild) {
		oldGuild->removeMember(this);
	}
}

void Player::updateRegeneration()
{
	if (!vocation) {
		return;
	}

	Condition* condition = getCondition(CONDITION_REGENERATION, CONDITIONID_DEFAULT);
	if (condition) {
		condition->setParam(CONDITION_PARAM_HEALTHGAIN, vocation->getHealthGainAmount());
		condition->setParam(CONDITION_PARAM_HEALTHTICKS, vocation->getHealthGainTicks());
		condition->setParam(CONDITION_PARAM_MANAGAIN, vocation->getManaGainAmount());
		condition->setParam(CONDITION_PARAM_MANATICKS, vocation->getManaGainTicks());
	}
}

//Custom: Anti bug of market
bool Player::isMarketExhausted() const {
	uint32_t exhaust_time = 3000; // half second 500
	return (OTSYS_TIME() - lastMarketInteraction < exhaust_time);
}

// Player talk with npc exhausted
bool Player::isNpcExhausted(uint32_t exhaustionTime /*= 250*/) const {
	return (OTSYS_TIME() - lastNpcInteraction < exhaustionTime);
}

void Player::updateNpcExhausted() {
	lastNpcInteraction = OTSYS_TIME();
}

uint64_t Player::getItemCustomPrice(uint16_t itemId, bool buyPrice/* = false*/) const
{
	auto it = itemPriceMap.find(itemId);
	if (it != itemPriceMap.end()) {
		return static_cast<uint64_t>(it->second);
	}

	std::map<uint16_t, uint32_t> itemMap {{itemId, 1}};
	return g_game().getItemMarketPrice(itemMap, buyPrice);
}

uint16_t Player::getFreeBackpackSlots() const
{
	Thing* thing = getThing(CONST_SLOT_BACKPACK);
	if (!thing) {
		return 0;
	}

	Container* backpack = thing->getContainer();
	if (!backpack) {
		return 0;
	}

	uint16_t counter = std::max<uint16_t>(0, backpack->getFreeSlots());

	return counter;
}

void Player::addItemImbuementStats(const Imbuement* imbuement)
{
	bool requestUpdate = false;
	// Check imbuement skills
	for (int32_t skill = SKILL_FIRST; skill <= SKILL_LAST; ++skill) {
		if (imbuement->skills[skill]) {
			requestUpdate = true;
			setVarSkill(static_cast<skills_t>(skill), imbuement->skills[skill]);
		}
	}

	// Check imbuement magic level
	for (int32_t stat = STAT_FIRST; stat <= STAT_LAST; ++stat) {
		if (imbuement->stats[stat]) {
			requestUpdate = true;
			setVarStats(static_cast<stats_t>(stat), imbuement->stats[stat]);
		}
	}

	// Add imbuement speed
	if (imbuement->speed != 0) {
		g_game().changeSpeed(this, imbuement->speed);
	}

	// Add imbuement capacity
	if (imbuement->capacity != 0) {
		requestUpdate = true;
		bonusCapacity = (capacity * imbuement->capacity)/100;
	}

	if (requestUpdate) {
		sendStats();
		sendSkills();
	}

	return;
}

void Player::removeItemImbuementStats(const Imbuement* imbuement)
{
	bool requestUpdate = false;

	for (int32_t skill = SKILL_FIRST; skill <= SKILL_LAST; ++skill) {
		if (imbuement->skills[skill]) {
			requestUpdate = true;
			setVarSkill(static_cast<skills_t>(skill), -imbuement->skills[skill]);
		}
	}

	// Check imbuement magic level
	for (int32_t stat = STAT_FIRST; stat <= STAT_LAST; ++stat) {
		if (imbuement->stats[stat]) {
			requestUpdate = true;
			setVarStats(static_cast<stats_t>(stat), -imbuement->stats[stat]);
		}
	}

	// Remove imbuement speed
	if (imbuement->speed != 0) {
		g_game().changeSpeed(this, -imbuement->speed);
	}

	// Remove imbuement capacity
	if (imbuement->capacity != 0) {
		requestUpdate = true;
		bonusCapacity = 0;
	}

	if (requestUpdate) {
		sendStats();
		sendSkills();
	}

	return;
}

bool Player::addItemFromStash(uint16_t itemId, uint32_t itemCount) {
	uint32_t stackCount = 100u;

	while (itemCount > 0) {
		auto addValue = itemCount > stackCount ? stackCount : itemCount;
		itemCount -= addValue;
		Item* newItem = Item::CreateItem(itemId, addValue);

		if (g_game().internalQuickLootItem(this, newItem, OBJECTCATEGORY_STASHRETRIEVE) != RETURNVALUE_NOERROR) {
			g_game().internalPlayerAddItem(this, newItem, true);
		}
	}

	// This check is necessary because we need to block it when we retrieve an item from depot search.
	if (!isDepotSearchOpenOnItem(itemId)) {
		sendOpenStash();
	}

	return true;
}

void Player::stowItem(Item* item, uint32_t count, bool allItems) {
	if (!item || !item->isItemStorable()) {
		sendCancelMessage("This item cannot be stowed here.");
		return;
	}

	StashContainerList itemDict;
	if (allItems) {
		for (int32_t i = CONST_SLOT_FIRST; i <= CONST_SLOT_LAST; i++) {
			Item* inventoryItem = inventory[i];
			if (!inventoryItem) {
				continue;
			}

			if (inventoryItem->getID() == item->getID()) {
				itemDict.push_back(std::pair<Item*, uint32_t>(inventoryItem, inventoryItem->getItemCount()));
			}

			if (Container* container = inventoryItem->getContainer()) {
				for (auto stowable_it : container->getStowableItems()) {
					if ((stowable_it.first)->getID() == item->getID()) {
						itemDict.push_back(stowable_it);
					}
				}
			}
		}
	} else if (item->getContainer()) {
		itemDict = item->getContainer()->getStowableItems();
		for (Item* containerItem : item->getContainer()->getItems(true)) {
			uint32_t depotChest = g_configManager().getNumber(DEPOTCHEST);
			bool validDepot = depotChest > 0 && depotChest < 21;
			if (g_configManager().getBoolean(STASH_MOVING) && containerItem && !containerItem->isStackable() && validDepot) {
				g_game().internalMoveItem(containerItem->getParent(), getDepotChest(depotChest, true), INDEX_WHEREEVER, containerItem, containerItem->getItemCount(), nullptr);
				movedItems++;
				moved = true;
			}
		}
	} else {
		itemDict.push_back(std::pair<Item*, uint32_t>(item, count));
	}

	if (itemDict.size() == 0) {
		sendCancelMessage("There is no stowable items on this container.");
		return;
	}

	stashContainer(itemDict);
}

void Player::openPlayerContainers()
{
	std::vector<std::pair<uint8_t, Container*>> openContainersList;

	for (int32_t i = CONST_SLOT_FIRST; i <= CONST_SLOT_LAST; i++) {
		Item* item = inventory[i];
		if (!item) {
			continue;
		}

		Container* itemContainer = item->getContainer();
		if (itemContainer) {
			int64_t cid = item->getIntAttr(ITEM_ATTRIBUTE_OPENCONTAINER);
			if (cid > 0) {
				openContainersList.emplace_back(std::make_pair(cid, itemContainer));
			}
			for (ContainerIterator it = itemContainer->iterator(); it.hasNext(); it.advance()) {
				Container* subContainer = (*it)->getContainer();
				if (subContainer) {
					uint8_t subcid = (*it)->getIntAttr(ITEM_ATTRIBUTE_OPENCONTAINER);
					if (subcid > 0) {
						openContainersList.emplace_back(std::make_pair(subcid, subContainer));
					}
				}
			}
		}
	}

	std::sort(openContainersList.begin(), openContainersList.end(), [](const std::pair<uint8_t, Container*>& left, const std::pair<uint8_t, Container*>& right) {
		return left.first < right.first;
	});

	for (auto& it : openContainersList) {
		addContainer(it.first - 1, it.second);
		onSendContainer(it.second);
	}
}

void Player::initializePrey()
{
	if (preys.empty()) {
		for (uint8_t slotId = PreySlot_First; slotId <= PreySlot_Last; slotId++) {
			auto slot = new PreySlot(static_cast<PreySlot_t>(slotId));
			if (!g_configManager().getBoolean(PREY_ENABLED)) {
				slot->state = PreyDataState_Inactive;
			} else if (slot->id == PreySlot_Three && !g_configManager().getBoolean(PREY_FREE_THIRD_SLOT)) {
				slot->state = PreyDataState_Locked;
			} else {
				slot->state = PreyDataState_Selection;
				slot->reloadMonsterGrid(getPreyBlackList(), getLevel());
			}

			if (!setPreySlotClass(slot)) {
				delete slot;
			}
		}
	}
}

void Player::initializeTaskHunting()
{
	if (taskHunting.empty()) {
		for (uint8_t slotId = PreySlot_First; slotId <= PreySlot_Last; slotId++) {
			auto slot = new TaskHuntingSlot(static_cast<PreySlot_t>(slotId));
			if (!g_configManager().getBoolean(TASK_HUNTING_ENABLED)) {
				slot->state = PreyTaskDataState_Inactive;
			} else if (slot->id == PreySlot_Three && !g_configManager().getBoolean(TASK_HUNTING_FREE_THIRD_SLOT)) {
				slot->state = PreyTaskDataState_Locked;
			} else {
				slot->state = PreyTaskDataState_Selection;
				slot->reloadMonsterGrid(getTaskHuntingBlackList(), getLevel());
			}

			if (!setTaskHuntingSlotClass(slot)) {
				delete slot;
			}
		}
	}

	if (client && g_configManager().getBoolean(TASK_HUNTING_ENABLED)) {
		client->writeToOutputBuffer(g_ioprey().GetTaskHuntingBaseDate());
	}
}

std::string Player::getBlessingsName() const
{
	uint8_t count = 0;
	std::for_each(blessings.begin(), blessings.end(), [&count](uint8_t amount) {
		if (amount != 0) {
			count++;
		}
	});

	std::ostringstream os;
	for (uint8_t i = 1; i <= 8; i++) {
		if (hasBlessing(i)) {
			if (auto blessName = BlessingNames.find(static_cast<Blessings_t>(i)); 
			blessName != BlessingNames.end()) {
				os << (*blessName).second;
			} else {
				continue;
			}

			--count;
			if (count > 1) {
				os << ", ";
			} else if (count == 1) {
				os << " and ";
			} else {
				os << ".";
			}
		}
	}

	return os.str();
}

bool Player::isCreatureUnlockedOnTaskHunting(const MonsterType* mtype) const {
	if (!mtype) {
		return false;
	}

	return getBestiaryKillCount(mtype->info.raceid) >= mtype->info.bestiaryToUnlock;
}

/*******************************************************************************
 * Depot search system
 ******************************************************************************/
void Player::requestDepotItems()
{
	ItemsTierCountList itemMap;
	uint16_t count = 0;
	const DepotLocker* depotLocker = getDepotLocker(getLastDepotId());
	if (!depotLocker) {
		return;
	}

	for (Item* locker : depotLocker->getItemList()) {
		const Container* c = locker->getContainer();
		if (!c || c->empty()) {
			continue;
		}

		for (ContainerIterator it = c->iterator(); it.hasNext(); it.advance()) {
			auto itemMap_it = itemMap.find((*it)->getID());

			uint8_t itemTier = Item::items[(*it)->getID()].upgradeClassification > 0 ? 1 : 0;
			// To-Do: When forge is complete, change this to '(*it)->getTier() + 1'
			if (itemMap_it == itemMap.end()) {
				std::map<uint8_t, uint32_t> itemTierMap;
				itemTierMap[itemTier] = Item::countByType((*it), -1);
				itemMap[(*it)->getID()] = itemTierMap;
				count++;
			} else if (auto itemTier_it = itemMap[(*it)->getID()].find(itemTier); itemTier_it == itemMap[(*it)->getID()].end()) {
				itemMap[(*it)->getID()][itemTier] = Item::countByType((*it), -1);
				count++;
			} else {
				itemMap[(*it)->getID()][itemTier] += Item::countByType((*it), -1);
			}
		}
	}

	for (const auto& [itemId, itemCount] : getStashItems()) {
		auto itemMap_it = itemMap.find(itemId);

		uint8_t itemTier = Item::items[itemId].upgradeClassification > 0 ? 1 : 0;
		// To-Do: When forge is complete, change this to '(*it)->getTier() + 1'
		if (itemMap_it == itemMap.end()) {
			std::map<uint8_t, uint32_t> itemTierMap;
			itemTierMap[itemTier] = itemCount;
			itemMap[itemId] = itemTierMap;
			count++;
		} else if (auto itemTier_it = itemMap[itemId].find(itemTier); itemTier_it == itemMap[itemId].end()) {
			itemMap[itemId][itemTier] = itemCount;
			count++;
		} else {
			itemMap[itemId][itemTier] += itemCount;
		}
	}

	setDepotSearchIsOpen(1, 0);
	sendDepotItems(itemMap, count);
}

void Player::requestDepotSearchItem(uint16_t itemId, uint8_t tier)
{
	ItemVector depotItems;
	ItemVector inboxItems;
	uint32_t depotCount = 0;
	uint32_t inboxCount = 0;
	uint32_t stashCount = 0;

	if (const ItemType& iType = Item::items[itemId];
			iType.stackable && iType.wareId > 0) {
		stashCount = static_cast<uint32_t>(getStashItemCount(itemId));
	}

	const DepotLocker* depotLocker = getDepotLocker(getLastDepotId());
	if (!depotLocker) {
		return;
	}

	for (Item* locker : depotLocker->getItemList()) {
		const Container* c = locker->getContainer();
		if (!c || c->empty()) {
			continue;
		}

		for (ContainerIterator it = c->iterator(); it.hasNext(); it.advance()) {
			Item* item = *it;
			// To-Do: When forge is complete check for item tier here using 'depotSearchOnItem.second'.
			if (!item || item->getID() != itemId) {
				continue;
			}

			if (c->isInbox()) {
				if (inboxItems.size() < 255) {
					inboxItems.push_back(item);
				}
				inboxCount += Item::countByType(item, -1);
			} else {
				if (depotItems.size() < 255) {
					depotItems.push_back(item);
				}
				depotCount += Item::countByType(item, -1);
			}
		}
	}

	setDepotSearchIsOpen(itemId, tier);
	sendDepotSearchResultDetail(itemId, tier, depotCount, depotItems, inboxCount, inboxItems, stashCount);
}

void Player::retrieveAllItemsFromDepotSearch(uint16_t itemId, uint8_t tier, bool isDepot)
{
	const DepotLocker* depotLocker = getDepotLocker(getLastDepotId());
	if (!depotLocker) {
		return;
	}

	std::vector<Item*> itemsVector;
	for (Item* locker : depotLocker->getItemList()) {
		const Container* c = locker->getContainer();
		if (!c || c->empty() ||
			(c->isInbox() && isDepot) ||	// Retrieve from inbox.
			(!c->isInbox() && !isDepot)) {	// Retrieve from depot.
			continue;
		}

		for (ContainerIterator it = c->iterator(); it.hasNext(); it.advance()) {
			// To-Do: When forge is complete check for item tier here using 'depotSearchOnItem.second'.
			if (Item* item = *it; item && item->getID() == itemId) {
				itemsVector.push_back(item);
			}
		}
	}

	ReturnValue ret = RETURNVALUE_NOERROR;
	for (Item* item : itemsVector) {
		// First lets try to retrieve the item to the stash retrieve container.
		if (ret = g_game().internalQuickLootItem(this, item, OBJECTCATEGORY_STASHRETRIEVE); ret == RETURNVALUE_NOERROR) {
			continue;
		}

		// If the retrieve fails to move the item to the stash retrieve container, let's add the item anywhere.
		if (ret = g_game().internalMoveItem(item->getParent(), this, INDEX_WHEREEVER, item, item->getItemCount(), nullptr); ret == RETURNVALUE_NOERROR) {
			continue;
		}

		sendCancelMessage(ret);
		return;
	}

	requestDepotSearchItem(itemId, tier);
}

void Player::openContainerFromDepotSearch(const Position& pos)
{
	if (!isDepotSearchOpen()) {
		sendCancelMessage(RETURNVALUE_NOTPOSSIBLE);
		return;
	}

	const Item* item = getItemFromDepotSearch(depotSearchOnItem.first, pos);
	if (!item) {
		sendCancelMessage(RETURNVALUE_NOTPOSSIBLE);
		return;
	}

	Container* container = item->getParent() ? item->getParent()->getContainer() : nullptr;
	if (!container) {
		sendCancelMessage(RETURNVALUE_NOTPOSSIBLE);
		return;
	}

	g_actions().useItem(this, pos, 0, container, false);
}

Item* Player::getItemFromDepotSearch(uint16_t itemId, const Position& pos)
{
	const DepotLocker* depotLocker = getDepotLocker(getLastDepotId());
	if (!depotLocker) {
		return nullptr;
	}

	uint8_t index = 0;
	for (Item* locker : depotLocker->getItemList()) {
		const Container* c = locker->getContainer();
		if (!c || c->empty() ||
			(c->isInbox() && pos.y != 0x21) ||	// From inbox.
			(!c->isInbox() && pos.y != 0x20)) {	// From depot.
			continue;
		}

		for (ContainerIterator it = c->iterator(); it.hasNext(); it.advance()) {
			Item* item = *it;
			//  To-Do: When forge is complete check for item tier here using 'depotSearchOnItem.second'.
			if (!item || item->getID() != itemId) {
				continue;
			}

			if (pos.z == index) {
				return item;
			}
			index++;
		}
	}

	return nullptr;
}

/*******************************************************************************
 * Interfaces
 ******************************************************************************/

error_t Player::SetAccountInterface(account::Account* account) {
	if (account == nullptr) {
		return account::ERROR_NULLPTR;
	}

	account_ = account;
	return account::ERROR_NO;
}

error_t Player::GetAccountInterface(account::Account* account) {
	account = account_;
	return account::ERROR_NO;
}
<|MERGE_RESOLUTION|>--- conflicted
+++ resolved
@@ -233,64 +233,40 @@
 		return nullptr;
 	}
 
-<<<<<<< HEAD
-	if (!ignoreAmmo && weaponType == WEAPON_DISTANCE) {
+	if (!ignoreAmmo && weaponType == WEAPON_DISTANCE)
+	{
 		const ItemType& it = Item::items[item->getID()];
-		if (it.ammoType != AMMO_NONE) {
+		if (it.ammoType != AMMO_NONE)
+		{
 			Item* quiver = inventory[CONST_SLOT_RIGHT];
-			if (!quiver || quiver->getWeaponType() != WEAPON_QUIVER) {
+			if (!quiver || !quiver->isQuiver())
+			{
 				return nullptr;
 			}
-
 			Container* container = quiver->getContainer();
-			if (!container) {
+			if (!container)
+			{
 				return nullptr;
 			}
-
 			bool found = false;
-			for (Item* ammoItem : container->getItemList()) {
-				if (ammoItem->getAmmoType() == it.ammoType) {
-					const Weapon* weapon = g_weapons->getWeapon(item);
-					if (weapon && weapon->getReqLevel() <= this->getLevel()) {
-						return nullptr;
+			for (Item* ammoItem : container->getItemList())
+			{
+				if (ammoItem->getAmmoType() == it.ammoType)
+				{
+					if (level >= Item::items[ammoItem->getID()].minReqLevel)
+					{
+						item = ammoItem;
+						found = true;
+						break;
 					}
-
-					item = ammoItem;
-					found = true;
-					break;
 				}
 			}
-
-			if (!found) {
+			if (!found)
+			{
 				return nullptr;
 			}
 		}
 	}
-=======
-  if (!ignoreAmmo && weaponType == WEAPON_DISTANCE) {
-    const ItemType& it = Item::items[item->getID()];
-    if (it.ammoType != AMMO_NONE) {
-      Item* quiver = inventory[CONST_SLOT_RIGHT];
-      if (!quiver || !quiver->isQuiver())
-        return nullptr;
-      Container* container = quiver->getContainer();
-      if (!container)
-        return nullptr;
-      bool found = false;
-      for (Item* ammoItem : container->getItemList()) {
-        if (ammoItem->getAmmoType() == it.ammoType) {
-          if (level >= Item::items[ammoItem->getID()].minReqLevel) {
-            item = ammoItem;
-            found = true;
-            break;
-          }
-        }
-      }
-      if (!found)
-        return nullptr;
-    }
-  }
->>>>>>> 0e43691c
 	return item;
 }
 
