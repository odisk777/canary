/**
 * Canary - A free and open-source MMORPG server emulator
 * Copyright (©) 2019-2022 OpenTibiaBR <opentibiabr@outlook.com>
 * Repository: https://github.com/opentibiabr/canary
 * License: https://github.com/opentibiabr/canary/blob/main/LICENSE
 * Contributors: https://github.com/opentibiabr/canary/graphs/contributors
 * Website: https://docs.opentibiabr.com/
 */

#include "pch.hpp"

#include "items/item.h"
#include "items/functions/item/item_parse.hpp"
#include "items/containers/container.h"
#include "items/decay/decay.h"
#include "game/movement/teleport.h"
#include "items/trashholder.h"
#include "items/containers/mailbox/mailbox.h"
#include "map/house/house.h"
#include "game/game.h"
#include "items/bed.h"
#include "containers/rewards/rewardchest.h"
#include "creatures/players/imbuements/imbuements.h"
#include "lua/creature/actions.h"
#include "creatures/combat/spells.h"

#define ITEM_IMBUEMENT_SLOT 500

Items Item::items;

Item* Item::CreateItem(const uint16_t type, uint16_t count /*= 0*/, Position* itemPosition /*= nullptr*/) {
	Item* newItem = nullptr;

	const ItemType &it = Item::items[type];
	if (it.stackable && count == 0) {
		count = 1;
	}

	if (it.id != 0) {
		if (it.isDepot()) {
			newItem = new DepotLocker(type, 4);
		} else if (it.isRewardChest()) {
			newItem = new RewardChest(type);
		} else if (it.isContainer()) {
			newItem = new Container(type);
		} else if (it.isTeleport()) {
			newItem = new Teleport(type);
		} else if (it.isMagicField()) {
			newItem = new MagicField(type);
		} else if (it.isDoor()) {
			newItem = new Door(type);
		} else if (it.isTrashHolder()) {
			newItem = new TrashHolder(type);
		} else if (it.isMailbox()) {
			newItem = new Mailbox(type);
		} else if (it.isBed()) {
			newItem = new BedItem(type);
		} else {
			auto itemMap = ItemTransformationMap.find(static_cast<ItemID_t>(it.id));
			if (itemMap != ItemTransformationMap.end()) {
				newItem = new Item(itemMap->second, count);
			} else {
				newItem = new Item(type, count);
			}
		}

		newItem->incrementReferenceCounter();
	} else if (type > 0 && itemPosition) {
		auto position = *itemPosition;
		SPDLOG_WARN("[Item::CreateItem] Item with id '{}', in position '{}' not exists in the appearances.dat and cannot be created.", type, position.toString());
	} else {
		SPDLOG_WARN("[Item::CreateItem] Item with id '{}' is not registered and cannot be created.", type);
	}

	return newItem;
}

bool Item::getImbuementInfo(uint8_t slot, ImbuementInfo* imbuementInfo) const {
	const CustomAttribute* attribute = getCustomAttribute(std::to_string(ITEM_IMBUEMENT_SLOT + slot));
	auto info = attribute ? attribute->getAttribute<uint32_t>() : 0;
	imbuementInfo->imbuement = g_imbuements().getImbuement(info & 0xFF);
	imbuementInfo->duration = info >> 8;
	return imbuementInfo->duration && imbuementInfo->imbuement;
}

void Item::setImbuement(uint8_t slot, uint16_t imbuementId, uint32_t duration) {
	auto valueDuration = (static_cast<int64_t>(duration > 0 ? (duration << 8) | imbuementId : 0));
	setCustomAttribute(std::to_string(ITEM_IMBUEMENT_SLOT + slot), valueDuration);
}

void Item::addImbuement(uint8_t slot, uint16_t imbuementId, uint32_t duration) {
	Player* player = getHoldingPlayer();
	if (!player) {
		return;
	}

	// Get imbuement by the id
	const Imbuement* imbuement = g_imbuements().getImbuement(imbuementId);
	if (!imbuement) {
		return;
	}

	// Get category imbuement for acess category id
	const CategoryImbuement* categoryImbuement = g_imbuements().getCategoryByID(imbuement->getCategory());
	if (!hasImbuementType(static_cast<ImbuementTypes_t>(categoryImbuement->id), imbuement->getBaseID())) {
		return;
	}

	// Checks if the item already has the imbuement category id
	if (hasImbuementCategoryId(categoryImbuement->id)) {
		SPDLOG_ERROR("[Item::setImbuement] - An error occurred while player with name {} try to apply imbuement, item already contains imbuement of the same type: {}", player->getName(), imbuement->getName());
		player->sendImbuementResult("An error ocurred, please reopen imbuement window.");
		return;
	}

	setImbuement(slot, imbuementId, duration);
}

bool Item::hasImbuementCategoryId(uint16_t categoryId) const {
	for (uint8_t slotid = 0; slotid < getImbuementSlot(); slotid++) {
		ImbuementInfo imbuementInfo;
		if (getImbuementInfo(slotid, &imbuementInfo)) {

			if (const CategoryImbuement* categoryImbuement = g_imbuements().getCategoryByID(imbuementInfo.imbuement->getCategory());
				categoryImbuement->id == categoryId) {
				return true;
			}
		}
	}
	return false;
}

Container* Item::CreateItemAsContainer(const uint16_t type, uint16_t size) {
	if (const ItemType &it = Item::items[type];
		it.id == 0
		|| it.stackable
		|| it.multiUse
		|| it.moveable
		|| it.pickupable
		|| it.isDepot()
		|| it.isSplash()
		|| it.isDoor()) {
		return nullptr;
	}

	Container* newItem = new Container(type, size);
	newItem->incrementReferenceCounter();
	return newItem;
}

Item* Item::CreateItem(uint16_t itemId, Position &itemPosition) {
	switch (itemId) {
		case ITEM_FIREFIELD_PVP_FULL:
			itemId = ITEM_FIREFIELD_PERSISTENT_FULL;
			break;

		case ITEM_FIREFIELD_PVP_MEDIUM:
			itemId = ITEM_FIREFIELD_PERSISTENT_MEDIUM;
			break;

		case ITEM_FIREFIELD_PVP_SMALL:
			itemId = ITEM_FIREFIELD_PERSISTENT_SMALL;
			break;

		case ITEM_ENERGYFIELD_PVP:
			itemId = ITEM_ENERGYFIELD_PERSISTENT;
			break;

		case ITEM_POISONFIELD_PVP:
			itemId = ITEM_POISONFIELD_PERSISTENT;
			break;

		case ITEM_MAGICWALL:
			itemId = ITEM_MAGICWALL_PERSISTENT;
			break;

		case ITEM_WILDGROWTH:
			itemId = ITEM_WILDGROWTH_PERSISTENT;
			break;

		default:
			break;
	}

	return Item::CreateItem(itemId, 0, &itemPosition);
}

Item::Item(const uint16_t itemId, uint16_t itemCount /*= 0*/) :
	id(itemId) {
	const ItemType &it = items[id];
	auto itemCharges = it.charges;
	if (it.isFluidContainer() || it.isSplash()) {
		setAttribute(ItemAttribute_t::FLUIDTYPE, itemCount);
	} else if (it.stackable) {
		if (itemCount != 0) {
			setItemCount(static_cast<uint8_t>(itemCount));
		} else if (itemCharges != 0) {
			setItemCount(static_cast<uint8_t>(it.charges));
		}
	} else if (itemCharges != 0) {
		if (itemCount != 0) {
			setAttribute(ItemAttribute_t::CHARGES, itemCount);
		} else {
			setAttribute(ItemAttribute_t::CHARGES, it.charges);
		}
	}

	setDefaultDuration();
}

Item::Item(const Item &i) :
	Thing(), id(i.id), count(i.count), loadedFromMap(i.loadedFromMap) {
	if (i.attributePtr) {
		attributePtr.reset(new ItemAttribute(*i.attributePtr));
	}
}

Item* Item::clone() const {
	Item* item = Item::CreateItem(id, count);
	if (item == nullptr) {
		SPDLOG_ERROR("[{}] item is nullptr", __FUNCTION__);
		return nullptr;
	}

	if (attributePtr) {
		item->attributePtr.reset(new ItemAttribute(*attributePtr));
	}

	return item;
}

bool Item::equals(const Item* compareItem) const {
	if (!compareItem) {
		return false;
	}

	if (id != compareItem->id) {
		return false;
	}

	if (isStoreItem() != compareItem->isStoreItem()) {
		return false;
	}

	for (const auto &attribute : getAttributeVector()) {
		for (const auto &compareAttribute : compareItem->getAttributeVector()) {
			if (attribute.getAttributeType() != compareAttribute.getAttributeType()) {
				continue;
			}

			if (isAttributeInteger(attribute.getAttributeType()) && attribute.getInteger() != compareAttribute.getInteger()) {
				return false;
			}

			if (isAttributeString(attribute.getAttributeType()) && attribute.getString() != compareAttribute.getString()) {
				return false;
			}
		}
	}

	return true;
}

void Item::setDefaultSubtype() {
	const ItemType &it = items[id];

	setItemCount(1);

	auto itemCharges = it.charges;
	if (itemCharges != 0) {
		if (it.stackable) {
			setItemCount(static_cast<uint8_t>(itemCharges));
		} else {
			setAttribute(ItemAttribute_t::CHARGES, it.charges);
		}
	}
}

void Item::onRemoved() {
	ScriptEnvironment::removeTempItem(this);

	if (hasAttribute(ItemAttribute_t::UNIQUEID)) {
		g_game().removeUniqueItem(getAttribute<uint16_t>(ItemAttribute_t::UNIQUEID));
	}
}

void Item::setID(uint16_t newid) {
	const ItemType &prevIt = Item::items[id];
	id = newid;

	const ItemType &it = Item::items[newid];
	uint32_t newDuration = it.decayTime * 1000;

	if (newDuration == 0 && !it.stopTime && it.decayTo < 0) {
		// We'll get called startDecay anyway so let's schedule it - actually not in all casses
		if (hasAttribute(ItemAttribute_t::DECAYSTATE)) {
			setDecaying(DECAYING_STOPPING);
		}
		removeAttribute(ItemAttribute_t::DURATION);
	}

	if (!isRewardCorpse()) {
		removeAttribute(ItemAttribute_t::CORPSEOWNER);
	}

	if (newDuration > 0 && (!prevIt.stopTime || !hasAttribute(ItemAttribute_t::DURATION))) {
		setDecaying(DECAYING_PENDING);
		setDuration(newDuration);
	}
}

Cylinder* Item::getTopParent() {
	Cylinder* aux = getParent();
	Cylinder* prevaux = dynamic_cast<Cylinder*>(this);
	if (!aux) {
		return prevaux;
	}

	while (aux->getParent() != nullptr) {
		prevaux = aux;
		aux = aux->getParent();
	}

	if (prevaux) {
		return prevaux;
	}
	return aux;
}

const Cylinder* Item::getTopParent() const {
	const Cylinder* aux = getParent();
	const Cylinder* prevaux = dynamic_cast<const Cylinder*>(this);
	if (!aux) {
		return prevaux;
	}

	while (aux->getParent() != nullptr) {
		prevaux = aux;
		aux = aux->getParent();
	}

	if (prevaux) {
		return prevaux;
	}
	return aux;
}

Tile* Item::getTile() {
	Cylinder* cylinder = getTopParent();
	// get root cylinder
	if (cylinder && cylinder->getParent()) {
		cylinder = cylinder->getParent();
	}
	return dynamic_cast<Tile*>(cylinder);
}

const Tile* Item::getTile() const {
	const Cylinder* cylinder = getTopParent();
	// get root cylinder
	if (cylinder && cylinder->getParent()) {
		cylinder = cylinder->getParent();
	}
	return dynamic_cast<const Tile*>(cylinder);
}

uint16_t Item::getSubType() const {
	const ItemType &it = items[id];
	if (it.isFluidContainer() || it.isSplash()) {
		return getAttribute<uint16_t>(ItemAttribute_t::FLUIDTYPE);
	} else if (it.stackable) {
		return count;
	} else if (it.charges != 0) {
		return getAttribute<uint16_t>(ItemAttribute_t::CHARGES);
	}
	return static_cast<uint16_t>(count);
}

Player* Item::getHoldingPlayer() const {
	Cylinder* p = getParent();
	while (p) {
		if (p->getCreature()) {
			return p->getCreature()->getPlayer();
		}

		p = p->getParent();
	}
	return nullptr;
}

bool Item::isItemStorable() const {
	auto isContainerAndHasSomethingInside = (getContainer() != NULL) && (getContainer()->getItemList().size() > 0);
	return (isStowable() || isContainerAndHasSomethingInside);
}

void Item::setSubType(uint16_t n) {
	const ItemType &it = items[id];
	if (it.isFluidContainer() || it.isSplash()) {
		setAttribute(ItemAttribute_t::FLUIDTYPE, n);
	} else if (it.stackable) {
		setItemCount(n);
	} else if (it.charges != 0) {
		setAttribute(ItemAttribute_t::CHARGES, n);
	} else {
		setItemCount(n);
	}
}

Attr_ReadValue Item::readAttr(AttrTypes_t attr, PropStream &propStream) {
	switch (attr) {
		case ATTR_STORE: {
			int64_t timeStamp;
			if (!propStream.read<int64_t>(timeStamp)) {
				return ATTR_READ_ERROR;
			}

			setAttribute(ItemAttribute_t::STORE, timeStamp);
			break;
		}
		case ATTR_COUNT:
		case ATTR_RUNE_CHARGES: {
			uint8_t charges;
			if (!propStream.read<uint8_t>(charges)) {
				return ATTR_READ_ERROR;
			}

			setSubType(charges);
			break;
		}

		case ATTR_ACTION_ID: {
			uint16_t actionId;
			if (!propStream.read<uint16_t>(actionId)) {
				return ATTR_READ_ERROR;
			}

			setAttribute(ItemAttribute_t::ACTIONID, actionId);
			break;
		}

		case ATTR_UNIQUE_ID: {
			uint16_t uniqueId;
			if (!propStream.read<uint16_t>(uniqueId)) {
				return ATTR_READ_ERROR;
			}

			addUniqueId(uniqueId);
			break;
		}

		case ATTR_TEXT: {
			std::string text;
			if (!propStream.readString(text)) {
				return ATTR_READ_ERROR;
			}

			setAttribute(ItemAttribute_t::TEXT, text);
			break;
		}

		case ATTR_WRITTENDATE: {
			uint64_t writtenDate;
			if (!propStream.read<uint64_t>(writtenDate)) {
				return ATTR_READ_ERROR;
			}

			setAttribute(ItemAttribute_t::DATE, writtenDate);
			break;
		}

		case ATTR_WRITTENBY: {
			std::string writer;
			if (!propStream.readString(writer)) {
				return ATTR_READ_ERROR;
			}

			setAttribute(ItemAttribute_t::WRITER, writer);
			break;
		}

		case ATTR_DESC: {
			std::string text;
			if (!propStream.readString(text)) {
				return ATTR_READ_ERROR;
			}

			setAttribute(ItemAttribute_t::DESCRIPTION, text);
			break;
		}

		case ATTR_CHARGES: {
			uint16_t charges;
			if (!propStream.read<uint16_t>(charges)) {
				return ATTR_READ_ERROR;
			}

			setSubType(charges);
			break;
		}

		case ATTR_DURATION: {
			int32_t duration;
			if (!propStream.read<int32_t>(duration)) {
				return ATTR_READ_ERROR;
			}

			setDuration(duration);
			break;
		}

		case ATTR_DECAYING_STATE: {
			uint8_t state;
			if (!propStream.read<uint8_t>(state)) {
				return ATTR_READ_ERROR;
			}

			if (state != DECAYING_FALSE) {
				setDecaying(DECAYING_PENDING);
			}
			break;
		}

		case ATTR_NAME: {
			std::string name;
			if (!propStream.readString(name)) {
				return ATTR_READ_ERROR;
			}

			setAttribute(ItemAttribute_t::NAME, name);
			break;
		}

		case ATTR_ARTICLE: {
			std::string article;
			if (!propStream.readString(article)) {
				return ATTR_READ_ERROR;
			}

			setAttribute(ItemAttribute_t::ARTICLE, article);
			break;
		}

		case ATTR_PLURALNAME: {
			std::string pluralName;
			if (!propStream.readString(pluralName)) {
				return ATTR_READ_ERROR;
			}

			setAttribute(ItemAttribute_t::PLURALNAME, pluralName);
			break;
		}

		case ATTR_WEIGHT: {
			uint32_t weight;
			if (!propStream.read<uint32_t>(weight)) {
				return ATTR_READ_ERROR;
			}

			setAttribute(ItemAttribute_t::WEIGHT, weight);
			break;
		}

		case ATTR_ATTACK: {
			int32_t attack;
			if (!propStream.read<int32_t>(attack)) {
				return ATTR_READ_ERROR;
			}

			setAttribute(ItemAttribute_t::ATTACK, attack);
			break;
		}

		case ATTR_DEFENSE: {
			int32_t defense;
			if (!propStream.read<int32_t>(defense)) {
				return ATTR_READ_ERROR;
			}

			setAttribute(ItemAttribute_t::DEFENSE, defense);
			break;
		}

		case ATTR_EXTRADEFENSE: {
			int32_t extraDefense;
			if (!propStream.read<int32_t>(extraDefense)) {
				return ATTR_READ_ERROR;
			}

			setAttribute(ItemAttribute_t::EXTRADEFENSE, extraDefense);
			break;
		}

		case ATTR_IMBUEMENT_SLOT: {
			int32_t imbuementSlot;
			if (!propStream.read<int32_t>(imbuementSlot)) {
				return ATTR_READ_ERROR;
			}

			setAttribute(ItemAttribute_t::IMBUEMENT_SLOT, imbuementSlot);
			break;
		}

		case ATTR_OPENCONTAINER: {
			uint8_t openContainer;
			if (!propStream.read<uint8_t>(openContainer)) {
				return ATTR_READ_ERROR;
			}

			setAttribute(ItemAttribute_t::OPENCONTAINER, openContainer);
			break;
		}

		case ATTR_ARMOR: {
			int32_t armor;
			if (!propStream.read<int32_t>(armor)) {
				return ATTR_READ_ERROR;
			}

			setAttribute(ItemAttribute_t::ARMOR, armor);
			break;
		}

		case ATTR_HITCHANCE: {
			int8_t hitChance;
			if (!propStream.read<int8_t>(hitChance)) {
				return ATTR_READ_ERROR;
			}

			setAttribute(ItemAttribute_t::HITCHANCE, hitChance);
			break;
		}

		case ATTR_SHOOTRANGE: {
			uint8_t shootRange;
			if (!propStream.read<uint8_t>(shootRange)) {
				return ATTR_READ_ERROR;
			}

			setAttribute(ItemAttribute_t::SHOOTRANGE, shootRange);
			break;
		}

		case ATTR_SPECIAL: {
			std::string special;
			if (!propStream.readString(special)) {
				return ATTR_READ_ERROR;
			}

			setAttribute(ItemAttribute_t::SPECIAL, special);

			// Migrate hireling lamps to CustomAttribute instead of SpecialAttribute
			if (getID() == ItemID_t::HIRELING_LAMP) {
				// Remove special attribute
				removeAttribute(ItemAttribute_t::SPECIAL);
				// Add custom attribute
				setCustomAttribute("Hireling", static_cast<int64_t>(std::atoi(special.c_str())));
			}
			break;
		}

		case ATTR_QUICKLOOTCONTAINER: {
			uint32_t flags;
			if (!propStream.read<uint32_t>(flags)) {
				return ATTR_READ_ERROR;
			}

			setAttribute(ItemAttribute_t::QUICKLOOTCONTAINER, flags);
			break;
		}

		// these should be handled through derived classes
		// If these are called then something has changed in the items.xml since the map was saved
		// just read the values

		// Depot class
		case ATTR_DEPOT_ID: {
			if (!propStream.skip(2)) {
				return ATTR_READ_ERROR;
			}
			break;
		}

		// Door class
		case ATTR_HOUSEDOORID: {
			if (!propStream.skip(1)) {
				return ATTR_READ_ERROR;
			}
			break;
		}

		// Bed class
		case ATTR_SLEEPERGUID: {
			if (!propStream.skip(4)) {
				return ATTR_READ_ERROR;
			}
			break;
		}

		case ATTR_SLEEPSTART: {
			if (!propStream.skip(4)) {
				return ATTR_READ_ERROR;
			}
			break;
		}

		// Teleport class
		case ATTR_TELE_DEST: {
			if (!propStream.skip(5)) {
				return ATTR_READ_ERROR;
			}
			break;
		}

		// Container class
		case ATTR_CONTAINER_ITEMS: {
			return ATTR_READ_ERROR;
		}

		// Deprecated, all items that still exist with this attribute will work normally, but new items will be created with the new system, using ATTR_CUSTOM
		case ATTR_CUSTOM_ATTRIBUTES: {
			uint64_t size;
			if (!propStream.read<uint64_t>(size)) {
				return ATTR_READ_ERROR;
			}

			for (uint64_t i = 0; i < size; i++) {
				// Unserialize key type and value
				std::string key;
				if (!propStream.readString(key)) {
					return ATTR_READ_ERROR;
				}

				// Unserialize value type and value
				CustomAttribute customAttribute;
				if (!customAttribute.unserialize(propStream, __FUNCTION__)) {
					return ATTR_READ_ERROR;
				}
				// Add new custom attribute
				addCustomAttribute(key, customAttribute);
				// Remove old custom attribute
				removeAttribute(ItemAttribute_t::CUSTOM);

				// Migrate wrapable items to the new store attribute
				if (getCustomAttribute("unWrapId") && getAttribute<int64_t>(ItemAttribute_t::STORE) == 0) {
					setAttribute(ItemAttribute_t::STORE, getTimeNow());
				}
			}
			break;
		}

		case ATTR_TIER: {
			uint8_t tier;
			if (!propStream.read<uint8_t>(tier)) {
				SPDLOG_ERROR("[{}] failed to read tier", __FUNCTION__);
				return ATTR_READ_ERROR;
			}

			setAttribute(ItemAttribute_t::TIER, tier);
			break;
		}

		case ATTR_AMOUNT: {
			uint16_t amount;
			if (!propStream.read<uint16_t>(amount)) {
				SPDLOG_ERROR("[{}] failed to read amount", __FUNCTION__);
				return ATTR_READ_ERROR;
			}

			setAttribute(AMOUNT, amount);
			break;
		}

		case ATTR_CUSTOM: {
			uint64_t size;
			if (!propStream.read<uint64_t>(size)) {
				SPDLOG_ERROR("[{}] failed to read size", __FUNCTION__);
				return ATTR_READ_ERROR;
			}

			for (uint64_t i = 0; i < size; i++) {
				// Unserialize custom attribute key type
				std::string key;
				if (!propStream.readString(key)) {
					SPDLOG_ERROR("[{}] failed to read custom type", __FUNCTION__);
					return ATTR_READ_ERROR;
				};

				CustomAttribute customAttribute;
				if (!customAttribute.unserialize(propStream, __FUNCTION__)) {
					SPDLOG_ERROR("[{}] failed to read custom value", __FUNCTION__);
					return ATTR_READ_ERROR;
				}

				addCustomAttribute(key, customAttribute);
			}
			break;
		}

		default:
			return ATTR_READ_ERROR;
	}

	return ATTR_READ_CONTINUE;
}

bool Item::unserializeAttr(PropStream &propStream) {
	uint8_t attr_type;
	while (propStream.read<uint8_t>(attr_type) && attr_type != 0) {
		Attr_ReadValue ret = readAttr(static_cast<AttrTypes_t>(attr_type), propStream);
		if (ret == ATTR_READ_ERROR) {
			return false;
		} else if (ret == ATTR_READ_END) {
			return true;
		}
	}
	return true;
}

bool Item::unserializeItemNode(OTB::Loader &, const OTB::Node &, PropStream &propStream, Position &itemPosition) {
	return unserializeAttr(propStream);
}

void Item::serializeAttr(PropWriteStream &propWriteStream) const {
	const ItemType &it = items[id];
	if (auto timeStamp = getAttribute<int64_t>(ItemAttribute_t::STORE)) {
		propWriteStream.write<uint8_t>(ATTR_STORE);
		propWriteStream.write<int64_t>(timeStamp);
	}
	if (it.stackable || it.isFluidContainer() || it.isSplash()) {
		propWriteStream.write<uint8_t>(ATTR_COUNT);
		propWriteStream.write<uint8_t>(getSubType());
	}

	if (auto charges = getAttribute<uint16_t>(ItemAttribute_t::CHARGES)) {
		propWriteStream.write<uint8_t>(ATTR_CHARGES);
		propWriteStream.write<uint16_t>(charges);
	}

	if (it.moveable) {
		if (auto actionId = getAttribute<uint16_t>(ItemAttribute_t::ACTIONID)) {
			propWriteStream.write<uint8_t>(ATTR_ACTION_ID);
			propWriteStream.write<uint16_t>(actionId);
		}
	}

	if (const std::string &text = getString(ItemAttribute_t::TEXT);
		!text.empty()) {
		propWriteStream.write<uint8_t>(ATTR_TEXT);
		propWriteStream.writeString(text);
	}

	if (const uint64_t writtenDate = getAttribute<uint64_t>(ItemAttribute_t::DATE)) {
		propWriteStream.write<uint8_t>(ATTR_WRITTENDATE);
		propWriteStream.write<uint64_t>(writtenDate);
	}

	const std::string &writer = getString(ItemAttribute_t::WRITER);
	if (!writer.empty()) {
		propWriteStream.write<uint8_t>(ATTR_WRITTENBY);
		propWriteStream.writeString(writer);
	}

	const std::string &specialDesc = getString(ItemAttribute_t::DESCRIPTION);
	if (!specialDesc.empty()) {
		propWriteStream.write<uint8_t>(ATTR_DESC);
		propWriteStream.writeString(specialDesc);
	}

	if (hasAttribute(ItemAttribute_t::DURATION)) {
		propWriteStream.write<uint8_t>(ATTR_DURATION);
		propWriteStream.write<int32_t>(getDuration());
	}

	if (auto decayState = getDecaying();
		decayState == DECAYING_TRUE || decayState == DECAYING_PENDING) {
		propWriteStream.write<uint8_t>(ATTR_DECAYING_STATE);
		propWriteStream.write<uint8_t>(decayState);
	}

	if (hasAttribute(ItemAttribute_t::NAME)) {
		propWriteStream.write<uint8_t>(ATTR_NAME);
		propWriteStream.writeString(getString(ItemAttribute_t::NAME));
	}

	if (hasAttribute(ItemAttribute_t::ARTICLE)) {
		propWriteStream.write<uint8_t>(ATTR_ARTICLE);
		propWriteStream.writeString(getString(ItemAttribute_t::ARTICLE));
	}

	if (hasAttribute(ItemAttribute_t::PLURALNAME)) {
		propWriteStream.write<uint8_t>(ATTR_PLURALNAME);
		propWriteStream.writeString(getString(ItemAttribute_t::PLURALNAME));
	}

	if (hasAttribute(ItemAttribute_t::WEIGHT)) {
		propWriteStream.write<uint8_t>(ATTR_WEIGHT);
		propWriteStream.write<uint32_t>(getAttribute<uint32_t>(ItemAttribute_t::WEIGHT));
	}

	if (hasAttribute(ItemAttribute_t::ATTACK)) {
		propWriteStream.write<uint8_t>(ATTR_ATTACK);
		propWriteStream.write<int32_t>(getAttribute<int32_t>(ItemAttribute_t::ATTACK));
	}

	if (hasAttribute(ItemAttribute_t::DEFENSE)) {
		propWriteStream.write<uint8_t>(ATTR_DEFENSE);
		propWriteStream.write<int32_t>(getAttribute<int32_t>(ItemAttribute_t::DEFENSE));
	}

	if (hasAttribute(ItemAttribute_t::EXTRADEFENSE)) {
		propWriteStream.write<uint8_t>(ATTR_EXTRADEFENSE);
		propWriteStream.write<int32_t>(getAttribute<int32_t>(ItemAttribute_t::EXTRADEFENSE));
	}

	if (hasAttribute(ItemAttribute_t::IMBUEMENT_SLOT)) {
		propWriteStream.write<uint8_t>(ATTR_IMBUEMENT_SLOT);
		propWriteStream.write<int32_t>(getAttribute<int32_t>(ItemAttribute_t::IMBUEMENT_SLOT));
	}

	if (hasAttribute(ItemAttribute_t::OPENCONTAINER)) {
		propWriteStream.write<uint8_t>(ATTR_OPENCONTAINER);
		propWriteStream.write<uint8_t>(getAttribute<uint8_t>(ItemAttribute_t::OPENCONTAINER));
	}

	if (hasAttribute(ItemAttribute_t::ARMOR)) {
		propWriteStream.write<uint8_t>(ATTR_ARMOR);
		propWriteStream.write<int32_t>(getAttribute<int32_t>(ItemAttribute_t::ARMOR));
	}

	if (hasAttribute(ItemAttribute_t::HITCHANCE)) {
		propWriteStream.write<uint8_t>(ATTR_HITCHANCE);
		propWriteStream.write<int8_t>(getAttribute<int8_t>(ItemAttribute_t::HITCHANCE));
	}

	if (hasAttribute(ItemAttribute_t::SHOOTRANGE)) {
		propWriteStream.write<uint8_t>(ATTR_SHOOTRANGE);
		propWriteStream.write<uint8_t>(getAttribute<uint8_t>(ItemAttribute_t::SHOOTRANGE));
	}

	if (hasAttribute(ItemAttribute_t::SPECIAL)) {
		propWriteStream.write<uint8_t>(ATTR_SPECIAL);
		propWriteStream.writeString(getString(ItemAttribute_t::SPECIAL));
	}

	if (hasAttribute(ItemAttribute_t::QUICKLOOTCONTAINER)) {
		propWriteStream.write<uint8_t>(ATTR_QUICKLOOTCONTAINER);
		propWriteStream.write<uint32_t>(getAttribute<uint32_t>(ItemAttribute_t::QUICKLOOTCONTAINER));
	}

	if (hasAttribute(ItemAttribute_t::TIER)) {
		propWriteStream.write<uint8_t>(ATTR_TIER);
		propWriteStream.write<uint8_t>(getTier());
	}

	if (hasAttribute(AMOUNT)) {
		propWriteStream.write<uint8_t>(ATTR_AMOUNT);
		propWriteStream.write<uint16_t>(getAttribute<uint16_t>(AMOUNT));
	}

	// Serialize custom attributes, only serialize if the map not is empty
	if (hasCustomAttribute()) {
		auto customAttributeMap = getCustomAttributeMap();
		propWriteStream.write<uint8_t>(ATTR_CUSTOM);
		propWriteStream.write<uint64_t>(customAttributeMap.size());
		for (const auto &[attributeKey, customAttribute] : customAttributeMap) {
			// Serializing custom attribute key type
			propWriteStream.writeString(attributeKey);
			// Serializing custom attribute value type
			customAttribute.serialize(propWriteStream);
		}
	}
}

bool Item::hasProperty(ItemProperty prop) const {
	const ItemType &it = items[id];
	switch (prop) {
		case CONST_PROP_BLOCKSOLID:
			return it.blockSolid;
		case CONST_PROP_MOVEABLE:
			return canBeMoved();
		case CONST_PROP_HASHEIGHT:
			return it.hasHeight;
		case CONST_PROP_BLOCKPROJECTILE:
			return it.blockProjectile;
		case CONST_PROP_BLOCKPATH:
			return it.blockPathFind;
		case CONST_PROP_ISVERTICAL:
			return it.isVertical;
		case CONST_PROP_ISHORIZONTAL:
			return it.isHorizontal;
		case CONST_PROP_IMMOVABLEBLOCKSOLID:
			return it.blockSolid && !canBeMoved();
		case CONST_PROP_IMMOVABLEBLOCKPATH:
			return it.blockPathFind && !canBeMoved();
		case CONST_PROP_IMMOVABLENOFIELDBLOCKPATH:
			return !it.isMagicField() && it.blockPathFind && !canBeMoved();
		case CONST_PROP_NOFIELDBLOCKPATH:
			return !it.isMagicField() && it.blockPathFind;
		case CONST_PROP_SUPPORTHANGABLE:
			return it.isHorizontal || it.isVertical;
		default:
			return false;
	}
}

bool Item::canBeMoved() const {
	return isMoveable() && !hasAttribute(UNIQUEID) && (!hasAttribute(ACTIONID) || getAttribute<uint16_t>(ItemAttribute_t::ACTIONID) != IMMOVABLE_ACTION_ID);
}

void Item::checkDecayMapItemOnMove() {
	if (getDuration() > 0 && getLoadedFromMap() && canBeMoved()) {
		setLoadedFromMap(false);
		startDecaying();
	}
}

uint32_t Item::getWeight() const {
	uint32_t baseWeight = getBaseWeight();
	if (isStackable()) {
		return baseWeight * std::max<uint32_t>(1, getItemCount());
	}
	return baseWeight;
}

std::vector<std::pair<std::string, std::string>>
Item::getDescriptions(const ItemType &it, const Item* item /*= nullptr*/) {
	std::ostringstream ss;
	std::vector<std::pair<std::string, std::string>> descriptions;
	bool isTradeable = true;
	descriptions.reserve(30);

	if (item) {
		const std::string &specialDescription = item->getAttribute<std::string>(ItemAttribute_t::DESCRIPTION);
		if (!specialDescription.empty()) {
			descriptions.emplace_back("Description", specialDescription);
		} else if (!it.description.empty()) {
			descriptions.emplace_back("Description", it.description);
		}

		if (it.showCharges) {
			auto charges = item->getAttribute<int32_t>(ItemAttribute_t::CHARGES);
			if (charges != 0) {
				descriptions.emplace_back("Charges", std::to_string(charges));
			}
		}

		int32_t attack = item->getAttack();
		if (it.isRanged()) {
			bool separator = false;
			if (attack != 0) {
				ss << "attack +" << attack;
				separator = true;
			}
			if (int32_t hitChance = item->getHitChance();
				hitChance != 0) {
				if (separator) {
					ss << ", ";
				}
				ss << "chance to hit +" << static_cast<int16_t>(hitChance) << "%";
				separator = true;
			}
			if (int32_t shootRange = item->getShootRange();
				shootRange != 0) {
				if (separator) {
					ss << ", ";
				}
				ss << static_cast<uint16_t>(shootRange) << " fields";
			}
			descriptions.emplace_back("Attack", ss.str());
		} else if (!it.isRanged() && attack != 0) {
			if (it.abilities && it.abilities->elementType != COMBAT_NONE && it.abilities->elementDamage != 0) {
				ss.str("");
				ss << attack << " physical +" << it.abilities->elementDamage << ' ' << getCombatName(it.abilities->elementType);
				descriptions.emplace_back("Attack", ss.str());
			} else {
				descriptions.emplace_back("Attack", std::to_string(attack));
			}
		}

		int32_t hitChance = item->getHitChance();
		if (hitChance != 0) {
			descriptions.emplace_back("HitChance", std::to_string(hitChance));
		}

		int32_t defense = item->getDefense(), extraDefense = item->getExtraDefense();
		if (defense != 0 || extraDefense != 0 || item->getWeaponType() == WEAPON_MISSILE) {
			if (extraDefense != 0) {
				ss.str("");
				ss << defense << ' ' << std::showpos << extraDefense << std::noshowpos;
				descriptions.emplace_back("Defence", ss.str());
			} else {
				descriptions.emplace_back("Defence", std::to_string(defense));
			}
		}

		int32_t armor = item->getArmor();
		if (armor != 0) {
			descriptions.emplace_back("Armor", std::to_string(armor));
		}

		if (it.abilities) {
			// Protection
			ss.str("");
			bool protection = false;
			for (size_t i = 0; i < COMBAT_COUNT; ++i) {
				if (it.abilities->absorbPercent[i] == 0) {
					continue;
				}

				if (protection) {
					ss << ", ";
				}

				ss << fmt::format("{} {:+}%", getCombatName(indexToCombatType(i)), it.abilities->fieldAbsorbPercent[i]);
				protection = true;
			}
			if (protection) {
				descriptions.emplace_back("Protection", ss.str());
			}

			// Skill Boost
			ss.str("");
			bool skillBoost = false;
			if (it.abilities->speed) {
				ss << std::showpos << "speed " << (it.abilities->speed >> 1) << std::noshowpos;
				skillBoost = true;
			}

			for (uint8_t i = SKILL_FIRST; i <= SKILL_FISHING; i++) {
				if (!it.abilities->skills[i]) {
					continue;
				}

				if (skillBoost) {
					ss << ", ";
				}

				ss << std::showpos << getSkillName(i) << ' ' << it.abilities->skills[i] << std::noshowpos;
				skillBoost = true;
			}

			if (it.abilities->stats[STAT_MAGICPOINTS]) {
				if (skillBoost) {
					ss << ", ";
				}

				ss << std::showpos << "magic level " << it.abilities->stats[STAT_MAGICPOINTS] << std::noshowpos;
				skillBoost = true;
			}

			for (uint8_t i = SKILL_CRITICAL_HIT_CHANCE; i <= SKILL_LAST; i++) {
				if (!it.abilities->skills[i]) {
					continue;
				}

				if (skillBoost) {
					ss << ", ";
				}

				if (i != SKILL_CRITICAL_HIT_CHANCE) {
					ss << std::showpos;
				}

				ss << getSkillName(i) << ' ' << it.abilities->skills[i] << '%' << std::noshowpos;
				skillBoost = true;
			}

			if (skillBoost) {
				descriptions.emplace_back("Skill Boost", ss.str());
			}

<<<<<<< HEAD
			for (uint8_t i = 1; i <= 11; i++) {
				if (it.abilities->specializedMagicLevel[i]) {
					ss.str("");

					ss << std::showpos << it.abilities->specializedMagicLevel[i] << std::noshowpos;
					std::string combatName = getCombatName(indexToCombatType(i));
					combatName[0] = toupper(combatName[0]);
					descriptions.emplace_back(combatName + " Magic Level", ss.str());
				}
			}

			if (it.abilities->magicShieldCapacityFlat || it.abilities->magicShieldCapacityPercent) {
				ss.str("");
				ss << std::showpos << it.abilities->magicShieldCapacityFlat << std::noshowpos << " and " << it.abilities->magicShieldCapacityPercent << "%";
				descriptions.emplace_back("Magic Shield Capacity", ss.str());
			}

			if (it.abilities->perfectShotRange) {
				ss.str("");
				ss << std::showpos << it.abilities->perfectShotDamage << std::noshowpos << " at range " << unsigned(it.abilities->perfectShotRange);
				descriptions.emplace_back("Perfect Shot", ss.str());
			}

			if (it.abilities->reflectFlat[combatTypeToIndex(COMBAT_PHYSICALDAMAGE)]) {
				ss.str("");
				ss << it.abilities->reflectFlat[combatTypeToIndex(COMBAT_PHYSICALDAMAGE)];
				descriptions.emplace_back("Damage Reflection", ss.str());
			}

			if (it.abilities->speed) {
=======
			for (size_t i = 0; i < COMBAT_COUNT; ++i) {
				if (it.abilities->fieldAbsorbPercent[i] == 0) {
					continue;
				}

>>>>>>> dca63c5a
				ss.str("");
				ss << fmt::format("{} {:+}%", getCombatName(indexToCombatType(i)), it.abilities->fieldAbsorbPercent[i]);
				descriptions.emplace_back("Field Protection", ss.str());
			}

			if (it.abilities->cleavePercent) {
				ss.str("");
				ss << std::showpos << (it.abilities->cleavePercent) << std::noshowpos << "%";
				descriptions.emplace_back("Cleave", ss.str());
			}

			if (hasBitSet(CONDITION_DRUNK, it.abilities->conditionSuppressions)) {
				ss.str("");
				ss << "Hard Drinking";
				descriptions.emplace_back("Skill Boost", ss.str());
			}

			if (it.abilities->invisible) {
				ss.str("");
				ss << "Invisibility";
				descriptions.emplace_back("Skill Boost", ss.str());
			}

			if (it.abilities->regeneration) {
				ss.str("");
				ss << "Faster Regeneration";
				descriptions.emplace_back("Skill Boost", ss.str());
			}

			if (it.abilities->manaShield) {
				ss.str("");
				ss << "Mana Shield";
				descriptions.emplace_back("Skill Boost", ss.str());
			}
		}

		if (it.upgradeClassification > 0) {
			descriptions.emplace_back("Tier", std::to_string(item->getTier()));
		}

		if (item->getContainer()) {
			descriptions.emplace_back("Capacity", std::to_string(item->getContainer()->capacity()));
		}

		std::string slotName;
		if (item->getImbuementSlot() > 0) {
			for (uint8_t i = 0; i < item->getImbuementSlot(); ++i) {
				slotName = fmt::format("Imbuement Slot {}", i + 1);
				ss.str("");
				const auto &castItem = item;
				if (!castItem) {
					continue;
				}

				ImbuementInfo imbuementInfo;
				if (!castItem->getImbuementInfo(i, &imbuementInfo)) {
					ss << "empty";
					descriptions.emplace_back(slotName, ss.str());
					continue;
				}

				const BaseImbuement* baseImbuement = g_imbuements().getBaseByID(imbuementInfo.imbuement->getBaseID());
				if (!baseImbuement) {
					continue;
				}

				auto minutes = imbuementInfo.duration / 60;
				auto hours = minutes / 60;
				ss << fmt::format("{} {} ({}), lasts {:02}:{:02}h while fighting.", baseImbuement->name, imbuementInfo.imbuement->getName(), imbuementInfo.imbuement->getDescription(), hours, minutes % 60);
				isTradeable = false;
				descriptions.emplace_back(slotName, ss.str());
			}
		}

		if (it.isKey()) {
			ss.str("");
			ss << fmt::format("{:04}", item->getAttribute<uint16_t>(ItemAttribute_t::ACTIONID));
			descriptions.emplace_back("Key", ss.str());
		}

		if (it.isFluidContainer()) {
			ss.str("");

			uint16_t subType = item->getSubType();
			if (subType > 0) {
				const std::string &itemName = items[subType].name;
				ss << (!itemName.empty() ? itemName : "Nothing");
			} else {
				ss << "Nothing";
			}
			descriptions.emplace_back("Contain", "Nothing");
		}

		if (it.isRune()) {
			descriptions.emplace_back("Rune Spell Name", it.runeSpellName);
		}

		if (it.showCharges) {
			int32_t charges = item->getCharges();
			if (charges != 0) {
				ss.str("");
				// Missing Actual Charges
				ss << charges << "/" << charges;
				descriptions.emplace_back("Charges", ss.str());
			}
		}

		if (it.showDuration) {
			ss.str("");
			ss << "brand-new";
			descriptions.emplace_back("Expires", ss.str());
		}

		uint32_t weight = item->getWeight();
		if (weight != 0) {
			ss.str("");
			if (weight < 10) {
				ss << "0.0" << weight;
			} else if (weight < 100) {
				ss << "0." << weight;
			} else {
				std::string weightString = std::to_string(weight);
				weightString.insert(weightString.end() - 2, '.');
				ss << weightString;
			}

			ss << " oz";
			if (item->getContainer()) {
				descriptions.emplace_back("Total Weight", ss.str());
			} else {
				descriptions.emplace_back("Weight", ss.str());
			}
		}

		if (it.wieldInfo & WIELDINFO_PREMIUM) {
			descriptions.emplace_back("Required", "Premium");
		}

		if (it.minReqLevel != 0) {
			descriptions.emplace_back("Required Level", std::to_string(it.minReqLevel));
		}

		if (it.minReqMagicLevel != 0) {
			descriptions.emplace_back("Required Magic Level", std::to_string(it.minReqMagicLevel));
		}

		if (!it.vocationString.empty()) {
			descriptions.emplace_back("Professions", it.vocationString);
		}

		// Missing Tradeable Conditions
		if (isTradeable) {
			descriptions.emplace_back("Tradeable", "yes");
		}

		std::string weaponName = getWeaponName(it.weaponType);
		if (it.slotPosition & SLOTP_TWO_HAND) {
			if (!weaponName.empty()) {
				weaponName += ", two-handed";
			} else {
				weaponName = "two-handed";
			}
		}
		if (!weaponName.empty()) {
			descriptions.emplace_back("Weapon Type", weaponName);
		}

		if (it.slotPosition & SLOTP_BACKPACK) {
			descriptions.emplace_back("Body Position", "container");
		} else if (it.slotPosition & SLOTP_HEAD) {
			descriptions.emplace_back("Body Position", "head");
		} else if (it.slotPosition & SLOTP_ARMOR) {
			descriptions.emplace_back("Body Position", "body");
		} else if (it.slotPosition & SLOTP_LEGS) {
			descriptions.emplace_back("Body Position", "legs");
		} else if (it.slotPosition & SLOTP_FEET) {
			descriptions.emplace_back("Body Position", "feet");
		} else if (it.slotPosition & SLOTP_NECKLACE) {
			descriptions.emplace_back("Body Position", "neck");
		} else if (it.slotPosition & SLOTP_RING) {
			descriptions.emplace_back("Body Position", "finger");
		} else if (it.slotPosition & SLOTP_AMMO) {
			descriptions.emplace_back("Body Position", "extra slot");
		} else if (it.slotPosition & SLOTP_TWO_HAND) {
			descriptions.emplace_back("Body Position", "both hands");
		} else if ((it.slotPosition & SLOTP_LEFT) && it.weaponType != WEAPON_SHIELD) {
			descriptions.emplace_back("Body Position", "weapon hand");
		} else if (it.slotPosition & SLOTP_RIGHT) {
			descriptions.emplace_back("Body Position", "shield hand");
		}

		if (it.upgradeClassification > 0) {
			descriptions.emplace_back("Classification", std::to_string(it.upgradeClassification));
		}
	} else {
		if (!it.description.empty()) {
			descriptions.emplace_back("Description", it.description);
		}

		int32_t attack = it.attack;
		if (it.isRanged()) {
			bool separator = false;
			if (attack != 0) {
				ss << "attack +" << attack;
				separator = true;
			}
			if (int32_t hitChance = it.hitChance;
				hitChance != 0) {
				if (separator) {
					ss << ", ";
				}
				ss << "chance to hit +" << static_cast<int16_t>(hitChance) << "%";
				separator = true;
			}
			if (int32_t shootRange = it.shootRange;
				shootRange != 0) {
				if (separator) {
					ss << ", ";
				}
				ss << static_cast<uint16_t>(shootRange) << " fields";
			}
			descriptions.emplace_back("Attack", ss.str());
		} else if (!it.isRanged() && attack != 0) {
			if (it.abilities && it.abilities->elementType != COMBAT_NONE && it.abilities->elementDamage != 0) {
				ss.str("");
				ss << attack << " physical +" << it.abilities->elementDamage << ' ' << getCombatName(it.abilities->elementType);
				descriptions.emplace_back("Attack", ss.str());
			} else {
				descriptions.emplace_back("Attack", std::to_string(attack));
			}
		}

		int32_t defense = it.defense, extraDefense = it.extraDefense;
		if (defense != 0 || extraDefense != 0 || it.isMissile()) {
			if (extraDefense != 0) {
				ss.str("");
				ss << defense << ' ' << std::showpos << extraDefense << std::noshowpos;
				descriptions.emplace_back("Defence", ss.str());
			} else {
				descriptions.emplace_back("Defence", std::to_string(defense));
			}
		}

		int32_t armor = it.armor;
		if (armor != 0) {
			descriptions.emplace_back("Armor", std::to_string(armor));
		}

		if (it.abilities) {
			// Protection
			ss.str("");
			bool protection = false;
			for (size_t i = 0; i < COMBAT_COUNT; ++i) {
				if (it.abilities->absorbPercent[i] == 0) {
					continue;
				}

				if (protection) {
					ss << ", ";
				}

				ss << fmt::format("{} {:+}%", getCombatName(indexToCombatType(i)), it.abilities->absorbPercent[i]);
				protection = true;
			}
			if (protection) {
				descriptions.emplace_back("Protection", ss.str());
			}

			// Skill Boost
			ss.str("");
			bool skillBoost = false;
			if (it.abilities->speed) {
				ss << std::showpos << "speed " << (it.abilities->speed >> 1) << std::noshowpos;
				skillBoost = true;
			}

			for (uint8_t i = SKILL_FIRST; i <= SKILL_FISHING; i++) {
				if (!it.abilities->skills[i]) {
					continue;
				}

				if (skillBoost) {
					ss << ", ";
				}

				ss << std::showpos << getSkillName(i) << ' ' << it.abilities->skills[i] << std::noshowpos;
				skillBoost = true;
			}

			if (it.abilities->stats[STAT_MAGICPOINTS]) {
				if (skillBoost) {
					ss << ", ";
				}

				ss << std::showpos << "magic level " << it.abilities->stats[STAT_MAGICPOINTS] << std::noshowpos;
				skillBoost = true;
			}

			for (uint8_t i = SKILL_CRITICAL_HIT_CHANCE; i <= SKILL_LAST; i++) {
				if (!it.abilities->skills[i]) {
					continue;
				}

				if (skillBoost) {
					ss << ", ";
				}

				if (i != SKILL_CRITICAL_HIT_CHANCE) {
					ss << std::showpos;
				}

				ss << getSkillName(i) << ' ' << it.abilities->skills[i] << '%' << std::noshowpos;
				skillBoost = true;
			}
			if (skillBoost) {
				descriptions.emplace_back("Skill Boost", ss.str());
			}

<<<<<<< HEAD
			for (uint8_t i = 1; i <= 11; i++) {
				if (it.abilities->specializedMagicLevel[i]) {
					ss.str("");

					ss << std::showpos << it.abilities->specializedMagicLevel[i] << std::noshowpos;
					std::string combatName = getCombatName(indexToCombatType(i));
					combatName[0] = toupper(combatName[0]);
					descriptions.emplace_back(combatName + " Magic Level", ss.str());
				}
			}

			if (it.abilities->magicShieldCapacityFlat || it.abilities->magicShieldCapacityPercent) {
				ss.str("");
				ss << std::showpos << it.abilities->magicShieldCapacityFlat << std::noshowpos << " and " << it.abilities->magicShieldCapacityPercent << "%";
				descriptions.emplace_back("Magic Shield Capacity", ss.str());
			}

			if (it.abilities->perfectShotRange) {
				ss.str("");
				ss << std::showpos << it.abilities->perfectShotDamage << std::noshowpos << " at range " << unsigned(it.abilities->perfectShotRange);
				descriptions.emplace_back("Perfect Shot", ss.str());
			}

			if (it.abilities->reflectFlat[combatTypeToIndex(COMBAT_PHYSICALDAMAGE)]) {
				ss.str("");
				ss << it.abilities->reflectFlat[combatTypeToIndex(COMBAT_PHYSICALDAMAGE)];
				descriptions.emplace_back("Damage Reflection", ss.str());
			}

			if (it.abilities->speed) {
=======
			for (size_t i = 0; i < COMBAT_COUNT; ++i) {
				if (it.abilities->fieldAbsorbPercent[i] == 0) {
					continue;
				}

>>>>>>> dca63c5a
				ss.str("");
				ss << fmt::format("{} {:+}%", getCombatName(indexToCombatType(i)), it.abilities->fieldAbsorbPercent[i]);
				descriptions.emplace_back("Field Protection", ss.str());
			}

			if (it.abilities->cleavePercent) {
				ss.str("");
				ss << std::showpos << (it.abilities->cleavePercent) << std::noshowpos << "%";
				descriptions.emplace_back("Cleave", ss.str());
			}

			if (hasBitSet(CONDITION_DRUNK, it.abilities->conditionSuppressions)) {
				ss.str("");
				ss << "Hard Drinking";
				descriptions.emplace_back("Skill Boost", ss.str());
			}

			if (it.abilities->invisible) {
				ss.str("");
				ss << "Invisibility";
				descriptions.emplace_back("Skill Boost", ss.str());
			}

			if (it.abilities->regeneration) {
				ss.str("");
				ss << "Faster Regeneration";
				descriptions.emplace_back("Skill Boost", ss.str());
			}

			if (it.abilities->manaShield) {
				ss.str("");
				ss << "Mana Shield";
				descriptions.emplace_back("Skill Boost", ss.str());
			}
		}

		if (it.isContainer()) {
			descriptions.emplace_back("Capacity", std::to_string(it.maxItems));
		}

		if (it.imbuementSlot > 0) {
			descriptions.emplace_back("Imbuement Slots", std::to_string(it.imbuementSlot));
		}

		if (it.isKey()) {
			ss.str("");
			ss << fmt::format("{:04}", 0);
			descriptions.emplace_back("Key", ss.str());
		}

		if (it.isFluidContainer()) {
			descriptions.emplace_back("Contain", "Nothing");
		}

		if (it.isRune()) {
			descriptions.emplace_back("Rune Spell Name", it.runeSpellName);
		}

		if (it.showCharges) {
			int32_t charges = it.charges;
			if (charges != 0) {
				ss.str("");
				// Missing Actual Charges
				ss << charges << "/" << charges;
				descriptions.emplace_back("Charges", ss.str());
			}
		}

		if (it.showDuration) {
			// Missing Total Expire Time
			descriptions.emplace_back("Total Expire Time", "brand-new");
		}

		auto weight = it.weight;
		if (weight != 0) {
			ss.str("");
			if (weight < 10) {
				ss << "0.0" << weight;
			} else if (weight < 100) {
				ss << "0." << weight;
			} else {
				std::string weightString = std::to_string(weight);
				weightString.insert(weightString.end() - 2, '.');
				ss << weightString;
			}
			ss << " oz";
			descriptions.emplace_back("Weight", ss.str());
		}

		if (it.wieldInfo & WIELDINFO_PREMIUM) {
			descriptions.emplace_back("Required", "Premium");
		}

		if (it.minReqLevel != 0) {
			descriptions.emplace_back("Required Level", std::to_string(it.minReqLevel));
		}

		if (it.minReqMagicLevel != 0) {
			descriptions.emplace_back("Required Magic Level", std::to_string(it.minReqMagicLevel));
		}

		if (!it.vocationString.empty()) {
			descriptions.emplace_back("Professions", it.vocationString);
		}

		// Missing Tradeable Conditions
		descriptions.emplace_back("Tradeable In Market", "yes");

		std::string weaponName = getWeaponName(it.weaponType);
		if (it.slotPosition & SLOTP_TWO_HAND) {
			if (!weaponName.empty()) {
				weaponName += ", two-handed";
			} else {
				weaponName = "two-handed";
			}
		}
		if (!weaponName.empty()) {
			descriptions.emplace_back("Weapon Type", weaponName);
		}

		if (it.slotPosition & SLOTP_BACKPACK) {
			descriptions.emplace_back("Body Position", "container");
		} else if (it.slotPosition & SLOTP_HEAD) {
			descriptions.emplace_back("Body Position", "head");
		} else if (it.slotPosition & SLOTP_ARMOR) {
			descriptions.emplace_back("Body Position", "body");
		} else if (it.slotPosition & SLOTP_LEGS) {
			descriptions.emplace_back("Body Position", "legs");
		} else if (it.slotPosition & SLOTP_FEET) {
			descriptions.emplace_back("Body Position", "feet");
		} else if (it.slotPosition & SLOTP_NECKLACE) {
			descriptions.emplace_back("Body Position", "neck");
		} else if (it.slotPosition & SLOTP_RING) {
			descriptions.emplace_back("Body Position", "finger");
		} else if (it.slotPosition & SLOTP_AMMO) {
			descriptions.emplace_back("Body Position", "extra slot");
		} else if (it.slotPosition & SLOTP_TWO_HAND) {
			descriptions.emplace_back("Body Position", "both hands");
		} else if ((it.slotPosition & SLOTP_LEFT) && it.weaponType != WEAPON_SHIELD) {
			descriptions.emplace_back("Body Position", "weapon hand");
		} else if (it.slotPosition & SLOTP_RIGHT) {
			descriptions.emplace_back("Body Position", "shield hand");
		}

		if (it.upgradeClassification > 0) {
			descriptions.emplace_back("Classification", std::to_string(it.upgradeClassification));
		}
	}
	descriptions.shrink_to_fit();
	return descriptions;
}

std::string Item::parseImbuementDescription(const Item* item) {
	std::ostringstream s;
	if (item && item->getImbuementSlot() >= 1) {
		s << std::endl
		  << "Imbuements: (";

		for (uint8_t slotid = 0; slotid < item->getImbuementSlot(); slotid++) {
			if (slotid >= 1) {
				s << ", ";
			}

			ImbuementInfo imbuementInfo;
			if (!item->getImbuementInfo(slotid, &imbuementInfo)) {
				s << "Empty Slot";
				continue;
			}

			const BaseImbuement* baseImbuement = g_imbuements().getBaseByID(imbuementInfo.imbuement->getBaseID());
			if (!baseImbuement) {
				continue;
			}

			int minutes = imbuementInfo.duration / 60;
			int hours = minutes / 60;
			s << fmt::format("{} {} {:02}:{:02}h", baseImbuement->name, imbuementInfo.imbuement->getName(), hours, minutes % 60);
		}
		s << ").";
	}

	return s.str();
}

SoundEffect_t Item::getMovementSound(Cylinder* toCylinder) const {
	if (!toCylinder) {
		return SoundEffect_t::ITEM_MOVE_DEFAULT;
	}

	if (const Container* toContainer = toCylinder->getContainer();
		toContainer && toContainer->getHoldingPlayer()) {
		return SoundEffect_t::ITEM_MOVE_BACKPACK;
	}

	switch (items[id].type) {
		case ITEM_TYPE_ARMOR: {
			return SoundEffect_t::ITEM_MOVE_ARMORS;
		}
		case ITEM_TYPE_AMULET: {
			return SoundEffect_t::ITEM_MOVE_NECKLACES;
		}
		case ITEM_TYPE_BOOTS: {
			return SoundEffect_t::ITEM_MOVE_BOOTS;
		}
		case ITEM_TYPE_CONTAINER: {
			return SoundEffect_t::ITEM_MOVE_BACKPACK;
		}
		case ITEM_TYPE_HELMET: {
			return SoundEffect_t::ITEM_MOVE_HELMETS;
		}
		case ITEM_TYPE_LEGS: {
			return SoundEffect_t::ITEM_MOVE_LEGS;
		}
		case ITEM_TYPE_RING: {
			return SoundEffect_t::ITEM_MOVE_RINGS;
		}
		case ITEM_TYPE_DISTANCE: {
			return SoundEffect_t::ITEM_MOVE_DISTANCE;
		}
		case ITEM_TYPE_QUIVER: {
			return SoundEffect_t::ITEM_MOVE_QUIVERS;
		}
		case ITEM_TYPE_VALUABLE: {
			return SoundEffect_t::ITEM_MOVE_STACKABLE;
		}

		case ITEM_TYPE_WAND:
		case ITEM_TYPE_SHIELD:
		case ITEM_TYPE_TOOLS:
		case ITEM_TYPE_AMMO: {
			return SoundEffect_t::ITEM_MOVE_WOOD;
		}

		case ITEM_TYPE_AXE:
		case ITEM_TYPE_SWORD:
		case ITEM_TYPE_CLUB: {
			return SoundEffect_t::ITEM_MOVE_METALIC;
		}

		default:
			break;
	}

	return SoundEffect_t::ITEM_MOVE_DEFAULT;
}

std::string Item::parseClassificationDescription(const Item* item) {
	std::ostringstream string;
	if (item && item->getClassification() >= 1) {
		string << std::endl
			   << "Classification: " << std::to_string(item->getClassification()) << " Tier: " << std::to_string(item->getTier());
		if (item->getTier() != 0) {
			if (Item::items[item->getID()].weaponType != WEAPON_NONE) {
				string << fmt::format(" ({}% Onslaught).", item->getFatalChance());
			} else if (g_game().getObjectCategory(item) == OBJECTCATEGORY_HELMETS) {
				string << fmt::format(" ({}% Momentum).", item->getMomentumChance());
			} else if (g_game().getObjectCategory(item) == OBJECTCATEGORY_ARMORS) {
				string << fmt::format(" ({:.2f}% Ruse).", item->getDodgeChance());
			}
		}
	}
	return string.str();
}

std::string Item::parseShowDurationSpeed(int32_t speed, bool &begin) {
	std::ostringstream description;
	if (begin) {
		begin = false;
		description << " (";
	} else {
		description << ", ";
	}

	description << fmt::format("speed {:+}", speed);
	return description.str();
}

std::string Item::parseShowDuration(const Item* item) {
	if (!item) {
		return {};
	}

	std::ostringstream description;
	uint32_t duration = item->getDuration() / 1000;
	if (item && item->hasAttribute(ItemAttribute_t::DURATION) && duration > 0) {
		description << " that will expire in ";
		if (duration >= 86400) {
			uint16_t days = duration / 86400;
			uint16_t hours = (duration % 86400) / 3600;
			description << days << " day" << (days != 1 ? "s" : "");

			if (hours > 0) {
				description << " and " << hours << " hour" << (hours != 1 ? "s" : "");
			}
		} else if (duration >= 3600) {
			uint16_t hours = duration / 3600;
			uint16_t minutes = (duration % 3600) / 60;
			description << hours << " hour" << (hours != 1 ? "s" : "");

			if (minutes > 0) {
				description << " and " << minutes << " minute" << (minutes != 1 ? "s" : "");
			}
		} else if (duration >= 60) {
			uint16_t minutes = duration / 60;
			description << minutes << " minute" << (minutes != 1 ? "s" : "");
			uint16_t seconds = duration % 60;

			if (seconds > 0) {
				description << " and " << seconds << " second" << (seconds != 1 ? "s" : "");
			}
		} else {
			description << duration << " second" << (duration != 1 ? "s" : "");
		}
	} else {
		description << " that is brand-new";
	}

	return description.str();
}

std::string Item::parseShowAttributesDescription(const Item* item, const uint16_t itemId) {
	std::ostringstream itemDescription;
	const ItemType &itemType = Item::items[itemId];
	if (itemType.armor != 0 || (item && item->getArmor() != 0) || itemType.showAttributes) {
		bool begin = true;

		int32_t armor = (item ? item->getArmor() : itemType.armor);
		if (armor != 0) {
			itemDescription << " (Arm:" << armor;
			begin = false;
		}

		if (itemType.abilities) {
			for (uint8_t i = SKILL_FIRST; i <= SKILL_FISHING; i++) {
				if (!itemType.abilities->skills[i]) {
					continue;
				}

				if (begin) {
					begin = false;
					itemDescription << " (";
				} else {
					itemDescription << ", ";
				}

				itemDescription << getSkillName(i) << ' ' << std::showpos << itemType.abilities->skills[i] << std::noshowpos;
			}

			for (uint8_t i = SKILL_CRITICAL_HIT_CHANCE; i <= SKILL_LAST; i++) {
				if (!itemType.abilities->skills[i]) {
					continue;
				}

				if (begin) {
					begin = false;
					itemDescription << " (";
				} else {
					itemDescription << ", ";
				}
				itemDescription << getSkillName(i) << ' ';
				if (i != SKILL_CRITICAL_HIT_CHANCE) {
					itemDescription << std::showpos;
				}
				itemDescription << itemType.abilities->skills[i];
				if (i != SKILL_CRITICAL_HIT_CHANCE) {
					itemDescription << std::noshowpos;
				}
				itemDescription << '%';
			}

			if (itemType.abilities->stats[STAT_MAGICPOINTS]) {
				if (begin) {
					begin = false;
					itemDescription << " (";
				} else {
					itemDescription << ", ";
				}

				itemDescription << "magic level " << std::showpos << itemType.abilities->stats[STAT_MAGICPOINTS] << std::noshowpos;
			}

			int16_t show = itemType.abilities->absorbPercent[0];
			if (show != 0) {
				for (size_t i = 1; i < COMBAT_COUNT; ++i) {
					if (itemType.abilities->absorbPercent[i] != show) {
						show = 0;
						break;
					}
				}
			}

			if (!show) {
				bool protectionBegin = true;
				for (size_t i = 0; i < COMBAT_COUNT; ++i) {
					if (itemType.abilities->absorbPercent[i] == 0) {
						continue;
					}

					if (protectionBegin) {
						protectionBegin = false;

						if (begin) {
							begin = false;
							itemDescription << " (";
						} else {
							itemDescription << ", ";
						}

						itemDescription << "protection ";
					} else {
						itemDescription << ", ";
					}
					itemDescription << fmt::format("{} {:+}%", getCombatName(indexToCombatType(i)), itemType.abilities->absorbPercent[i]);
				}
			} else {
				if (begin) {
					begin = false;
					itemDescription << " (";
				} else {
					itemDescription << ", ";
				}

				itemDescription << fmt::format("protection all {:+}%", show);
			}

			show = itemType.abilities->fieldAbsorbPercent[0];
			if (show != 0) {
				for (size_t i = 1; i < COMBAT_COUNT; ++i) {
					if (itemType.abilities->absorbPercent[i] != show) {
						show = 0;
						break;
					}
				}
			}

			if (!show) {
				bool tmp = true;

				for (size_t i = 0; i < COMBAT_COUNT; ++i) {
					if (itemType.abilities->fieldAbsorbPercent[i] == 0) {
						continue;
					}

					if (tmp) {
						tmp = false;

						if (begin) {
							begin = false;
							itemDescription << " (";
						} else {
							itemDescription << ", ";
						}

						itemDescription << "protection ";
					} else {
						itemDescription << ", ";
					}

					itemDescription << fmt::format("{} field {:+}%", getCombatName(indexToCombatType(i)), itemType.abilities->fieldAbsorbPercent[i]);
				}
			} else {
				if (begin) {
					begin = false;
					itemDescription << " (";
				} else {
					itemDescription << ", ";
				}

				itemDescription << fmt::format("protection all fields {:+}%", show);
			}

			if (itemType.abilities->speed) {
				itemDescription << parseShowDurationSpeed(itemType.abilities->speed, begin);
			}
		}

		if (!begin) {
			itemDescription << ')';
		}
	}

	return itemDescription.str();
}

<<<<<<< HEAD
std::string Item::getDescription(const ItemType& it, int32_t lookDistance,
								 const Item* item /*= nullptr*/, int32_t subType /*= -1*/, bool addArticle /*= true*/)
{
=======
std::string Item::getDescription(const ItemType &it, int32_t lookDistance, const Item* item /*= nullptr*/, int32_t subType /*= -1*/, bool addArticle /*= true*/) {
>>>>>>> dca63c5a
	const std::string* text = nullptr;

	std::ostringstream s;
	s << getNameDescription(it, item, subType, addArticle);

	if (item) {
		subType = item->getSubType();
	}

	if (it.isRune()) {
		if (it.runeLevel > 0 || it.runeMagLevel > 0) {
			if (const RuneSpell* rune = g_spells().getRuneSpell(it.id)) {
				int32_t tmpSubType = subType;
				if (item) {
					tmpSubType = item->getSubType();
				}
				s << " (\"" << it.runeSpellName << "\"). " << (it.stackable && tmpSubType > 1 ? "They" : "It") << " can only be used by ";

				const VocSpellMap &vocMap = rune->getVocMap();
				std::vector<Vocation*> showVocMap;

				// vocations are usually listed with the unpromoted and promoted version, the latter being
				// hidden from description, so `total / 2` is most likely the amount of vocations to be shown.
				showVocMap.reserve(vocMap.size() / 2);
				for (const auto &voc : vocMap) {
					if (voc.second) {
						showVocMap.push_back(g_vocations().getVocation(voc.first));
					}
				}

				if (!showVocMap.empty()) {
					auto vocIt = showVocMap.begin(), vocLast = (showVocMap.end() - 1);
					while (vocIt != vocLast) {
						s << asLowerCaseString((*vocIt)->getVocName()) << "s";
						if (++vocIt == vocLast) {
							s << " and ";
						} else {
							s << ", ";
						}
					}
					s << asLowerCaseString((*vocLast)->getVocName()) << "s";
				} else {
					s << "players";
				}

				s << " with";

				if (it.runeLevel > 0) {
					s << " level " << it.runeLevel;
				}

				if (it.runeMagLevel > 0) {
					if (it.runeLevel > 0) {
						s << " and";
					}

					s << " magic level " << it.runeMagLevel;
				}

				s << " or higher";
			}
		}
	} else if (it.weaponType != WEAPON_NONE) {
		if (it.weaponType == WEAPON_DISTANCE && it.ammoType != AMMO_NONE) {
			bool begin = true;
			begin = false;
			s << " (Range: " << static_cast<uint16_t>(item ? item->getShootRange() : it.shootRange);

			int32_t attack;
			int8_t hitChance;
			if (item) {
				attack = item->getAttack();
				hitChance = item->getHitChance();
			} else {
				attack = it.attack;
				hitChance = it.hitChance;
			}

			if (attack != 0) {
				s << ", Atk " << std::showpos << attack << std::noshowpos;
			}

			if (hitChance != 0) {
				s << ", Hit% " << std::showpos << static_cast<int16_t>(hitChance) << std::noshowpos;
			}

			if (it.abilities) {
				for (uint8_t i = SKILL_FIRST; i <= SKILL_FISHING; i++) {
					if (!it.abilities->skills[i]) {
						continue;
					}

					if (begin) {
						begin = false;
						s << " (";
					} else {
						s << ", ";
					}

					s << getSkillName(i) << ' ' << std::showpos << it.abilities->skills[i] << std::noshowpos;
				}

				for (uint8_t i = SKILL_CRITICAL_HIT_CHANCE; i <= SKILL_LAST; i++) {
					if (!it.abilities->skills[i]) {
						continue;
					}

					if (begin) {
						begin = false;
						s << " (";
					} else {
						s << ", ";
					}
					s << getSkillName(i) << ' ';
					if (i != SKILL_CRITICAL_HIT_CHANCE) {
						s << std::showpos;
					}
					s << it.abilities->skills[i];
					if (i != SKILL_CRITICAL_HIT_CHANCE) {
						s << std::noshowpos;
					}
					s << '%';
				}

				if (it.abilities->stats[STAT_MAGICPOINTS]) {
					if (begin) {
						begin = false;
						s << " (";
					} else {
						s << ", ";
					}

					s << "magic level " << std::showpos << it.abilities->stats[STAT_MAGICPOINTS] << std::noshowpos;
				}

				for (uint8_t i = 1; i <= 11; i++) {
					if (it.abilities->specializedMagicLevel[i]) {
						if (begin) {
							begin = false;
							s << " (";
						} else {
							s << ", ";
						}

						s << getCombatName(indexToCombatType(i)) << " magic level " << std::showpos << it.abilities->specializedMagicLevel[i] << std::noshowpos;
					}
				}

				if (it.abilities->magicShieldCapacityFlat || it.abilities->magicShieldCapacityPercent) {
					if (begin) {
						begin = false;
						s << " (";
					} else {
						s << ", ";
					}

					s << "magic shield capacity " << std::showpos << it.abilities->magicShieldCapacityFlat << std::noshowpos << " and " << it.abilities->magicShieldCapacityPercent << "%";
				}

				if (it.abilities->perfectShotRange) {
					if (begin) {
						begin = false;
						s << " (";
					} else {
						s << ", ";
					}

					s << "perfect shot " << std::showpos << it.abilities->perfectShotDamage << std::noshowpos << " at range " << unsigned(it.abilities->perfectShotRange);
				}

				if (it.abilities->reflectFlat[combatTypeToIndex(COMBAT_PHYSICALDAMAGE)]) {
					if (begin) {
						begin = false;
						s << " (";
					} else {
						s << ", ";
					}

					s << "damage reflection " << std::showpos << it.abilities->reflectFlat[combatTypeToIndex(COMBAT_PHYSICALDAMAGE)] << std::noshowpos;
				}

				int16_t show = it.abilities->absorbPercent[0];
				if (show != 0) {
					for (size_t i = 1; i < COMBAT_COUNT; ++i) {
						if (it.abilities->absorbPercent[i] != show) {
							show = 0;
							break;
						}
					}
				}

				if (show == 0) {
					bool tmp = true;

					for (size_t i = 0; i < COMBAT_COUNT; ++i) {
						if (it.abilities->absorbPercent[i] == 0) {
							continue;
						}

						if (tmp) {
							tmp = false;

							if (begin) {
								begin = false;
								s << " (";
							} else {
								s << ", ";
							}

							s << "protection ";
						} else {
							s << ", ";
						}

						s << fmt::format("{} {:+}%", getCombatName(indexToCombatType(i)), it.abilities->absorbPercent[i]);
					}
				} else {
					if (begin) {
						begin = false;
						s << " (";
					} else {
						s << ", ";
					}

					s << fmt::format("protection all {:+}%", show);
				}

				show = it.abilities->fieldAbsorbPercent[0];
				if (show != 0) {
					for (size_t i = 1; i < COMBAT_COUNT; ++i) {
						if (it.abilities->absorbPercent[i] != show) {
							show = 0;
							break;
						}
					}
				}

				if (show == 0) {
					bool tmp = true;

					for (size_t i = 0; i < COMBAT_COUNT; ++i) {
						if (it.abilities->fieldAbsorbPercent[i] == 0) {
							continue;
						}

						if (tmp) {
							tmp = false;

							if (begin) {
								begin = false;
								s << " (";
							} else {
								s << ", ";
							}

							s << "protection ";
						} else {
							s << ", ";
						}

						s << fmt::format("{} field {:+}%", getCombatName(indexToCombatType(i)), it.abilities->fieldAbsorbPercent[i]);
					}
				} else {
					if (begin) {
						begin = false;
						s << " (";
					} else {
						s << ", ";
					}

					s << fmt::format("protection all fields {:+}%", show);
				}

				if (it.abilities->speed) {
					s << parseShowDurationSpeed(it.abilities->speed, begin);
				}

				if (it.abilities->cleavePercent) {
					if (begin) {
						begin = false;
						s << " (";
					} else {
						s << ", ";
					}

					s << "cleave " << std::showpos << (it.abilities->cleavePercent) << std::noshowpos << "%";
				}
			}

			if (!begin) {
				s << ')';
			}
		} else if (it.weaponType != WEAPON_AMMO) {
			bool begin = true;

			int32_t attack, defense, extraDefense;
			if (item) {
				attack = item->getAttack();
				defense = item->getDefense();
				extraDefense = item->getExtraDefense();
			} else {
				attack = it.attack;
				defense = it.defense;
				extraDefense = it.extraDefense;
			}

			if (attack != 0) {
				begin = false;
				s << " (Atk:" << attack;

				if (it.abilities && it.abilities->elementType != COMBAT_NONE && it.abilities->elementDamage != 0) {
					s << " physical + " << it.abilities->elementDamage << ' ' << getCombatName(it.abilities->elementType);
				}
			}

			if (defense != 0 || extraDefense != 0 || it.isMissile()) {
				if (begin) {
					begin = false;
					s << " (";
				} else {
					s << ", ";
				}

				s << "Def:" << defense;
				if (extraDefense != 0) {
					s << ' ' << std::showpos << extraDefense << std::noshowpos;
				}
			}

			if (it.abilities) {
				for (uint8_t i = SKILL_FIRST; i <= SKILL_FISHING; i++) {
					if (!it.abilities->skills[i]) {
						continue;
					}

					if (begin) {
						begin = false;
						s << " (";
					} else {
						s << ", ";
					}

					s << getSkillName(i) << ' ' << std::showpos << it.abilities->skills[i] << std::noshowpos;
				}

				for (uint8_t i = SKILL_CRITICAL_HIT_CHANCE; i <= SKILL_LAST; i++) {
					if (!it.abilities->skills[i]) {
						continue;
					}

					if (begin) {
						begin = false;
						s << " (";
					} else {
						s << ", ";
					}
					s << getSkillName(i) << ' ';
					if (i != SKILL_CRITICAL_HIT_CHANCE) {
						s << std::showpos;
					}
					s << it.abilities->skills[i];
					if (i != SKILL_CRITICAL_HIT_CHANCE) {
						s << std::noshowpos;
					}
					s << '%';
				}

				if (it.abilities->stats[STAT_MAGICPOINTS]) {
					if (begin) {
						begin = false;
						s << " (";
					} else {
						s << ", ";
					}

					s << "magic level " << std::showpos << it.abilities->stats[STAT_MAGICPOINTS] << std::noshowpos;
				}

				for (uint8_t i = 1; i <= 11; i++) {
					if (it.abilities->specializedMagicLevel[i]) {
						if (begin) {
							begin = false;
							s << " (";
						} else {
							s << ", ";
						}

						s << getCombatName(indexToCombatType(i)) << " magic level " << std::showpos << it.abilities->specializedMagicLevel[i] << std::noshowpos;
					}
				}

				if (it.abilities->magicShieldCapacityFlat || it.abilities->magicShieldCapacityPercent) {
					if (begin) {
						begin = false;
						s << " (";
					} else {
						s << ", ";
					}

					s << "magic shield capacity " << std::showpos << it.abilities->magicShieldCapacityFlat << std::noshowpos << " and " << it.abilities->magicShieldCapacityPercent << "%";
				}

				if (it.abilities->perfectShotRange) {
					if (begin) {
						begin = false;
						s << " (";
					} else {
						s << ", ";
					}

					s << "perfect shot " << std::showpos << it.abilities->perfectShotDamage << std::noshowpos << " at range " << unsigned(it.abilities->perfectShotRange);
				}

				if (it.abilities->reflectFlat[combatTypeToIndex(COMBAT_PHYSICALDAMAGE)]) {
					if (begin) {
						begin = false;
						s << " (";
					} else {
						s << ", ";
					}

					s << "damage reflection " << std::showpos << it.abilities->reflectFlat[combatTypeToIndex(COMBAT_PHYSICALDAMAGE)] << std::noshowpos;
				}

				int16_t show = it.abilities->absorbPercent[0];
				if (show != 0) {
					for (size_t i = 1; i < COMBAT_COUNT; ++i) {
						if (it.abilities->absorbPercent[i] != show) {
							show = 0;
							break;
						}
					}
				}

				if (show == 0) {
					bool tmp = true;

					for (size_t i = 0; i < COMBAT_COUNT; ++i) {
						if (it.abilities->absorbPercent[i] == 0) {
							continue;
						}

						if (tmp) {
							tmp = false;

							if (begin) {
								begin = false;
								s << " (";
							} else {
								s << ", ";
							}

							s << "protection ";
						} else {
							s << ", ";
						}

						s << fmt::format("{} {:+}%", getCombatName(indexToCombatType(i)), it.abilities->absorbPercent[i]);
					}
				} else {
					if (begin) {
						begin = false;
						s << " (";
					} else {
						s << ", ";
					}

					s << fmt::format("protection all {:+}%", show);
				}

				show = it.abilities->fieldAbsorbPercent[0];
				if (show != 0) {
					for (size_t i = 1; i < COMBAT_COUNT; ++i) {
						if (it.abilities->absorbPercent[i] != show) {
							show = 0;
							break;
						}
					}
				}

				if (show == 0) {
					bool tmp = true;

					for (size_t i = 0; i < COMBAT_COUNT; ++i) {
						if (it.abilities->fieldAbsorbPercent[i] == 0) {
							continue;
						}

						if (tmp) {
							tmp = false;

							if (begin) {
								begin = false;
								s << " (";
							} else {
								s << ", ";
							}

							s << "protection ";
						} else {
							s << ", ";
						}

						s << fmt::format("{} field {:+}%", getCombatName(indexToCombatType(i)), it.abilities->fieldAbsorbPercent[i]);
					}
				} else {
					if (begin) {
						begin = false;
						s << " (";
					} else {
						s << ", ";
					}

					s << fmt::format("protection all fields {:+}%", show);
				}

				if (it.abilities->speed) {
					s << parseShowDurationSpeed(it.abilities->speed, begin);
				}
				if (it.abilities->cleavePercent) {
					if (begin) {
						begin = false;
						s << " (";
					} else {
						s << ", ";
					}

					s << "cleave " << std::showpos << (it.abilities->cleavePercent) << std::noshowpos << "%";
				}
			}

			if (!begin) {
				s << ')';
			}
		}
	} else if (it.armor != 0 || (item && item->getArmor() != 0) || it.showAttributes) {
		bool begin = true;

		int32_t armor = (item ? item->getArmor() : it.armor);
		if (armor != 0) {
			s << " (Arm:" << armor;
			begin = false;
		}

		if (it.abilities) {
			for (uint8_t i = SKILL_FIRST; i <= SKILL_FISHING; i++) {
				if (!it.abilities->skills[i]) {
					continue;
				}

				if (begin) {
					begin = false;
					s << " (";
				} else {
					s << ", ";
				}

				s << getSkillName(i) << ' ' << std::showpos << it.abilities->skills[i] << std::noshowpos;
			}

			for (uint8_t i = SKILL_CRITICAL_HIT_CHANCE; i <= SKILL_LAST; i++) {
				if (!it.abilities->skills[i]) {
					continue;
				}

				if (begin) {
					begin = false;
					s << " (";
				}
				else {
					s << ", ";
				}

				s << getSkillName(i) << ' ' << std::showpos << it.abilities->skills[i] << std::noshowpos << '%';
			}

			if (it.abilities->stats[STAT_MAGICPOINTS]) {
				if (begin) {
					begin = false;
					s << " (";
				} else {
					s << ", ";
				}

				s << "magic level " << std::showpos << it.abilities->stats[STAT_MAGICPOINTS] << std::noshowpos;
			}

			for (uint8_t i = 1; i <= 11; i++) {
				if (it.abilities->specializedMagicLevel[i]) {
					if (begin) {
						begin = false;
						s << " (";
					} else {
						s << ", ";
					}

					s << getCombatName(indexToCombatType(i)) << " magic level " << std::showpos << it.abilities->specializedMagicLevel[i] << std::noshowpos;
				}
			}

			if (it.abilities->magicShieldCapacityFlat || it.abilities->magicShieldCapacityPercent) {
				if (begin) {
					begin = false;
					s << " (";
				} else {
					s << ", ";
				}

				s << "magic shield capacity " << std::showpos << it.abilities->magicShieldCapacityFlat << std::noshowpos << " and " << it.abilities->magicShieldCapacityPercent << "%";
			}

			if (it.abilities->perfectShotRange) {
				if (begin) {
					begin = false;
					s << " (";
				} else {
					s << ", ";
				}

				s << "perfect shot " << std::showpos << it.abilities->perfectShotDamage << std::noshowpos << " at range " << unsigned(it.abilities->perfectShotRange);
			}

			if (it.abilities->reflectFlat[combatTypeToIndex(COMBAT_PHYSICALDAMAGE)]) {
				if (begin) {
					begin = false;
					s << " (";
				} else {
					s << ", ";
				}

				s << "damage reflection " << std::showpos << it.abilities->reflectFlat[combatTypeToIndex(COMBAT_PHYSICALDAMAGE)] << std::noshowpos;
			}

			int16_t show = it.abilities->absorbPercent[0];
			if (show != 0) {
				for (size_t i = 1; i < COMBAT_COUNT; ++i) {
					if (it.abilities->absorbPercent[i] != show) {
						show = 0;
						break;
					}
				}
			}

			if (!show) {
				bool protectionBegin = true;
				for (size_t i = 0; i < COMBAT_COUNT; ++i) {
					if (it.abilities->absorbPercent[i] == 0) {
						continue;
					}

					if (protectionBegin) {
						protectionBegin = false;

						if (begin) {
							begin = false;
							s << " (";
						} else {
							s << ", ";
						}

						s << "protection ";
					} else {
						s << ", ";
					}

					s << getCombatName(indexToCombatType(i)) << ' ' << std::showpos << it.abilities->absorbPercent[i] << std::noshowpos << '%';
				}
			} else {
				if (begin) {
					begin = false;
					s << " (";
				} else {
					s << ", ";
				}

				s << "protection all " << std::showpos << show << std::noshowpos << '%';
			}

			show = it.abilities->fieldAbsorbPercent[0];
			if (show != 0) {
				for (size_t i = 1; i < COMBAT_COUNT; ++i) {
					if (it.abilities->absorbPercent[i] != show) {
						show = 0;
						break;
					}
				}
			}

			if (!show) {
				bool tmp = true;

				for (size_t i = 0; i < COMBAT_COUNT; ++i) {
					if (it.abilities->fieldAbsorbPercent[i] == 0) {
						continue;
					}

					if (tmp) {
						tmp = false;

						if (begin) {
							begin = false;
							s << " (";
						} else {
							s << ", ";
						}

						s << "protection ";
					} else {
						s << ", ";
					}

					s << getCombatName(indexToCombatType(i)) << " field " << std::showpos << it.abilities->fieldAbsorbPercent[i] << std::noshowpos << '%';
				}
			} else {
				if (begin) {
					begin = false;
					s << " (";
				} else {
					s << ", ";
				}

				s << "protection all fields " << std::showpos << show << std::noshowpos << '%';
			}

			if (it.abilities->speed) {
				if (begin) {
					begin = false;
					s << " (";
				} else {
					s << ", ";
				}

				s << "speed " << std::showpos << (it.abilities->speed >> 1) << std::noshowpos;
			}

			if (it.abilities->cleavePercent) {
				if (begin) {
					begin = false;
					s << " (";
				} else {
					s << ", ";
				}

				s << "cleave " << std::showpos << (it.abilities->cleavePercent) << std::noshowpos << "%";
			}
		}

		if (!begin) {
			s << ')';
		}
	} else if (it.isContainer() || (item && item->getContainer())) {
		uint32_t volume = 0;
		if (!item || !item->hasAttribute(ItemAttribute_t::UNIQUEID)) {
			if (it.isContainer()) {
				volume = it.maxItems;
			} else {
				volume = item->getContainer()->capacity();
			}
		}

		if (volume != 0) {
			s << " (Vol:" << volume << ')';
		}
	} else {
		bool found = true;

		if (it.abilities && it.slotPosition & SLOTP_RING) {
			if (it.abilities->speed > 0) {
				bool begin = true;
				s << parseShowDurationSpeed(it.abilities->speed, begin) << ")" << parseShowDuration(item);
			} else if (hasBitSet(CONDITION_DRUNK, it.abilities->conditionSuppressions)) {
				s << " (hard drinking)";
			} else if (it.abilities->invisible) {
				s << " (invisibility)";
			} else if (it.abilities->regeneration) {
				s << " (faster regeneration)";
			} else if (it.abilities->manaShield) {
				s << " (mana shield)";
			} else {
				found = false;
			}
		} else {
			found = false;
		}

		if (!found) {
			if (it.isKey()) {
				s << fmt::format(" (Key:{:04})", item ? item->getAttribute<uint16_t>(ItemAttribute_t::ACTIONID) : 0);
			} else if (it.isFluidContainer()) {
				if (subType > 0) {
					const std::string &itemName = items[subType].name;
					s << " of " << (!itemName.empty() ? itemName : "unknown");
				} else {
					s << ". It is empty";
				}
			} else if (it.isSplash()) {
				s << " of ";

				if (subType > 0 && !items[subType].name.empty()) {
					s << items[subType].name;
				} else {
					s << "unknown";
				}
			} else if (it.allowDistRead && (it.id < 7369 || it.id > 7371)) {
				s << '.' << std::endl;

				if (lookDistance <= 4) {
					if (item) {
						auto string = item->getAttribute<std::string>(ItemAttribute_t::TEXT);
						text = &string;
						if (!text->empty()) {
							const std::string &writer = item->getAttribute<std::string>(ItemAttribute_t::WRITER);
							if (!writer.empty()) {
								s << writer << " wrote";
								auto date = item->getAttribute<time_t>(ItemAttribute_t::DATE);
								if (date != 0) {
									s << " on " << formatDateShort(date);
								}
								s << ": ";
							} else {
								s << "You read: ";
							}
							s << *text;
						} else {
							s << "Nothing is written on it";
						}
					} else {
						s << "Nothing is written on it";
					}
				} else {
					s << "You are too far away to read it";
				}
			} else if (it.levelDoor != 0 && item) {
				auto actionId = item->getAttribute<uint16_t>(ItemAttribute_t::ACTIONID);
				if (actionId >= it.levelDoor) {
					s << " for level " << (actionId - it.levelDoor);
				}
			}
		}
	}

	if (it.transformEquipTo != 0) {
		s << parseShowAttributesDescription(item, it.transformEquipTo);
	} else {
		s << parseShowAttributesDescription(item, it.id);
	}

	if (it.showCharges) {
		if (subType == 0) {
			s << " that has " << it.charges << " charge" << (subType != 1 ? "s" : "") << " left";
		} else {
			s << " that has " << subType << " charge" << (subType != 1 ? "s" : "") << " left";
		}
	}

	if (it.showDuration) {
		s << parseShowDuration(item);
	}

	if (!it.allowDistRead || (it.id >= 7369 && it.id <= 7371)) {
		s << '.';
	} else {
		if (!text && item) {
			auto string = item->getAttribute<std::string>(ItemAttribute_t::TEXT);
			text = &string;
		}

		if (!text || text->empty()) {
			s << '.';
		}
	}

	if (it.wieldInfo != 0) {
		s << std::endl
		  << "It can only be wielded properly by ";

		if (it.wieldInfo & WIELDINFO_PREMIUM) {
			s << "premium ";
		}

		if (!it.vocationString.empty()) {
			s << it.vocationString;
		} else {
			s << "players";
		}

		if (it.wieldInfo & WIELDINFO_LEVEL) {
			s << " of level " << it.minReqLevel << " or higher";
		}

		if (it.wieldInfo & WIELDINFO_MAGLV) {
			if (it.wieldInfo & WIELDINFO_LEVEL) {
				s << " and";
			} else {
				s << " of";
			}

			s << " magic level " << it.minReqMagicLevel << " or higher";
		}

		s << '.';
	}

	s << parseImbuementDescription(item);

	s << parseClassificationDescription(item);

	if (lookDistance <= 1) {
		if (item) {
			const uint32_t weight = item->getWeight();
			if (weight != 0 && it.pickupable) {
				s << std::endl
				  << getWeightDescription(it, weight, item->getItemCount());
			}
		} else if (it.weight != 0 && it.pickupable) {
			s << std::endl
			  << getWeightDescription(it, it.weight);
		}
	}

	if (item) {
		const std::string &specialDescription = item->getAttribute<std::string>(ItemAttribute_t::DESCRIPTION);
		if (!specialDescription.empty()) {
			s << std::endl
			  << specialDescription;
		} else if (lookDistance <= 1 && !it.description.empty()) {
			s << std::endl
			  << it.description;
		}
	} else if (lookDistance <= 1 && !it.description.empty()) {
		s << std::endl
		  << it.description;
	}

	if (it.allowDistRead && it.id >= 7369 && it.id <= 7371) {
		if (!text && item) {
			auto string = item->getAttribute<std::string>(ItemAttribute_t::TEXT);
			text = &string;
		}

		if (text && !text->empty()) {
			s << std::endl
			  << *text;
		}
	}
	return s.str();
}

std::string Item::getDescription(int32_t lookDistance) const {
	const ItemType &it = items[id];
	return getDescription(it, lookDistance, this);
}

std::string Item::getNameDescription(const ItemType &it, const Item* item /*= nullptr*/, int32_t subType /*= -1*/, bool addArticle /*= true*/) {
	if (item) {
		subType = item->getSubType();
	}

	std::ostringstream s;

	const std::string &name = (item ? item->getName() : it.name);
	if (!name.empty()) {
		if (it.stackable && subType > 1) {
			if (it.showCount) {
				s << subType << ' ';
			}

			s << (item ? item->getPluralName() : it.getPluralName());
		} else {
			if (addArticle) {
				const std::string &article = (item ? item->getArticle() : it.article);
				if (!article.empty()) {
					s << article << ' ';
				}
			}

			s << name;
		}
	} else {
		s << "an item of type " << it.id;
	}
	return s.str();
}

std::string Item::getNameDescription() const {
	const ItemType &it = items[id];
	return getNameDescription(it, this);
}

std::string Item::getWeightDescription(const ItemType &it, uint32_t weight, uint32_t count /*= 1*/) {
	std::ostringstream ss;
	if (it.stackable && count > 1 && it.showCount != 0) {
		ss << "They weigh ";
	} else {
		ss << "It weighs ";
	}

	if (weight < 10) {
		ss << "0.0" << weight;
	} else if (weight < 100) {
		ss << "0." << weight;
	} else {
		std::string weightString = std::to_string(weight);
		weightString.insert(weightString.end() - 2, '.');
		ss << weightString;
	}

	ss << " oz.";
	return ss.str();
}

std::string Item::getWeightDescription(uint32_t weight) const {
	const ItemType &it = Item::items[id];
	return getWeightDescription(it, weight, getItemCount());
}

std::string Item::getWeightDescription() const {
	uint32_t weight = getWeight();
	if (weight == 0) {
		return std::string();
	}
	return getWeightDescription(weight);
}

void Item::addUniqueId(uint16_t uniqueId) {
	if (hasAttribute(ItemAttribute_t::UNIQUEID)) {
		return;
	}

	if (g_game().addUniqueItem(uniqueId, this)) {
		setAttribute(ItemAttribute_t::UNIQUEID, uniqueId);
	}
}

bool Item::canDecay() const {
	if (isRemoved()) {
		return false;
	}

	const ItemType &it = Item::items[id];
	if (it.decayTo < 0 || it.decayTime == 0) {
		return false;
	}

	if (hasAttribute(ItemAttribute_t::UNIQUEID)) {
		return false;
	}

	return true;
}

uint32_t Item::getWorth() const {
	switch (id) {
		case ITEM_GOLD_COIN:
			return count;

		case ITEM_PLATINUM_COIN:
			return count * 100;

		case ITEM_CRYSTAL_COIN:
			return count * 10000;

		default:
			return 0;
	}
}

uint32_t Item::getForgeSlivers() const {
	if (getID() == ITEM_FORGE_SLIVER)
		return getItemCount();
	else
		return 0;
}

uint32_t Item::getForgeCores() const {
	if (getID() == ITEM_FORGE_CORE)
		return getItemCount();
	else
		return 0;
}

LightInfo Item::getLightInfo() const {
	const ItemType &it = items[id];
	return { it.lightLevel, it.lightColor };
}

void Item::startDecaying() {
	g_decay().startDecay(this);
}

void Item::stopDecaying() {
	g_decay().stopDecay(this);
}

Item* Item::transform(uint16_t itemId, uint16_t itemCount /*= -1*/) {
	Cylinder* cylinder = getParent();
	if (cylinder == nullptr) {
		SPDLOG_INFO("[{}] failed to transform item {}, cylinder is nullptr", __FUNCTION__, getID());
		return nullptr;
	}

	Tile* fromTile = cylinder->getTile();
	if (fromTile) {
		auto it = g_game().browseFields.find(fromTile);
		if (it != g_game().browseFields.end() && it->second == cylinder) {
			cylinder = fromTile;
		}
	}

	Item* newItem;
	if (itemCount == -1) {
		newItem = Item::CreateItem(itemId, 1);
	} else {
		newItem = Item::CreateItem(itemId, itemCount);
	}

	int32_t itemIndex = cylinder->getThingIndex(this);
	auto duration = getDuration();
	if (duration > 0) {
		newItem->setDuration(duration);
	}

	cylinder->replaceThing(itemIndex, newItem);
	cylinder->postAddNotification(newItem, cylinder, itemIndex);

	setParent(nullptr);
	cylinder->postRemoveNotification(this, cylinder, itemIndex);
	stopDecaying();
	g_game().ReleaseItem(this);
	newItem->startDecaying();
	return newItem;
}

bool Item::hasMarketAttributes() const {
	if (!isInitializedAttributePtr()) {
		return true;
	}

	for (const auto &attribute : getAttributeVector()) {
		if (attribute.getAttributeType() == ItemAttribute_t::CHARGES && static_cast<uint16_t>(attribute.getInteger()) != items[id].charges) {
			return false;
		}

		if (attribute.getAttributeType() == ItemAttribute_t::DURATION && static_cast<uint32_t>(attribute.getInteger()) != getDefaultDuration()) {
			return false;
		}

		if (attribute.getAttributeType() == ItemAttribute_t::TIER && static_cast<uint8_t>(attribute.getInteger()) != getTier()) {
			return false;
		}
	}

	if (hasImbuements()) {
		return false;
	}

	return true;
}

bool Item::isInsideDepot(bool includeInbox /* = false*/) const {
	if (const Container* thisContainer = getContainer(); thisContainer && (thisContainer->getDepotLocker() || thisContainer->isDepotChest() || (includeInbox && thisContainer->isInbox()))) {
		return true;
	}

	const Cylinder* cylinder = getParent();
	if (!cylinder) {
		return false;
	}

	const Container* container = cylinder->getContainer();
	if (!container) {
		return false;
	}

	while (container) {
		if (container->getDepotLocker() || container->isDepotChest() || (includeInbox && container->isInbox())) {
			return true;
		}

		container = container->getParent() ? container->getParent()->getContainer() : nullptr;
	}

	return false;
}

void Item::updateTileFlags() {
	if (auto tile = getTile()) {
		tile->updateTileFlags(this);
	}
}<|MERGE_RESOLUTION|>--- conflicted
+++ resolved
@@ -1168,7 +1168,6 @@
 				descriptions.emplace_back("Skill Boost", ss.str());
 			}
 
-<<<<<<< HEAD
 			for (uint8_t i = 1; i <= 11; i++) {
 				if (it.abilities->specializedMagicLevel[i]) {
 					ss.str("");
@@ -1199,22 +1198,59 @@
 			}
 
 			if (it.abilities->speed) {
-=======
+				ss.str("");
+				ss << std::showpos << (it.abilities->speed >> 1) << std::noshowpos;
+				descriptions.emplace_back("Speed", ss.str());
+			}
+
+			if (it.abilities->cleavePercent) {
+				ss.str("");
+				ss << std::showpos << (it.abilities->cleavePercent) << std::noshowpos << "%";
+				descriptions.emplace_back("Cleave", ss.str());
+			}
+
+			if (hasBitSet(CONDITION_DRUNK, it.abilities->conditionSuppressions)) {
+				ss.str("");
+				ss << "Hard Drinking";
+				descriptions.emplace_back("Effect", ss.str());
+			}
+
+			if (it.abilities->invisible) {
+				ss.str("");
+				ss << "Invisibility";
+				descriptions.emplace_back("Effect", ss.str());
+			}
+
+			if (it.abilities->regeneration) {
+				ss.str("");
+				ss << "Faster Regeneration";
+				descriptions.emplace_back("Effect", ss.str());
+			}
+
+			if (it.abilities->manaShield) {
+				ss.str("");
+				ss << "Mana Shield";
+				descriptions.emplace_back("Effect", ss.str());
+			}
+
+			for (size_t i = 0; i < COMBAT_COUNT; ++i) {
+				if (it.abilities->absorbPercent[i] == 0) {
+					continue;
+				}
+
+				ss.str("");
+				ss << getCombatName(indexToCombatType(i)) << ' '
+                                            << std::showpos << it.abilities->absorbPercent[i] << std::noshowpos << '%';
+				descriptions.emplace_back("Protection", ss.str());
+        }
 			for (size_t i = 0; i < COMBAT_COUNT; ++i) {
 				if (it.abilities->fieldAbsorbPercent[i] == 0) {
 					continue;
 				}
 
->>>>>>> dca63c5a
 				ss.str("");
 				ss << fmt::format("{} {:+}%", getCombatName(indexToCombatType(i)), it.abilities->fieldAbsorbPercent[i]);
 				descriptions.emplace_back("Field Protection", ss.str());
-			}
-
-			if (it.abilities->cleavePercent) {
-				ss.str("");
-				ss << std::showpos << (it.abilities->cleavePercent) << std::noshowpos << "%";
-				descriptions.emplace_back("Cleave", ss.str());
 			}
 
 			if (hasBitSet(CONDITION_DRUNK, it.abilities->conditionSuppressions)) {
@@ -1520,11 +1556,13 @@
 				ss << getSkillName(i) << ' ' << it.abilities->skills[i] << '%' << std::noshowpos;
 				skillBoost = true;
 			}
-			if (skillBoost) {
-				descriptions.emplace_back("Skill Boost", ss.str());
-			}
-
-<<<<<<< HEAD
+
+			if (it.abilities->stats[STAT_MAGICPOINTS]) {
+				ss.str("");
+				ss << std::showpos << it.abilities->stats[STAT_MAGICPOINTS] << std::noshowpos;
+				descriptions.emplace_back("Magic Level", ss.str());
+			}
+
 			for (uint8_t i = 1; i <= 11; i++) {
 				if (it.abilities->specializedMagicLevel[i]) {
 					ss.str("");
@@ -1555,22 +1593,60 @@
 			}
 
 			if (it.abilities->speed) {
-=======
+				ss.str("");
+				ss << std::showpos << (it.abilities->speed >> 1) << std::noshowpos;
+				descriptions.emplace_back("Speed", ss.str());
+			}
+
+			if (it.abilities->cleavePercent) {
+				ss.str("");
+				ss << std::showpos << (it.abilities->cleavePercent) << std::noshowpos << "%";
+				descriptions.emplace_back("Cleave", ss.str());
+			}
+
+			if (hasBitSet(CONDITION_DRUNK, it.abilities->conditionSuppressions)) {
+				ss.str("");
+				ss << "Hard Drinking";
+				descriptions.emplace_back("Effect", ss.str());
+			}
+
+			if (it.abilities->invisible) {
+				ss.str("");
+				ss << "Invisibility";
+				descriptions.emplace_back("Effect", ss.str());
+			}
+
+			if (it.abilities->regeneration) {
+				ss.str("");
+				ss << "Faster Regeneration";
+				descriptions.emplace_back("Effect", ss.str());
+			}
+
+			if (it.abilities->manaShield) {
+				ss.str("");
+				ss << "Mana Shield";
+				descriptions.emplace_back("Effect", ss.str());
+			}
+
+			for (size_t i = 0; i < COMBAT_COUNT; ++i) {
+				if (it.abilities->absorbPercent[i] == 0) {
+					continue;
+				}
+
+				ss.str("");
+				ss << getCombatName(indexToCombatType(i)) << ' '
+											<< std::showpos << it.abilities->absorbPercent[i] << std::noshowpos << '%';
+				descriptions.emplace_back("Protection", ss.str());
+			}
+
 			for (size_t i = 0; i < COMBAT_COUNT; ++i) {
 				if (it.abilities->fieldAbsorbPercent[i] == 0) {
 					continue;
 				}
 
->>>>>>> dca63c5a
 				ss.str("");
 				ss << fmt::format("{} {:+}%", getCombatName(indexToCombatType(i)), it.abilities->fieldAbsorbPercent[i]);
 				descriptions.emplace_back("Field Protection", ss.str());
-			}
-
-			if (it.abilities->cleavePercent) {
-				ss.str("");
-				ss << std::showpos << (it.abilities->cleavePercent) << std::noshowpos << "%";
-				descriptions.emplace_back("Cleave", ss.str());
 			}
 
 			if (hasBitSet(CONDITION_DRUNK, it.abilities->conditionSuppressions)) {
@@ -2046,13 +2122,7 @@
 	return itemDescription.str();
 }
 
-<<<<<<< HEAD
-std::string Item::getDescription(const ItemType& it, int32_t lookDistance,
-								 const Item* item /*= nullptr*/, int32_t subType /*= -1*/, bool addArticle /*= true*/)
-{
-=======
 std::string Item::getDescription(const ItemType &it, int32_t lookDistance, const Item* item /*= nullptr*/, int32_t subType /*= -1*/, bool addArticle /*= true*/) {
->>>>>>> dca63c5a
 	const std::string* text = nullptr;
 
 	std::ostringstream s;
@@ -2166,24 +2236,6 @@
 					} else {
 						s << ", ";
 					}
-					s << getSkillName(i) << ' ';
-					if (i != SKILL_CRITICAL_HIT_CHANCE) {
-						s << std::showpos;
-					}
-					s << it.abilities->skills[i];
-					if (i != SKILL_CRITICAL_HIT_CHANCE) {
-						s << std::noshowpos;
-					}
-					s << '%';
-				}
-
-				if (it.abilities->stats[STAT_MAGICPOINTS]) {
-					if (begin) {
-						begin = false;
-						s << " (";
-					} else {
-						s << ", ";
-					}
 
 					s << "magic level " << std::showpos << it.abilities->stats[STAT_MAGICPOINTS] << std::noshowpos;
 				}
@@ -2267,7 +2319,7 @@
 							s << ", ";
 						}
 
-						s << fmt::format("{} {:+}%", getCombatName(indexToCombatType(i)), it.abilities->absorbPercent[i]);
+						s << getCombatName(indexToCombatType(i)) << ' ' << std::showpos << it.abilities->absorbPercent[i] << std::noshowpos << '%';
 					}
 				} else {
 					if (begin) {
@@ -2277,7 +2329,7 @@
 						s << ", ";
 					}
 
-					s << fmt::format("protection all {:+}%", show);
+					s << "protection all " << std::showpos << show << std::noshowpos << '%';
 				}
 
 				show = it.abilities->fieldAbsorbPercent[0];
@@ -2313,7 +2365,7 @@
 							s << ", ";
 						}
 
-						s << fmt::format("{} field {:+}%", getCombatName(indexToCombatType(i)), it.abilities->fieldAbsorbPercent[i]);
+						s << getCombatName(indexToCombatType(i)) << " field " << std::showpos << it.abilities->fieldAbsorbPercent[i] << std::noshowpos << '%';
 					}
 				} else {
 					if (begin) {
@@ -2323,11 +2375,18 @@
 						s << ", ";
 					}
 
-					s << fmt::format("protection all fields {:+}%", show);
+					s << "protection all fields " << std::showpos << show << std::noshowpos << '%';
 				}
 
 				if (it.abilities->speed) {
-					s << parseShowDurationSpeed(it.abilities->speed, begin);
+					if (begin) {
+						begin = false;
+						s << " (";
+					} else {
+						s << ", ";
+					}
+
+					s << "speed " << std::showpos << (it.abilities->speed >> 1) << std::noshowpos;
 				}
 
 				if (it.abilities->cleavePercent) {
@@ -2343,7 +2402,7 @@
 			}
 
 			if (!begin) {
-				s << ')';
+			s << ')';
 			}
 		} else if (it.weaponType != WEAPON_AMMO) {
 			bool begin = true;
@@ -2368,7 +2427,7 @@
 				}
 			}
 
-			if (defense != 0 || extraDefense != 0 || it.isMissile()) {
+			if (defense != 0 || extraDefense != 0) {
 				if (begin) {
 					begin = false;
 					s << " (";
@@ -2406,7 +2465,8 @@
 					if (begin) {
 						begin = false;
 						s << " (";
-					} else {
+					}
+					else {
 						s << ", ";
 					}
 					s << getSkillName(i) << ' ';
@@ -2475,6 +2535,192 @@
 					}
 
 					s << "damage reflection " << std::showpos << it.abilities->reflectFlat[combatTypeToIndex(COMBAT_PHYSICALDAMAGE)] << std::noshowpos;
+				}
+
+				int16_t show = it.abilities->absorbPercent[0];
+				if (show != 0) {
+					for (size_t i = 1; i < COMBAT_COUNT; ++i) {
+						if (it.abilities->absorbPercent[i] != show) {
+							show = 0;
+							break;
+						}
+					}
+				}
+
+				if (show == 0) {
+					bool tmp = true;
+
+					for (size_t i = 0; i < COMBAT_COUNT; ++i) {
+						if (it.abilities->absorbPercent[i] == 0) {
+							continue;
+						}
+
+						if (tmp) {
+							tmp = false;
+
+							if (begin) {
+								begin = false;
+								s << " (";
+							} else {
+								s << ", ";
+							}
+
+							s << "protection ";
+						} else {
+							s << ", ";
+						}
+
+						s << fmt::format("{} {:+}%", getCombatName(indexToCombatType(i)), it.abilities->absorbPercent[i]);
+					}
+				} else {
+					if (begin) {
+						begin = false;
+						s << " (";
+					} else {
+						s << ", ";
+					}
+
+					s << fmt::format("protection all {:+}%", show);
+				}
+
+				show = it.abilities->fieldAbsorbPercent[0];
+				if (show != 0) {
+					for (size_t i = 1; i < COMBAT_COUNT; ++i) {
+						if (it.abilities->absorbPercent[i] != show) {
+							show = 0;
+							break;
+						}
+					}
+				}
+
+				if (show == 0) {
+					bool tmp = true;
+
+					for (size_t i = 0; i < COMBAT_COUNT; ++i) {
+						if (it.abilities->fieldAbsorbPercent[i] == 0) {
+							continue;
+						}
+
+						if (tmp) {
+							tmp = false;
+
+							if (begin) {
+								begin = false;
+								s << " (";
+							} else {
+								s << ", ";
+							}
+
+							s << "protection ";
+						} else {
+							s << ", ";
+						}
+
+						s << fmt::format("{} field {:+}%", getCombatName(indexToCombatType(i)), it.abilities->fieldAbsorbPercent[i]);
+					}
+				} else {
+					if (begin) {
+						begin = false;
+						s << " (";
+					} else {
+						s << ", ";
+					}
+
+					s << fmt::format("protection all fields {:+}%", show);
+				}
+
+				if (it.abilities->speed) {
+					s << parseShowDurationSpeed(it.abilities->speed, begin);
+				}
+			}
+
+			if (!begin) {
+				s << ')';
+			}
+		} else if (it.weaponType != WEAPON_AMMO) {
+			bool begin = true;
+
+			int32_t attack, defense, extraDefense;
+			if (item) {
+				attack = item->getAttack();
+				defense = item->getDefense();
+				extraDefense = item->getExtraDefense();
+			} else {
+				attack = it.attack;
+				defense = it.defense;
+				extraDefense = it.extraDefense;
+			}
+
+			if (attack != 0) {
+				begin = false;
+				s << " (Atk:" << attack;
+
+				if (it.abilities && it.abilities->elementType != COMBAT_NONE && it.abilities->elementDamage != 0) {
+					s << " physical + " << it.abilities->elementDamage << ' ' << getCombatName(it.abilities->elementType);
+				}
+			}
+
+			if (defense != 0 || extraDefense != 0 || it.isMissile()) {
+				if (begin) {
+					begin = false;
+					s << " (";
+				} else {
+					s << ", ";
+				}
+
+				s << "Def:" << defense;
+				if (extraDefense != 0) {
+					s << ' ' << std::showpos << extraDefense << std::noshowpos;
+				}
+			}
+
+			if (it.abilities) {
+				for (uint8_t i = SKILL_FIRST; i <= SKILL_FISHING; i++) {
+					if (!it.abilities->skills[i]) {
+						continue;
+					}
+
+					if (begin) {
+						begin = false;
+						s << " (";
+					} else {
+						s << ", ";
+					}
+
+					s << getSkillName(i) << ' ' << std::showpos << it.abilities->skills[i] << std::noshowpos;
+				}
+
+				for (uint8_t i = SKILL_CRITICAL_HIT_CHANCE; i <= SKILL_LAST; i++) {
+					if (!it.abilities->skills[i]) {
+						continue;
+					}
+
+					if (begin) {
+						begin = false;
+						s << " (";
+					} else {
+						s << ", ";
+					}
+					s << getSkillName(i) << ' ';
+					if (i != SKILL_CRITICAL_HIT_CHANCE) {
+						s << std::showpos;
+					}
+					s << it.abilities->skills[i];
+					if (i != SKILL_CRITICAL_HIT_CHANCE) {
+						s << std::noshowpos;
+					}
+					s << '%';
+				}
+
+				if (it.abilities->stats[STAT_MAGICPOINTS]) {
+					if (begin) {
+						begin = false;
+						s << " (";
+					} else {
+						s << ", ";
+					}
+
+					s << "magic level " << std::showpos << it.abilities->stats[STAT_MAGICPOINTS] << std::noshowpos;
 				}
 
 				int16_t show = it.abilities->absorbPercent[0];
