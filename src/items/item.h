--- conflicted
+++ resolved
@@ -146,80 +146,9 @@
 			return static_cast<ItemDecayState_t>(decayState);
 		}
 
-<<<<<<< HEAD
-		struct CustomAttribute
-		{
-			std::string stringValue;
-			int64_t intValue;
-			bool boolValue;
-			double doubleValue;
-
-			bool hasStringValue = false;
-			bool hasIntValue = false;
-			bool hasBoolValue = false;
-			bool hasDoubleValue = false;
-
-			CustomAttribute() = default;
-
-			void setString(const std::string& string) {
-				stringValue = string;
-				hasStringValue = true;
-			}
-
-			void setInt64(int64_t int64) {
-				intValue = int64;
-				hasIntValue = true;
-			}
-
-			void setDouble(double newDouble) {
-				doubleValue = newDouble;
-				hasDoubleValue = true;
-			}
-
-			void setBool(bool boolean) {
-				boolValue = boolean;
-				hasBoolValue = true;
-			}
-
-			const std::string& getString() const {
-				return stringValue;
-			}
-
-			int64_t getInt() const {
-				return intValue;
-			}
-
-			
-			double getDouble() const {
-				return doubleValue;
-			}
-
-			bool getBool() const {
-				return boolValue;
-			}
-
-			bool hasValue() const {
-				return hasStringValue || hasIntValue || hasBoolValue || hasDoubleValue;
-			}
-
-			void pushToLua(lua_State* L) const {
-				if (hasStringValue) {
-					LuaScriptInterface::pushString(L, stringValue);
-				} else if (hasIntValue) {
-					lua_pushnumber(L, static_cast<lua_Number>(intValue));
-				} else if (hasDoubleValue) {
-					lua_pushnumber(L, doubleValue);
-				} else if (hasBoolValue) {
-					LuaScriptInterface::pushBoolean(L, boolValue);
-				} else {
-					lua_pushnil(L);
-				}
-			}
-=======
 		uint32_t getCorpseOwner() const {
 			return getAttribute<uint32_t>(ItemAttribute_t::CORPSEOWNER);
 		}
->>>>>>> 3e81ab6b
 
 		void setRewardCorpse() {
 			setAttribute(ItemAttribute_t::CORPSEOWNER, static_cast<uint32_t>(std::numeric_limits<int32_t>::max()));
@@ -234,54 +163,6 @@
 			if (!attributePtr) {
 				attributePtr.reset(new ItemAttribute());
 			}
-<<<<<<< HEAD
-
-			void serializeToProtobuf(Canary::protobuf::itemsserialization::Attribute* attribute) const {
-				if (hasStringValue) {
-					attribute->set_type(Canary::protobuf::itemsserialization::ATTRIBUTE_TYPE::ATTRIBUTE_TYPE_STRING);
-					attribute->set_data(getString());
-				} else if (hasIntValue) {
-					attribute->set_type(Canary::protobuf::itemsserialization::ATTRIBUTE_TYPE::ATTRIBUTE_TYPE_NUMERIC);
-					attribute->set_data(std::to_string(getInt()));
-				} else if (hasDoubleValue) {
-					attribute->set_type(Canary::protobuf::itemsserialization::ATTRIBUTE_TYPE::ATTRIBUTE_TYPE_FLOAT);
-					attribute->set_data(std::to_string(getDouble()));
-				} else if (hasBoolValue) {
-					attribute->set_type(Canary::protobuf::itemsserialization::ATTRIBUTE_TYPE::ATTRIBUTE_TYPE_BOOLEAN);
-						attribute->set_data(getBool() ? "1" : "0");
-				}
-			}
-
-			void unserializeFromProtobuf(Canary::protobuf::itemsserialization::Attribute attribute) {
-				switch (attribute.type()) {
-					case Canary::protobuf::itemsserialization::ATTRIBUTE_TYPE::ATTRIBUTE_TYPE_STRING: {
-						setString(attribute.data());
-						break;
-					}
-
-					case Canary::protobuf::itemsserialization::ATTRIBUTE_TYPE::ATTRIBUTE_TYPE_NUMERIC: { // int64_t
-						setInt64(static_cast<int64_t>(std::stoi(attribute.data())));
-						break;
-					}
-
-					case Canary::protobuf::itemsserialization::ATTRIBUTE_TYPE::ATTRIBUTE_TYPE_FLOAT: { // double
-						setDouble(std::stod(attribute.data()));
-						break;
-					}
-
-					case Canary::protobuf::itemsserialization::ATTRIBUTE_TYPE::ATTRIBUTE_TYPE_BOOLEAN: { // bool
-						setBool(attribute.data() == "1");
-						break;
-					}
-
-					default: {
-						break;
-					}
-				}
-			}
-		};
-=======
->>>>>>> 3e81ab6b
 
 			return attributePtr;
 		}
@@ -340,7 +221,6 @@
 
 		friend class Item;
 };
-
 class Item : virtual public Thing, public ItemProperties {
 	public:
 		// Factory member to create item of right type based on type
@@ -429,23 +309,14 @@
 		std::string getNameDescription() const;
 		std::string getWeightDescription() const;
 
-<<<<<<< HEAD
 		//serialization
-		virtual Attr_ReadValue readAttr(AttrTypes_t attr, PropStream& propStream);
-		bool unserializeAttr(PropStream& propStream);
-		bool unserializeAttrFromProtobuf(Canary::protobuf::itemsserialization::Item itemProtobuf);
-		virtual bool unserializeItemNode(OTB::Loader&, const OTB::Node&, PropStream& propStream);
-
-		virtual bool serializeAttrToProtobuf(Canary::protobuf::itemsserialization::Item* itemProtobuf) const;
-		virtual void serializeAttr(PropWriteStream& propWriteStream) const;
-=======
-		// serialization
 		virtual Attr_ReadValue readAttr(AttrTypes_t attr, PropStream &propStream);
 		bool unserializeAttr(PropStream &propStream);
+		bool unserializeAttrFromProtobuf(Canary::protobuf::itemsserialization::Item itemProtobuf);
 		virtual bool unserializeItemNode(OTB::Loader &, const OTB::Node &, PropStream &propStream, Position &itemPosition);
 
+		virtual bool serializeAttrToProtobuf(Canary::protobuf::itemsserialization::Item* itemProtobuf) const;
 		virtual void serializeAttr(PropWriteStream &propWriteStream) const;
->>>>>>> 3e81ab6b
 
 		bool isPushable() const override final {
 			return isMoveable();
