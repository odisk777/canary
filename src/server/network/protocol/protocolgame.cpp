/**
 * Canary - A free and open-source MMORPG server emulator
 * Copyright (©) 2019-2022 OpenTibiaBR <opentibiabr@outlook.com>
 * Repository: https://github.com/opentibiabr/canary
 * License: https://github.com/opentibiabr/canary/blob/main/LICENSE
 * Contributors: https://github.com/opentibiabr/canary/graphs/contributors
 * Website: https://docs.opentibiabr.org/
 */

#include "pch.hpp"

#include "creatures/players/management/ban.h"
#include "core.hpp"
#include "declarations.hpp"
#include "game/game.h"
#include "creatures/players/imbuements/imbuements.h"
#include "io/iobestiary.h"
#include "io/io_bosstiary.hpp"
#include "io/iologindata.h"
#include "io/iomarket.h"
#include "lua/modules/modules.h"
#include "creatures/monsters/monster.h"
#include "creatures/monsters/monsters.h"
#include "server/network/message/outputmessage.h"
#include "creatures/players/player.h"
#include "creatures/players/grouping/familiars.h"
#include "server/network/protocol/protocolgame.h"
#include "game/scheduling/scheduler.h"
#include "creatures/combat/spells.h"
#include "creatures/players/management/waitlist.h"
#include "items/weapons/weapons.h"

/*
 * NOTE: This namespace is used so that we can add functions without having to declare them in the ".hpp/.h" file
 * Do not use functions only in the .cpp scope without having a namespace, it may conflict with functions in other files of the same name
 */

// This "getIteration" function will allow us to get the total number of iterations that run within a specific map
// Very useful to send the total amount in certain bytes in the ProtocolGame class
namespace {
	template <typename T>
	uint16_t getIterationIncreaseCount(T &map) {
		uint16_t totalIterationCount = 0;
		for ([[maybe_unused]] const auto &[first, second] : map) {
			totalIterationCount++;
		}

		return totalIterationCount;
	}

	template <typename T>
	uint16_t getVectorIterationIncreaseCount(T &vector) {
		uint16_t totalIterationCount = 0;
		for ([[maybe_unused]] const auto &vectorIteration : vector) {
			totalIterationCount++;
		}

		return totalIterationCount;
	}

	void addOutfitAndMountBytes(NetworkMessage &msg, const Item* item, const CustomAttribute* attribute, const std::string &head, const std::string &body, const std::string &legs, const std::string &feet, bool addAddon = false, bool addByte = false) {
		auto look = attribute->getAttribute<uint16_t>();
		msg.add<uint16_t>(look);
		if (look != 0) {
			const auto lookHead = item->getCustomAttribute(head);
			const auto lookBody = item->getCustomAttribute(body);
			const auto lookLegs = item->getCustomAttribute(legs);
			const auto lookFeet = item->getCustomAttribute(feet);

			msg.addByte(lookHead ? lookHead->getAttribute<uint8_t>() : 0);
			msg.addByte(lookBody ? lookBody->getAttribute<uint8_t>() : 0);
			msg.addByte(lookLegs ? lookLegs->getAttribute<uint8_t>() : 0);
			msg.addByte(lookFeet ? lookFeet->getAttribute<uint8_t>() : 0);

			if (addAddon) {
				const auto lookAddons = item->getCustomAttribute("LookAddons");
				msg.addByte(lookAddons ? lookAddons->getAttribute<uint8_t>() : 0);
			}
		} else {
			if (addByte) {
				msg.add<uint16_t>(0);
			}
		}
	}

} // namespace

ProtocolGame::ProtocolGame(Connection_ptr initConnection) :
	Protocol(initConnection) {
	version = CLIENT_VERSION;
}

template <typename Callable, typename... Args>
void ProtocolGame::addGameTask(Callable function, Args &&... args) {
	g_dispatcher().addTask(createTask(std::bind(function, &g_game(), std::forward<Args>(args)...)));
}

template <typename Callable, typename... Args>
void ProtocolGame::addGameTaskTimed(uint32_t delay, Callable function, Args &&... args) {
	g_dispatcher().addTask(createTask(delay, std::bind(function, &g_game(), std::forward<Args>(args)...)));
}

void ProtocolGame::AddItem(NetworkMessage &msg, uint16_t id, uint8_t count, uint8_t tier) {
	const ItemType &it = Item::items[id];

	msg.add<uint16_t>(it.id);

	if (it.stackable) {
		msg.addByte(count);
	} else if (it.isSplash() || it.isFluidContainer()) {
		msg.addByte(count);
	} else if (it.isContainer()) {
		msg.addByte(0x00);
		msg.addByte(0x00);
	}
	if (it.isPodium) {
		msg.add<uint16_t>(0);
		msg.add<uint16_t>(0);
		msg.add<uint16_t>(0);

		msg.addByte(2);
		msg.addByte(0x01);
	}
	if (it.upgradeClassification > 0) {
		msg.addByte(tier);
	}
	if (it.expire || it.expireStop || it.clockExpire) {
		msg.add<uint32_t>(it.decayTime);
		msg.addByte(0x01); // Brand-new
	}
	if (it.wearOut) {
		msg.add<uint32_t>(it.charges);
		msg.addByte(0x01); // Brand-new
	}
}

void ProtocolGame::AddItem(NetworkMessage &msg, const Item* item) {
	if (!item) {
		return;
	}

	const ItemType &it = Item::items[item->getID()];

	msg.add<uint16_t>(it.id);

	if (it.stackable) {
		msg.addByte(std::min<uint16_t>(0xFF, item->getItemCount()));
	} else if (it.isSplash() || it.isFluidContainer()) {
		msg.addByte(item->getAttribute<uint8_t>(ItemAttribute_t::FLUIDTYPE));
	} else if (it.isContainer()) {
		const Container* container = item->getContainer();
		if (container && container->getHoldingPlayer() == player) {
			uint32_t lootFlags = 0;
			for (auto itt : player->quickLootContainers) {
				if (itt.second == container) {
					lootFlags |= 1 << itt.first;
				}
			}

			if (lootFlags != 0) {
				msg.addByte(0x01);
				msg.add<uint32_t>(lootFlags);
			} else {
				msg.addByte(0x00);
			}
		} else {
			msg.addByte(0x00);
		}

		// Quiver ammo count
		if (container && item->isQuiver() && player->getThing(CONST_SLOT_RIGHT) == item) {
			uint16_t ammoTotal = 0;
			for (Item* listItem : container->getItemList()) {
				if (player->getLevel() >= Item::items[listItem->getID()].minReqLevel) {
					ammoTotal += listItem->getItemCount();
				}
			}
			msg.addByte(0x01);
			msg.add<uint32_t>(ammoTotal);
		} else {
			msg.addByte(0x00);
		}
	}

	if (it.isPodium) {
		const auto podiumVisible = item->getCustomAttribute("PodiumVisible");
		const auto lookType = item->getCustomAttribute("LookType");
		const auto lookMount = item->getCustomAttribute("LookMount");
		const auto lookDirection = item->getCustomAttribute("LookDirection");

		if (lookType) {
			addOutfitAndMountBytes(msg, item, lookType, "LookHead", "LookBody", "LookLegs", "LookFeet", true);
		} else {
			msg.add<uint16_t>(0);
			msg.add<uint16_t>(0);
		}

		if (lookMount) {
			addOutfitAndMountBytes(msg, item, lookMount, "LookMountHead", "LookMountBody", "LookMountLegs", "LookMountFeet");
		} else {
			msg.add<uint16_t>(0);
		}

		msg.addByte(lookDirection ? lookDirection->getAttribute<uint8_t>() : 2);
		msg.addByte(podiumVisible ? podiumVisible->getAttribute<uint8_t>() : 0x01);
	}
	if (item->getClassification() > 0) {
		msg.addByte(item->getTier());
	}
	// Timer
	if (it.expire || it.expireStop || it.clockExpire) {
		if (item->hasAttribute(ItemAttribute_t::DURATION)) {
			msg.add<uint32_t>(item->getDuration() / 1000);
			msg.addByte((item->getDuration() / 1000) == it.decayTime ? 0x01 : 0x00); // Brand-new
		} else {
			msg.add<uint32_t>(it.decayTime);
			msg.addByte(0x01); // Brand-new
		}
	}

	// Charge
	if (it.wearOut) {
		if (item->getSubType() == 0) {
			msg.add<uint32_t>(it.charges);
			msg.addByte(0x01); // Brand-new
		} else {
			msg.add<uint32_t>(static_cast<uint32_t>(item->getSubType()));
			msg.addByte(item->getSubType() == it.charges ? 0x01 : 0x00); // Brand-new
		}
	}
}

void ProtocolGame::release() {
	// dispatcher thread
	if (player && player->client == shared_from_this()) {
		player->client.reset();
		player->decrementReferenceCounter();
		player = nullptr;
	}

	OutputMessagePool::getInstance().removeProtocolFromAutosend(shared_from_this());
	Protocol::release();
}

void ProtocolGame::login(const std::string &name, uint32_t accountId, OperatingSystem_t operatingSystem) {
	// dispatcher thread
	Player* foundPlayer = g_game().getPlayerByName(name);
	if (!foundPlayer || g_configManager().getBoolean(ALLOW_CLONES)) {
		player = new Player(getThis());
		player->setName(name);

		player->incrementReferenceCounter();
		player->setID();

		if (!IOLoginData::preloadPlayer(player, name)) {
			disconnectClient("Your character could not be loaded.");
			return;
		}

		if (IOBan::isPlayerNamelocked(player->getGUID())) {
			disconnectClient("Your character has been namelocked.");
			return;
		}

		if (g_game().getGameState() == GAME_STATE_CLOSING && !player->hasFlag(PlayerFlags_t::CanAlwaysLogin)) {
			disconnectClient("The game is just going down.\nPlease try again later.");
			return;
		}

		if (g_game().getGameState() == GAME_STATE_CLOSED && !player->hasFlag(PlayerFlags_t::CanAlwaysLogin)) {
			disconnectClient("Server is currently closed.\nPlease try again later.");
			return;
		}

		if (g_configManager().getBoolean(ONLY_PREMIUM_ACCOUNT) && !player->isPremium() && (player->getGroup()->id < account::GROUP_TYPE_GAMEMASTER || player->getAccountType() < account::ACCOUNT_TYPE_GAMEMASTER)) {
			disconnectClient("Your premium time for this account is out.\n\nTo play please buy additional premium time from our website");
			return;
		}

		if (g_configManager().getBoolean(ONE_PLAYER_ON_ACCOUNT) && player->getAccountType() < account::ACCOUNT_TYPE_GAMEMASTER && g_game().getPlayerByAccount(player->getAccount())) {
			disconnectClient("You may only login with one character\nof your account at the same time.");
			return;
		}

		if (!player->hasFlag(PlayerFlags_t::CannotBeBanned)) {
			BanInfo banInfo;
			if (IOBan::isAccountBanned(accountId, banInfo)) {
				if (banInfo.reason.empty()) {
					banInfo.reason = "(none)";
				}

				std::ostringstream ss;
				if (banInfo.expiresAt > 0) {
					ss << "Your account has been banned until " << formatDateShort(banInfo.expiresAt) << " by " << banInfo.bannedBy << ".\n\nReason specified:\n"
					   << banInfo.reason;
				} else {
					ss << "Your account has been permanently banned by " << banInfo.bannedBy << ".\n\nReason specified:\n"
					   << banInfo.reason;
				}
				disconnectClient(ss.str());
				return;
			}
		}

		WaitingList &waitingList = WaitingList::getInstance();
		if (!waitingList.clientLogin(player)) {
			uint32_t currentSlot = waitingList.getClientSlot(player);
			uint32_t retryTime = WaitingList::getTime(currentSlot);
			std::ostringstream ss;

			ss << "Too many players online.\nYou are at place "
			   << currentSlot << " on the waiting list.";

			auto output = OutputMessagePool::getOutputMessage();
			output->addByte(0x16);
			output->addString(ss.str());
			output->addByte(retryTime);
			send(output);
			disconnect();
			return;
		}

		if (!IOLoginData::loadPlayerById(player, player->getGUID())) {
			disconnectClient("Your character could not be loaded.");
			SPDLOG_WARN("Player {} could not be loaded", player->getName());
			return;
		}

		player->setOperatingSystem(operatingSystem);

		if (!g_game().placeCreature(player, player->getLoginPosition()) && !g_game().placeCreature(player, player->getTemplePosition(), false, true)) {
			disconnectClient("Temple position is wrong. Please, contact the administrator.");
			SPDLOG_WARN("Player {} temple position is wrong", player->getName());
			return;
		}

		if (operatingSystem >= CLIENTOS_OTCLIENT_LINUX) {
			player->registerCreatureEvent("ExtendedOpcode");
		}

		player->lastIP = player->getIP();
		player->lastLoginSaved = std::max<time_t>(time(nullptr), player->lastLoginSaved + 1);
		acceptPackets = true;
	} else {
		if (eventConnect != 0 || !g_configManager().getBoolean(REPLACE_KICK_ON_LOGIN)) {
			// Already trying to connect
			disconnectClient("You are already logged in.");
			return;
		}

		if (foundPlayer->client) {
			foundPlayer->disconnect();
			foundPlayer->isConnecting = true;

			eventConnect = g_scheduler().addEvent(createSchedulerTask(1000, std::bind(&ProtocolGame::connect, getThis(), foundPlayer->getID(), operatingSystem)));
		} else {
			connect(foundPlayer->getID(), operatingSystem);
		}
	}
	OutputMessagePool::getInstance().addProtocolToAutosend(shared_from_this());
	sendBosstiaryCooldownTimer();
}

void ProtocolGame::connect(uint32_t playerId, OperatingSystem_t operatingSystem) {
	eventConnect = 0;

	Player* foundPlayer = g_game().getPlayerByID(playerId);
	if (!foundPlayer || foundPlayer->client) {
		disconnectClient("You are already logged in.");
		return;
	}

	if (isConnectionExpired()) {
		// ProtocolGame::release() has been called at this point and the Connection object
		// no longer exists, so we return to prevent leakage of the Player.
		return;
	}

	player = foundPlayer;
	player->incrementReferenceCounter();

	g_chat().removeUserFromAllChannels(*player);
	player->clearModalWindows();
	player->setOperatingSystem(operatingSystem);
	player->isConnecting = false;

	player->client = getThis();
	player->openPlayerContainers();
	sendAddCreature(player, player->getPosition(), 0, true);
	player->lastIP = player->getIP();
	player->lastLoginSaved = std::max<time_t>(time(nullptr), player->lastLoginSaved + 1);
	player->resetIdleTime();
	acceptPackets = true;
}

void ProtocolGame::logout(bool displayEffect, bool forced) {
	if (!player) {
		return;
	}

	bool removePlayer = !player->isRemoved() && !forced;
	if (removePlayer && !player->isAccessPlayer()) {
		if (player->getTile()->hasFlag(TILESTATE_NOLOGOUT)) {
			player->sendCancelMessage(RETURNVALUE_YOUCANNOTLOGOUTHERE);
			return;
		}

		if (!player->getTile()->hasFlag(TILESTATE_PROTECTIONZONE) && player->hasCondition(CONDITION_INFIGHT)) {
			player->sendCancelMessage(RETURNVALUE_YOUMAYNOTLOGOUTDURINGAFIGHT);
			return;
		}
	}

	if (removePlayer && !g_creatureEvents().playerLogout(player)) {
		return;
	}

	displayEffect = displayEffect && !player->isRemoved() && player->getHealth() > 0 && !player->isInGhostMode();
	if (displayEffect) {
		g_game().addMagicEffect(player->getPosition(), CONST_ME_POFF);
	}

	sendSessionEndInformation(forced ? SESSION_END_FORCECLOSE : SESSION_END_LOGOUT);

	g_game().removeCreature(player, true);
}

void ProtocolGame::onRecvFirstMessage(NetworkMessage &msg) {
	if (g_game().getGameState() == GAME_STATE_SHUTDOWN) {
		disconnect();
		return;
	}

	OperatingSystem_t operatingSystem = static_cast<OperatingSystem_t>(msg.get<uint16_t>());
	setChecksumMethod(CHECKSUM_METHOD_SEQUENCE);
	enableCompression();

	version = msg.get<uint16_t>(); // Protocol version

	clientVersion = static_cast<int32_t>(msg.get<uint32_t>());

	msg.getString(); // Client version (String)

	msg.skipBytes(3); // U16 dat revision, U8 game preview state

	if (!Protocol::RSA_decrypt(msg)) {
		SPDLOG_WARN("[ProtocolGame::onRecvFirstMessage] - RSA Decrypt Failed");
		disconnect();
		return;
	}

	std::array<uint32_t, 4> key = { msg.get<uint32_t>(), msg.get<uint32_t>(), msg.get<uint32_t>(), msg.get<uint32_t>() };
	enableXTEAEncryption();
	setXTEAKey(key.data());

	msg.skipBytes(1); // gamemaster flag

	std::string sessionKey = msg.getString();
	size_t pos = sessionKey.find('\n');
	if (pos == std::string::npos) {
		disconnectClient("You must enter your email.");
		return;
	}

	if (operatingSystem == CLIENTOS_NEW_LINUX) {
		// TODO: check what new info for linux is send
		msg.getString();
		msg.getString();
	}

	std::string email = sessionKey.substr(0, pos);
	if (email.empty()) {
		disconnectClient("You must enter your email.");
		return;
	}

	std::string password = sessionKey.substr(pos + 1);
	std::string characterName = msg.getString();

	uint32_t timeStamp = msg.get<uint32_t>();
	uint8_t randNumber = msg.getByte();
	if (challengeTimestamp != timeStamp || challengeRandom != randNumber) {
		disconnect();
		return;
	}

	if (clientVersion != CLIENT_VERSION) {
		std::ostringstream ss;
		ss << "Only clients with protocol " << CLIENT_VERSION_UPPER << "." << CLIENT_VERSION_LOWER << " allowed!";
		disconnectClient(ss.str());
		return;
	}

	if (g_game().getGameState() == GAME_STATE_STARTUP) {
		disconnectClient("Gameworld is starting up. Please wait.");
		return;
	}

	if (g_game().getGameState() == GAME_STATE_MAINTAIN) {
		disconnectClient("Gameworld is under maintenance. Please re-connect in a while.");
		return;
	}

	BanInfo banInfo;
	if (IOBan::isIpBanned(getIP(), banInfo)) {
		if (banInfo.reason.empty()) {
			banInfo.reason = "(none)";
		}

		std::ostringstream ss;
		ss << "Your IP has been banned until " << formatDateShort(banInfo.expiresAt) << " by " << banInfo.bannedBy << ".\n\nReason specified:\n"
		   << banInfo.reason;
		disconnectClient(ss.str());
		return;
	}

	uint32_t accountId;
	if (!IOLoginData::gameWorldAuthentication(email, password, characterName, &accountId)) {
		disconnectClient("Email or password is not correct.");
		return;
	}

	g_dispatcher().addTask(createTask(std::bind(&ProtocolGame::login, getThis(), characterName, accountId, operatingSystem)));
}

void ProtocolGame::onConnect() {
	auto output = OutputMessagePool::getOutputMessage();
	static std::random_device rd;
	static std::ranlux24 generator(rd());
	static std::uniform_int_distribution<uint16_t> randNumber(0x00, 0xFF);

	// Skip checksum
	output->skipBytes(sizeof(uint32_t));

	// Packet length & type
	output->add<uint16_t>(0x0006);
	output->addByte(0x1F);

	// Add timestamp & random number
	challengeTimestamp = static_cast<uint32_t>(time(nullptr));
	output->add<uint32_t>(challengeTimestamp);

	challengeRandom = randNumber(generator);
	output->addByte(challengeRandom);

	// Go back and write checksum
	output->skipBytes(-12);
	// To support 11.10-, not have problems with 11.11+
	output->add<uint32_t>(adlerChecksum(output->getOutputBuffer() + sizeof(uint32_t), 8));

	send(std::move(output));
}

void ProtocolGame::disconnectClient(const std::string &message) const {
	auto output = OutputMessagePool::getOutputMessage();
	output->addByte(0x14);
	output->addString(message);
	send(output);
	disconnect();
}

void ProtocolGame::writeToOutputBuffer(const NetworkMessage &msg) {
	auto out = getOutputBuffer(msg.getLength());
	out->append(msg);
}

void ProtocolGame::parsePacket(NetworkMessage &msg) {
	if (!acceptPackets || g_game().getGameState() == GAME_STATE_SHUTDOWN || msg.getLength() <= 0) {
		return;
	}

	uint8_t recvbyte = msg.getByte();

	if (!player || player->isRemoved()) {
		if (recvbyte == 0x0F) {
			disconnect();
		}
		return;
	}

	if (player->isDead() || player->getHealth() <= 0) {
		g_dispatcher().addTask(createTask(std::bind(&ProtocolGame::parsePacketDead, getThis(), recvbyte)));
		return;
	}

	// Modules system
	if (player && recvbyte != 0xD3) {
		g_dispatcher().addTask(createTask(std::bind(&Modules::executeOnRecvbyte, &g_modules(), player->getID(), msg, recvbyte)));
	}

	g_dispatcher().addTask(createTask(std::bind(&ProtocolGame::parsePacketFromDispatcher, getThis(), msg, recvbyte)));
}

void ProtocolGame::parsePacketDead(uint8_t recvbyte) {
	if (recvbyte == 0x14) {
		disconnect();
		g_dispatcher().addTask(createTask(std::bind(&IOLoginData::updateOnlineStatus, player->getGUID(), false)));
		return;
	}

	if (recvbyte == 0x0F) {
		if (!player) {
			return;
		}

		g_scheduler().addEvent(createSchedulerTask(100, std::bind(&ProtocolGame::sendPing, getThis())));

		if (!player->spawn()) {
			disconnect();
			addGameTask(&Game::removeCreature, player, true);
			return;
		}

		g_dispatcher().addTask(createTask(std::bind(&ProtocolGame::sendAddCreature, getThis(), player, player->getPosition(), 0, false)));
		g_dispatcher().addTask(createTask(std::bind(&ProtocolGame::addBless, getThis())));
		return;
	}

	if (recvbyte == 0x1D) {
		// keep the connection alive
		g_scheduler().addEvent(createSchedulerTask(100, std::bind(&ProtocolGame::sendPingBack, getThis())));
		return;
	}
}

void ProtocolGame::addBless() {
	std::string bless = player->getBlessingsName();
	std::ostringstream lostBlesses;
	(bless.length() == 0) ? lostBlesses << "You lost all your blessings." : lostBlesses << "You are still blessed with " << bless;
	player->sendTextMessage(MESSAGE_EVENT_ADVANCE, lostBlesses.str());
	if (player->getLevel() < g_configManager().getNumber(ADVENTURERSBLESSING_LEVEL)) {
		for (uint8_t i = 2; i <= 6; i++) {
			if (!player->hasBlessing(i)) {
				player->addBlessing(i, 1);
			}
		}
		sendBlessStatus();
	}
}

void ProtocolGame::parsePacketFromDispatcher(NetworkMessage msg, uint8_t recvbyte) {
	if (!acceptPackets || g_game().getGameState() == GAME_STATE_SHUTDOWN) {
		return;
	}

	if (!player || player->isRemoved() || player->getHealth() <= 0) {
		return;
	}

	switch (recvbyte) {
		case 0x14:
			g_dispatcher().addTask(createTask(std::bind(&ProtocolGame::logout, getThis(), true, false)));
			break;
		case 0x1D:
			addGameTask(&Game::playerReceivePingBack, player->getID());
			break;
		case 0x1E:
			addGameTask(&Game::playerReceivePing, player->getID());
			break;
		case 0x2a:
			addBestiaryTrackerList(msg);
			break;
		case 0x2B:
			parsePartyAnalyzerAction(msg);
			break;
		case 0x2c:
			parseLeaderFinderWindow(msg);
			break;
		case 0x2d:
			parseMemberFinderWindow(msg);
			break;
		case 0x28:
			parseStashWithdraw(msg);
			break;
		case 0x29:
			parseRetrieveDepotSearch(msg);
			break;
		case 0x32:
			parseExtendedOpcode(msg);
			break; // otclient extended opcode
		case 0x64:
			parseAutoWalk(msg);
			break;
		case 0x65:
			addGameTask(&Game::playerMove, player->getID(), DIRECTION_NORTH);
			break;
		case 0x66:
			addGameTask(&Game::playerMove, player->getID(), DIRECTION_EAST);
			break;
		case 0x67:
			addGameTask(&Game::playerMove, player->getID(), DIRECTION_SOUTH);
			break;
		case 0x68:
			addGameTask(&Game::playerMove, player->getID(), DIRECTION_WEST);
			break;
		case 0x69:
			addGameTask(&Game::playerStopAutoWalk, player->getID());
			break;
		case 0x6A:
			addGameTask(&Game::playerMove, player->getID(), DIRECTION_NORTHEAST);
			break;
		case 0x6B:
			addGameTask(&Game::playerMove, player->getID(), DIRECTION_SOUTHEAST);
			break;
		case 0x6C:
			addGameTask(&Game::playerMove, player->getID(), DIRECTION_SOUTHWEST);
			break;
		case 0x6D:
			addGameTask(&Game::playerMove, player->getID(), DIRECTION_NORTHWEST);
			break;
		case 0x6F:
			addGameTaskTimed(DISPATCHER_TASK_EXPIRATION, &Game::playerTurn, player->getID(), DIRECTION_NORTH);
			break;
		case 0x70:
			addGameTaskTimed(DISPATCHER_TASK_EXPIRATION, &Game::playerTurn, player->getID(), DIRECTION_EAST);
			break;
		case 0x71:
			addGameTaskTimed(DISPATCHER_TASK_EXPIRATION, &Game::playerTurn, player->getID(), DIRECTION_SOUTH);
			break;
		case 0x72:
			addGameTaskTimed(DISPATCHER_TASK_EXPIRATION, &Game::playerTurn, player->getID(), DIRECTION_WEST);
			break;
		case 0x73:
			parseTeleport(msg);
			break;
		case 0x77:
			parseHotkeyEquip(msg);
			break;
		case 0x78:
			parseThrow(msg);
			break;
		case 0x79:
			parseLookInShop(msg);
			break;
		case 0x7A:
			parsePlayerBuyOnShop(msg);
			break;
		case 0x7B:
			parsePlayerSellOnShop(msg);
			break;
		case 0x7C:
			addGameTask(&Game::playerCloseShop, player->getID());
			break;
		case 0x7D:
			parseRequestTrade(msg);
			break;
		case 0x7E:
			parseLookInTrade(msg);
			break;
		case 0x7F:
			addGameTask(&Game::playerAcceptTrade, player->getID());
			break;
		case 0x80:
			addGameTask(&Game::playerCloseTrade, player->getID());
			break;
		case 0x82:
			parseUseItem(msg);
			break;
		case 0x83:
			parseUseItemEx(msg);
			break;
		case 0x84:
			parseUseWithCreature(msg);
			break;
		case 0x85:
			parseRotateItem(msg);
			break;
		case 0x86:
			parseConfigureShowOffSocket(msg);
			break;
		case 0x87:
			parseCloseContainer(msg);
			break;
		case 0x88:
			parseUpArrowContainer(msg);
			break;
		case 0x89:
			parseTextWindow(msg);
			break;
		case 0x8A:
			parseHouseWindow(msg);
			break;
		case 0x8B:
			parseWrapableItem(msg);
			break;
		case 0x8C:
			parseLookAt(msg);
			break;
		case 0x8D:
			parseLookInBattleList(msg);
			break;
		case 0x8E: /* join aggression */
			break;
		case 0x8F:
			parseQuickLoot(msg);
			break;
		case 0x90:
			parseLootContainer(msg);
			break;
		case 0x91:
			parseQuickLootBlackWhitelist(msg);
			break;
		case 0x92:
			parseOpenDepotSearch();
			break;
		case 0x93:
			parseCloseDepotSearch();
			break;
		case 0x94:
			parseDepotSearchItemRequest(msg);
			break;
		case 0x95:
			parseOpenParentContainer(msg);
			break;
		case 0x96:
			parseSay(msg);
			break;
		case 0x97:
			addGameTask(&Game::playerRequestChannels, player->getID());
			break;
		case 0x98:
			parseOpenChannel(msg);
			break;
		case 0x99:
			parseCloseChannel(msg);
			break;
		case 0x9A:
			parseOpenPrivateChannel(msg);
			break;
		case 0x9E:
			addGameTask(&Game::playerCloseNpcChannel, player->getID());
			break;
		case 0x9F:
			parseSetBossPodium(msg);
			break;
		case 0xA0:
			parseFightModes(msg);
			break;
		case 0xA1:
			parseAttack(msg);
			break;
		case 0xA2:
			parseFollow(msg);
			break;
		case 0xA3:
			parseInviteToParty(msg);
			break;
		case 0xA4:
			parseJoinParty(msg);
			break;
		case 0xA5:
			parseRevokePartyInvite(msg);
			break;
		case 0xA6:
			parsePassPartyLeadership(msg);
			break;
		case 0xA7:
			addGameTask(&Game::playerLeaveParty, player->getID());
			break;
		case 0xA8:
			parseEnableSharedPartyExperience(msg);
			break;
		case 0xAA:
			addGameTask(&Game::playerCreatePrivateChannel, player->getID());
			break;
		case 0xAB:
			parseChannelInvite(msg);
			break;
		case 0xAC:
			parseChannelExclude(msg);
			break;
		case 0xAE:
			parseSendBosstiary();
			break;
		case 0xAF:
			parseSendBosstiarySlots();
			break;
		case 0xB0:
			parseBosstiarySlot(msg);
			break;
		case 0xB1:
			parseHighscores(msg);
			break;
		case 0xBA:
			parseTaskHuntingAction(msg);
			break;
		case 0xBE:
			addGameTask(&Game::playerCancelAttackAndFollow, player->getID());
			break;
		case 0xBF:
			parseForgeEnter(msg);
			break;
		case 0xC0:
			parseForgeBrowseHistory(msg);
			break;
		case 0xC7:
			parseTournamentLeaderboard(msg);
			break;
		case 0xC9: /* update tile */
			break;
		case 0xCA:
			parseUpdateContainer(msg);
			break;
		case 0xCB:
			parseBrowseField(msg);
			break;
		case 0xCC:
			parseSeekInContainer(msg);
			break;
		case 0xCD:
			parseInspectionObject(msg);
			break;
		case 0xD2:
			addGameTask(&Game::playerRequestOutfit, player->getID());
			break;
		// g_dispatcher().addTask(createTask(std::bind(&Modules::executeOnRecvbyte, g_modules, player, msg, recvbyte)));
		case 0xD3:
			g_dispatcher().addTask(createTask(std::bind(&ProtocolGame::parseSetOutfit, getThis(), msg)));
			break;
		case 0xD4:
			parseToggleMount(msg);
			break;
		case 0xD5:
			parseApplyImbuement(msg);
			break;
		case 0xD6:
			parseClearImbuement(msg);
			break;
		case 0xD7:
			parseCloseImbuementWindow(msg);
			break;
		case 0xDC:
			parseAddVip(msg);
			break;
		case 0xDD:
			parseRemoveVip(msg);
			break;
		case 0xDE:
			parseEditVip(msg);
			break;
		case 0xE1:
			parseBestiarysendRaces();
			break;
		case 0xE2:
			parseBestiarysendCreatures(msg);
			break;
		case 0xE3:
			parseBestiarysendMonsterData(msg);
			break;
		case 0xE4:
			parseSendBuyCharmRune(msg);
			break;
		case 0xE5:
			parseCyclopediaCharacterInfo(msg);
			break;
		case 0xE6:
			parseBugReport(msg);
			break;
		case 0xE7: /* thank you */
			break;
		case 0xE8:
			parseDebugAssert(msg);
			break;
		case 0xEB:
			parsePreyAction(msg);
			break;
		case 0xED:
			parseSendResourceBalance();
			break;
		case 0xEE:
			parseGreet(msg);
			break;
		// Premium coins transfer
		// case 0xEF: parseCoinTransfer(msg); break;
		case 0xF0:
			addGameTaskTimed(DISPATCHER_TASK_EXPIRATION, &Game::playerShowQuestLog, player->getID());
			break;
		case 0xF1:
			parseQuestLine(msg);
			break;
		// case 0xF2: parseRuleViolationReport(msg); break;
		case 0xF3: /* get object info */
			break;
		case 0xF4:
			parseMarketLeave();
			break;
		case 0xF5:
			parseMarketBrowse(msg);
			break;
		case 0xF6:
			parseMarketCreateOffer(msg);
			break;
		case 0xF7:
			parseMarketCancelOffer(msg);
			break;
		case 0xF8:
			parseMarketAcceptOffer(msg);
			break;
		case 0xF9:
			parseModalWindowAnswer(msg);
			break;
			// case 0xFA: parseStoreOpen(msg); break;
			// case 0xFB: parseStoreRequestOffers(msg); break;
			// case 0xFC: parseStoreBuyOffer(msg) break;
			// case 0xFD: parseStoreOpenTransactionHistory(msg); break;
			// case 0xFE: parseStoreRequestTransactionHistory(msg); break;

			// case 0xDF, 0xE0, 0xE1, 0xFB, 0xFC, 0xFD, 0xFE Premium Shop.

		default:
			SPDLOG_DEBUG("Player: {} sent an unknown packet header: x0{}", player->getName(), static_cast<uint16_t>(recvbyte));
			break;
	}
}

void ProtocolGame::parseHotkeyEquip(NetworkMessage &msg) {
	if (!player) {
		return;
	}
	uint16_t itemId = msg.get<uint16_t>();
	uint8_t tier = msg.get<uint8_t>();
	addGameTask(&Game::playerEquipItem, player->getID(), itemId, Item::items[itemId].upgradeClassification > 0, tier);
}

void ProtocolGame::GetTileDescription(const Tile* tile, NetworkMessage &msg) {
	int32_t count;
	Item* ground = tile->getGround();
	if (ground) {
		AddItem(msg, ground);
		count = 1;
	} else {
		count = 0;
	}

	const TileItemVector* items = tile->getItemList();
	if (items) {
		for (auto it = items->getBeginTopItem(), end = items->getEndTopItem(); it != end; ++it) {
			AddItem(msg, *it);

			count++;
			if (count == 9 && tile->getPosition() == player->getPosition()) {
				break;
			} else if (count == 10) {
				return;
			}
		}
	}

	const CreatureVector* creatures = tile->getCreatures();
	if (creatures) {
		bool playerAdded = false;
		for (auto it = creatures->rbegin(); it != creatures->rend(); ++it) {
			const Creature* creature = *it;
			if (!player->canSeeCreature(creature)) {
				continue;
			}

			if (tile->getPosition() == player->getPosition() && count == 9 && !playerAdded) {
				creature = player;
			}

			if (creature->getID() == player->getID()) {
				playerAdded = true;
			}

			bool known;
			uint32_t removedKnown;
			checkCreatureAsKnown(creature->getID(), known, removedKnown);
			AddCreature(msg, creature, known, removedKnown);

			if (++count == 10) {
				return;
			}
		}
	}

	if (items) {
		for (auto it = items->getBeginDownItem(), end = items->getEndDownItem(); it != end; ++it) {
			AddItem(msg, *it);

			if (++count == 10) {
				return;
			}
		}
	}
}

void ProtocolGame::GetMapDescription(int32_t x, int32_t y, int32_t z, int32_t width, int32_t height, NetworkMessage &msg) {
	int32_t skip = -1;
	int32_t startz, endz, zstep;

	if (z > MAP_INIT_SURFACE_LAYER) {
		startz = z - MAP_LAYER_VIEW_LIMIT;
		endz = std::min<int32_t>(MAP_MAX_LAYERS - 1, z + MAP_LAYER_VIEW_LIMIT);
		zstep = 1;
	} else {
		startz = MAP_INIT_SURFACE_LAYER;
		endz = 0;
		zstep = -1;
	}

	for (int32_t nz = startz; nz != endz + zstep; nz += zstep) {
		GetFloorDescription(msg, x, y, nz, width, height, z - nz, skip);
	}

	if (skip >= 0) {
		msg.addByte(skip);
		msg.addByte(0xFF);
	}
}

void ProtocolGame::GetFloorDescription(NetworkMessage &msg, int32_t x, int32_t y, int32_t z, int32_t width, int32_t height, int32_t offset, int32_t &skip) {
	for (int32_t nx = 0; nx < width; nx++) {
		for (int32_t ny = 0; ny < height; ny++) {
			const Tile* tile = g_game().map.getTile(static_cast<uint16_t>(x + nx + offset), static_cast<uint16_t>(y + ny + offset), static_cast<uint8_t>(z));
			if (tile) {
				if (skip >= 0) {
					msg.addByte(skip);
					msg.addByte(0xFF);
				}

				skip = 0;
				GetTileDescription(tile, msg);
			} else if (skip == 0xFE) {
				msg.addByte(0xFF);
				msg.addByte(0xFF);
				skip = -1;
			} else {
				++skip;
			}
		}
	}
}

void ProtocolGame::checkCreatureAsKnown(uint32_t id, bool &known, uint32_t &removedKnown) {
	if (auto [creatureKnown, creatureInserted] = knownCreatureSet.insert(id);
		!creatureInserted) {
		known = true;
		return;
	}
	known = false;
	if (knownCreatureSet.size() > 1300) {
		// Look for a creature to remove
		for (auto it = knownCreatureSet.begin(), end = knownCreatureSet.end(); it != end; ++it) {
			if (*it == id) {
				continue;
			}
			// We need to protect party players from removing
			Creature* creature = g_game().getCreatureByID(*it);
			if (const Player * checkPlayer;
				creature && (checkPlayer = creature->getPlayer()) != nullptr) {
				if (player->getParty() != checkPlayer->getParty() && !canSee(creature)) {
					removedKnown = *it;
					knownCreatureSet.erase(it);
					return;
				}
			} else if (!canSee(creature)) {
				removedKnown = *it;
				knownCreatureSet.erase(it);
				return;
			}
		}

		// Bad situation. Let's just remove anyone.
		auto it = knownCreatureSet.begin();
		if (*it == id) {
			++it;
		}

		removedKnown = *it;
		knownCreatureSet.erase(it);
	} else {
		removedKnown = 0;
	}
}

bool ProtocolGame::canSee(const Creature* c) const {
	if (!c || !player || c->isRemoved()) {
		return false;
	}

	if (!player->canSeeCreature(c)) {
		return false;
	}

	return canSee(c->getPosition());
}

bool ProtocolGame::canSee(const Position &pos) const {
	return canSee(pos.x, pos.y, pos.z);
}

bool ProtocolGame::canSee(int32_t x, int32_t y, int32_t z) const {
	if (!player) {
		return false;
	}

	const Position &myPos = player->getPosition();
	if (myPos.z <= MAP_INIT_SURFACE_LAYER) {
		// we are on ground level or above (7 -> 0)
		// view is from 7 -> 0
		if (z > MAP_INIT_SURFACE_LAYER) {
			return false;
		}
	} else if (myPos.z >= MAP_INIT_SURFACE_LAYER + 1) {
		// we are underground (8 -> 15)
		// view is +/- 2 from the floor we stand on
		if (std::abs(myPos.getZ() - z) > MAP_LAYER_VIEW_LIMIT) {
			return false;
		}
	}

	// negative offset means that the action taken place is on a lower floor than ourself
	const int8_t offsetz = myPos.getZ() - z;
	return (x >= myPos.getX() - Map::maxClientViewportX + offsetz) && (x <= myPos.getX() + (Map::maxClientViewportX + 1) + offsetz) && (y >= myPos.getY() - Map::maxClientViewportY + offsetz) && (y <= myPos.getY() + (Map::maxClientViewportY + 1) + offsetz);
}

// Parse methods
void ProtocolGame::parseChannelInvite(NetworkMessage &msg) {
	const std::string name = msg.getString();
	addGameTask(&Game::playerChannelInvite, player->getID(), name);
}

void ProtocolGame::parseChannelExclude(NetworkMessage &msg) {
	const std::string name = msg.getString();
	addGameTask(&Game::playerChannelExclude, player->getID(), name);
}

void ProtocolGame::parseOpenChannel(NetworkMessage &msg) {
	uint16_t channelId = msg.get<uint16_t>();
	addGameTask(&Game::playerOpenChannel, player->getID(), channelId);
}

void ProtocolGame::parseCloseChannel(NetworkMessage &msg) {
	uint16_t channelId = msg.get<uint16_t>();
	addGameTask(&Game::playerCloseChannel, player->getID(), channelId);
}

void ProtocolGame::parseOpenPrivateChannel(NetworkMessage &msg) {
	const std::string receiver = msg.getString();
	addGameTask(&Game::playerOpenPrivateChannel, player->getID(), receiver);
}

void ProtocolGame::parseAutoWalk(NetworkMessage &msg) {
	uint8_t numdirs = msg.getByte();
	if (numdirs == 0 || (msg.getBufferPosition() + numdirs) != (msg.getLength() + 8)) {
		return;
	}

	msg.skipBytes(numdirs);

	std::forward_list<Direction> path;
	for (uint8_t i = 0; i < numdirs; ++i) {
		uint8_t rawdir = msg.getPreviousByte();
		switch (rawdir) {
			case 1:
				path.push_front(DIRECTION_EAST);
				break;
			case 2:
				path.push_front(DIRECTION_NORTHEAST);
				break;
			case 3:
				path.push_front(DIRECTION_NORTH);
				break;
			case 4:
				path.push_front(DIRECTION_NORTHWEST);
				break;
			case 5:
				path.push_front(DIRECTION_WEST);
				break;
			case 6:
				path.push_front(DIRECTION_SOUTHWEST);
				break;
			case 7:
				path.push_front(DIRECTION_SOUTH);
				break;
			case 8:
				path.push_front(DIRECTION_SOUTHEAST);
				break;
			default:
				break;
		}
	}

	if (path.empty()) {
		return;
	}

	addGameTask(&Game::playerAutoWalk, player->getID(), path);
}

void ProtocolGame::parseSetOutfit(NetworkMessage &msg) {
	if (!player || player->isRemoved()) {
		return;
	}

	uint16_t startBufferPosition = msg.getBufferPosition();
	Module* outfitModule = g_modules().getEventByRecvbyte(0xD3, false);
	if (outfitModule) {
		outfitModule->executeOnRecvbyte(player, msg);
	}

	if (msg.getBufferPosition() == startBufferPosition) {
		uint8_t outfitType = 0;
		outfitType = msg.getByte();
		Outfit_t newOutfit;
		newOutfit.lookType = msg.get<uint16_t>();
		newOutfit.lookHead = std::min<uint8_t>(132, msg.getByte());
		newOutfit.lookBody = std::min<uint8_t>(132, msg.getByte());
		newOutfit.lookLegs = std::min<uint8_t>(132, msg.getByte());
		newOutfit.lookFeet = std::min<uint8_t>(132, msg.getByte());
		newOutfit.lookAddons = msg.getByte();
		if (outfitType == 0) {
			newOutfit.lookMount = msg.get<uint16_t>();
			newOutfit.lookMountHead = std::min<uint8_t>(132, msg.getByte());
			newOutfit.lookMountBody = std::min<uint8_t>(132, msg.getByte());
			newOutfit.lookMountLegs = std::min<uint8_t>(132, msg.getByte());
			newOutfit.lookMountFeet = std::min<uint8_t>(132, msg.getByte());
			newOutfit.lookFamiliarsType = msg.get<uint16_t>();
			uint8_t isMountRandomized = msg.getByte();
			g_game().playerChangeOutfit(player->getID(), newOutfit, isMountRandomized);
		} else if (outfitType == 1) {
			// This value probably has something to do with try outfit variable inside outfit window dialog
			// if try outfit is set to 2 it expects uint32_t value after mounted and disable mounts from outfit window dialog
			newOutfit.lookMount = 0;
			msg.get<uint32_t>();
		} else if (outfitType == 2) {
			Position pos = msg.getPosition();
			uint16_t itemId = msg.get<uint16_t>();
			uint8_t stackpos = msg.getByte();
			newOutfit.lookMount = msg.get<uint16_t>();
			newOutfit.lookMountHead = std::min<uint8_t>(132, msg.getByte());
			newOutfit.lookMountBody = std::min<uint8_t>(132, msg.getByte());
			newOutfit.lookMountLegs = std::min<uint8_t>(132, msg.getByte());
			newOutfit.lookMountFeet = std::min<uint8_t>(132, msg.getByte());
			uint8_t direction = std::max<uint8_t>(DIRECTION_NORTH, std::min<uint8_t>(DIRECTION_WEST, msg.getByte()));
			uint8_t podiumVisible = msg.getByte();
			g_game().playerSetShowOffSocket(player->getID(), newOutfit, pos, stackpos, itemId, podiumVisible, direction);
		}
	}
}

void ProtocolGame::parseToggleMount(NetworkMessage &msg) {
	bool mount = msg.getByte() != 0;
	addGameTask(&Game::playerToggleMount, player->getID(), mount);
}

void ProtocolGame::parseApplyImbuement(NetworkMessage &msg) {
	uint8_t slot = msg.getByte();
	uint32_t imbuementId = msg.get<uint32_t>();
	bool protectionCharm = msg.getByte() != 0x00;
	addGameTask(&Game::playerApplyImbuement, player->getID(), imbuementId, slot, protectionCharm);
}

void ProtocolGame::parseClearImbuement(NetworkMessage &msg) {
	uint8_t slot = msg.getByte();
	addGameTask(&Game::playerClearImbuement, player->getID(), slot);
}

void ProtocolGame::parseCloseImbuementWindow(NetworkMessage &) {
	addGameTask(&Game::playerCloseImbuementWindow, player->getID());
}

void ProtocolGame::parseUseItem(NetworkMessage &msg) {
	Position pos = msg.getPosition();
	uint16_t itemId = msg.get<uint16_t>();
	uint8_t stackpos = msg.getByte();
	uint8_t index = msg.getByte();
	addGameTaskTimed(DISPATCHER_TASK_EXPIRATION, &Game::playerUseItem, player->getID(), pos, stackpos, index, itemId);
}

void ProtocolGame::parseUseItemEx(NetworkMessage &msg) {
	Position fromPos = msg.getPosition();
	uint16_t fromItemId = msg.get<uint16_t>();
	uint8_t fromStackPos = msg.getByte();
	Position toPos = msg.getPosition();
	uint16_t toItemId = msg.get<uint16_t>();
	uint8_t toStackPos = msg.getByte();
	addGameTaskTimed(DISPATCHER_TASK_EXPIRATION, &Game::playerUseItemEx, player->getID(), fromPos, fromStackPos, fromItemId, toPos, toStackPos, toItemId);
}

void ProtocolGame::parseUseWithCreature(NetworkMessage &msg) {
	Position fromPos = msg.getPosition();
	uint16_t itemId = msg.get<uint16_t>();
	uint8_t fromStackPos = msg.getByte();
	uint32_t creatureId = msg.get<uint32_t>();
	addGameTaskTimed(DISPATCHER_TASK_EXPIRATION, &Game::playerUseWithCreature, player->getID(), fromPos, fromStackPos, creatureId, itemId);
}

void ProtocolGame::parseCloseContainer(NetworkMessage &msg) {
	uint8_t cid = msg.getByte();
	addGameTask(&Game::playerCloseContainer, player->getID(), cid);
}

void ProtocolGame::parseUpArrowContainer(NetworkMessage &msg) {
	uint8_t cid = msg.getByte();
	addGameTask(&Game::playerMoveUpContainer, player->getID(), cid);
}

void ProtocolGame::parseUpdateContainer(NetworkMessage &msg) {
	uint8_t cid = msg.getByte();
	addGameTask(&Game::playerUpdateContainer, player->getID(), cid);
}

void ProtocolGame::parseTeleport(NetworkMessage &msg) {
	Position newPosition = msg.getPosition();
	addGameTask(&Game::playerTeleport, player->getID(), newPosition);
}

void ProtocolGame::parseThrow(NetworkMessage &msg) {
	Position fromPos = msg.getPosition();
	uint16_t itemId = msg.get<uint16_t>();
	uint8_t fromStackpos = msg.getByte();
	Position toPos = msg.getPosition();
	uint8_t count = msg.getByte();

	if (toPos != fromPos) {
		addGameTaskTimed(DISPATCHER_TASK_EXPIRATION, &Game::playerMoveThing, player->getID(), fromPos, itemId, fromStackpos, toPos, count);
	}
}

void ProtocolGame::parseLookAt(NetworkMessage &msg) {
	Position pos = msg.getPosition();
	uint16_t itemId = msg.get<uint16_t>();
	uint8_t stackpos = msg.getByte();
	addGameTaskTimed(DISPATCHER_TASK_EXPIRATION, &Game::playerLookAt, player->getID(), itemId, pos, stackpos);
}

void ProtocolGame::parseLookInBattleList(NetworkMessage &msg) {
	uint32_t creatureId = msg.get<uint32_t>();
	addGameTaskTimed(DISPATCHER_TASK_EXPIRATION, &Game::playerLookInBattleList, player->getID(), creatureId);
}

void ProtocolGame::parseQuickLoot(NetworkMessage &msg) {
	Position pos = msg.getPosition();
	uint16_t itemId = msg.get<uint16_t>();
	uint8_t stackpos = msg.getByte();
	bool lootAllCorpses = msg.getByte();
	bool autoLoot = msg.getByte();
	addGameTask(&Game::playerQuickLoot, player->getID(), pos, itemId, stackpos, nullptr, lootAllCorpses, autoLoot);
}

void ProtocolGame::parseLootContainer(NetworkMessage &msg) {
	uint8_t action = msg.getByte();
	if (action == 0) {
		ObjectCategory_t category = (ObjectCategory_t)msg.getByte();
		Position pos = msg.getPosition();
		uint16_t itemId = msg.get<uint16_t>();
		uint8_t stackpos = msg.getByte();
		addGameTask(&Game::playerSetLootContainer, player->getID(), category, pos, itemId, stackpos);
	} else if (action == 1) {
		ObjectCategory_t category = (ObjectCategory_t)msg.getByte();
		addGameTask(&Game::playerClearLootContainer, player->getID(), category);
	} else if (action == 2) {
		ObjectCategory_t category = (ObjectCategory_t)msg.getByte();
		addGameTask(&Game::playerOpenLootContainer, player->getID(), category);
	} else if (action == 3) {
		bool useMainAsFallback = msg.getByte() == 1;
		addGameTask(&Game::playerSetQuickLootFallback, player->getID(), useMainAsFallback);
	}
}

void ProtocolGame::parseQuickLootBlackWhitelist(NetworkMessage &msg) {
	QuickLootFilter_t filter = (QuickLootFilter_t)msg.getByte();
	std::vector<uint16_t> listedItems;

	uint16_t size = msg.get<uint16_t>();
	listedItems.reserve(size);

	for (int i = 0; i < size; i++) {
		listedItems.push_back(msg.get<uint16_t>());
	}

	addGameTask(&Game::playerQuickLootBlackWhitelist, player->getID(), filter, listedItems);
}

void ProtocolGame::parseSay(NetworkMessage &msg) {
	std::string receiver;
	uint16_t channelId;

	SpeakClasses type = static_cast<SpeakClasses>(msg.getByte());
	switch (type) {
		case TALKTYPE_PRIVATE_TO:
		case TALKTYPE_PRIVATE_RED_TO:
			receiver = msg.getString();
			channelId = 0;
			break;

		case TALKTYPE_CHANNEL_Y:
		case TALKTYPE_CHANNEL_R1:
			channelId = msg.get<uint16_t>();
			break;

		default:
			channelId = 0;
			break;
	}

	const std::string text = msg.getString();
	if (text.length() > 255) {
		return;
	}

	addGameTask(&Game::playerSay, player->getID(), channelId, type, receiver, text);
}

void ProtocolGame::parseFightModes(NetworkMessage &msg) {
	uint8_t rawFightMode = msg.getByte(); // 1 - offensive, 2 - balanced, 3 - defensive
	uint8_t rawChaseMode = msg.getByte(); // 0 - stand while fightning, 1 - chase opponent
	uint8_t rawSecureMode = msg.getByte(); // 0 - can't attack unmarked, 1 - can attack unmarked
	// uint8_t rawPvpMode = msg.getByte(); // pvp mode introduced in 10.0

	FightMode_t fightMode;
	if (rawFightMode == 1) {
		fightMode = FIGHTMODE_ATTACK;
	} else if (rawFightMode == 2) {
		fightMode = FIGHTMODE_BALANCED;
	} else {
		fightMode = FIGHTMODE_DEFENSE;
	}

	addGameTask(&Game::playerSetFightModes, player->getID(), fightMode, rawChaseMode != 0, rawSecureMode != 0);
}

void ProtocolGame::parseAttack(NetworkMessage &msg) {
	uint32_t creatureId = msg.get<uint32_t>();
	// msg.get<uint32_t>(); creatureId (same as above)
	addGameTask(&Game::playerSetAttackedCreature, player->getID(), creatureId);
}

void ProtocolGame::parseFollow(NetworkMessage &msg) {
	uint32_t creatureId = msg.get<uint32_t>();
	// msg.get<uint32_t>(); creatureId (same as above)
	addGameTask(&Game::playerFollowCreature, player->getID(), creatureId);
}

void ProtocolGame::parseTextWindow(NetworkMessage &msg) {
	uint32_t windowTextId = msg.get<uint32_t>();
	const std::string newText = msg.getString();
	addGameTask(&Game::playerWriteItem, player->getID(), windowTextId, newText);
}

void ProtocolGame::parseHouseWindow(NetworkMessage &msg) {
	uint8_t doorId = msg.getByte();
	uint32_t id = msg.get<uint32_t>();
	const std::string text = msg.getString();
	addGameTask(&Game::playerUpdateHouseWindow, player->getID(), doorId, id, text);
}

void ProtocolGame::parseLookInShop(NetworkMessage &msg) {
	uint16_t id = msg.get<uint16_t>();
	uint8_t count = msg.getByte();
	addGameTaskTimed(DISPATCHER_TASK_EXPIRATION, &Game::playerLookInShop, player->getID(), id, count);
}

void ProtocolGame::parsePlayerBuyOnShop(NetworkMessage &msg) {
	uint16_t id = msg.get<uint16_t>();
	uint8_t count = msg.getByte();
	uint16_t amount = msg.get<uint16_t>();
	bool ignoreCap = msg.getByte() != 0;
	bool inBackpacks = msg.getByte() != 0;
	addGameTaskTimed(DISPATCHER_TASK_EXPIRATION, &Game::playerBuyItem, player->getID(), id, count, amount, ignoreCap, inBackpacks);
}

void ProtocolGame::parsePlayerSellOnShop(NetworkMessage &msg) {
	uint16_t id = msg.get<uint16_t>();
	uint8_t count = std::max(msg.getByte(), (uint8_t)1);
	uint16_t amount = msg.get<uint16_t>();
	bool ignoreEquipped = msg.getByte() != 0;

	addGameTaskTimed(DISPATCHER_TASK_EXPIRATION, &Game::playerSellItem, player->getID(), id, count, amount, ignoreEquipped);
}

void ProtocolGame::parseRequestTrade(NetworkMessage &msg) {
	Position pos = msg.getPosition();
	uint16_t itemId = msg.get<uint16_t>();
	uint8_t stackpos = msg.getByte();
	uint32_t playerId = msg.get<uint32_t>();
	addGameTask(&Game::playerRequestTrade, player->getID(), pos, stackpos, playerId, itemId);
}

void ProtocolGame::parseLookInTrade(NetworkMessage &msg) {
	bool counterOffer = (msg.getByte() == 0x01);
	uint8_t index = msg.getByte();
	addGameTaskTimed(DISPATCHER_TASK_EXPIRATION, &Game::playerLookInTrade, player->getID(), counterOffer, index);
}

void ProtocolGame::parseAddVip(NetworkMessage &msg) {
	const std::string name = msg.getString();
	addGameTask(&Game::playerRequestAddVip, player->getID(), name);
}

void ProtocolGame::parseRemoveVip(NetworkMessage &msg) {
	uint32_t guid = msg.get<uint32_t>();
	addGameTask(&Game::playerRequestRemoveVip, player->getID(), guid);
}

void ProtocolGame::parseEditVip(NetworkMessage &msg) {
	uint32_t guid = msg.get<uint32_t>();
	const std::string description = msg.getString();
	uint32_t icon = std::min<uint32_t>(10, msg.get<uint32_t>()); // 10 is max icon in 9.63
	bool notify = msg.getByte() != 0;
	addGameTask(&Game::playerRequestEditVip, player->getID(), guid, description, icon, notify);
}

void ProtocolGame::parseRotateItem(NetworkMessage &msg) {
	Position pos = msg.getPosition();
	uint16_t itemId = msg.get<uint16_t>();
	uint8_t stackpos = msg.getByte();
	if (itemId == ITEM_PODIUM_OF_VIGOUR) {
		addGameTaskTimed(DISPATCHER_TASK_EXPIRATION, &Game::playerRotatePodium, player->getID(), pos, stackpos, itemId);
	} else {
		addGameTaskTimed(DISPATCHER_TASK_EXPIRATION, &Game::playerRotateItem, player->getID(), pos, stackpos, itemId);
	}
}

void ProtocolGame::parseWrapableItem(NetworkMessage &msg) {
	Position pos = msg.getPosition();
	uint16_t itemId = msg.get<uint16_t>();
	uint8_t stackpos = msg.getByte();
	addGameTaskTimed(DISPATCHER_TASK_EXPIRATION, &Game::playerWrapableItem, player->getID(), pos, stackpos, itemId);
}

void ProtocolGame::parseInspectionObject(NetworkMessage &msg) {
	uint8_t inspectionType = msg.getByte();
	if (inspectionType == INSPECT_NORMALOBJECT) {
		Position pos = msg.getPosition();
		g_game().playerInspectItem(player, pos);
	} else if (inspectionType == INSPECT_NPCTRADE || inspectionType == INSPECT_CYCLOPEDIA) {
		uint16_t itemId = msg.get<uint16_t>();
		uint16_t itemCount = msg.getByte();
		g_game().playerInspectItem(player, itemId, static_cast<int8_t>(itemCount), (inspectionType == INSPECT_CYCLOPEDIA));
	}
}

void ProtocolGame::sendSessionEndInformation(SessionEndInformations information) {
	auto output = OutputMessagePool::getOutputMessage();
	output->addByte(0x18);
	output->addByte(information);
	send(output);
	disconnect();
}

void ProtocolGame::sendItemInspection(uint16_t itemId, uint8_t itemCount, const Item* item, bool cyclopedia) {
	NetworkMessage msg;
	msg.addByte(0x76);
	msg.addByte(0x00);
	msg.addByte(cyclopedia ? 0x01 : 0x00);
	msg.add<uint32_t>(player->getID());
	msg.addByte(0x01);

	const ItemType &it = Item::items[itemId];

	if (item) {
		msg.addString(item->getName());
		AddItem(msg, item);
	} else {
		msg.addString(it.name);
		AddItem(msg, it.id, itemCount, 0);
	}
	msg.addByte(0);

	auto descriptions = Item::getDescriptions(it, item);
	msg.addByte(descriptions.size());
	for (const auto &description : descriptions) {
		msg.addString(description.first);
		msg.addString(description.second);
	}
	writeToOutputBuffer(msg);
}

void ProtocolGame::parseCyclopediaCharacterInfo(NetworkMessage &msg) {
	uint32_t characterID;
	CyclopediaCharacterInfoType_t characterInfoType;
	characterID = msg.get<uint32_t>();
	characterInfoType = static_cast<CyclopediaCharacterInfoType_t>(msg.getByte());
	uint16_t entriesPerPage = 0, page = 0;
	if (characterInfoType == CYCLOPEDIA_CHARACTERINFO_RECENTDEATHS || characterInfoType == CYCLOPEDIA_CHARACTERINFO_RECENTPVPKILLS) {
		entriesPerPage = std::min<uint16_t>(30, std::max<uint16_t>(5, msg.get<uint16_t>()));
		page = std::max<uint16_t>(1, msg.get<uint16_t>());
	}
	if (characterID == 0) {
		characterID = player->getGUID();
	}
	g_game().playerCyclopediaCharacterInfo(player, characterID, characterInfoType, entriesPerPage, page);
}

void ProtocolGame::parseHighscores(NetworkMessage &msg) {
	HighscoreType_t type = static_cast<HighscoreType_t>(msg.getByte());
	uint8_t category = msg.getByte();
	uint32_t vocation = msg.get<uint32_t>();
	uint16_t page = 1;
	const std::string worldName = msg.getString();
	msg.getByte(); // Game World Category
	msg.getByte(); // BattlEye World Type
	if (type == HIGHSCORE_GETENTRIES) {
		page = std::max<uint16_t>(1, msg.get<uint16_t>());
	}
	uint8_t entriesPerPage = std::min<uint8_t>(30, std::max<uint8_t>(5, msg.getByte()));
	g_game().playerHighscores(player, type, category, vocation, worldName, page, entriesPerPage);
}

void ProtocolGame::parseTaskHuntingAction(NetworkMessage &msg) {
	uint8_t slot = msg.getByte();
	uint8_t action = msg.getByte();
	bool upgrade = msg.getByte() != 0;
	uint16_t raceId = msg.get<uint16_t>();

	if (!g_configManager().getBoolean(TASK_HUNTING_ENABLED)) {
		return;
	}

	addGameTask(&Game::playerTaskHuntingAction, player->getID(), slot, action, upgrade, raceId);
}

void ProtocolGame::sendHighscoresNoData() {
	NetworkMessage msg;
	msg.addByte(0xB1);
	msg.addByte(0x01); // No data available
	writeToOutputBuffer(msg);
}

void ProtocolGame::sendHighscores(const std::vector<HighscoreCharacter> &characters, uint8_t categoryId, uint32_t vocationId, uint16_t page, uint16_t pages) {
	NetworkMessage msg;
	msg.addByte(0xB1);
	msg.addByte(0x00); // No data available

	msg.addByte(1); // Worlds
	msg.addString(g_configManager().getString(SERVER_NAME)); // First World
	msg.addString(g_configManager().getString(SERVER_NAME)); // Selected World

	msg.addByte(0); // Game World Category: 0xFF(-1) - Selected World
	msg.addByte(0); // BattlEye World Type

	auto vocationPosition = msg.getBufferPosition();
	uint8_t vocations = 1;

	msg.skipBytes(1); // Vocation Count
	msg.add<uint32_t>(0xFFFFFFFF); // All Vocations - hardcoded
	msg.addString("(all)"); // All Vocations - hardcoded

	uint32_t selectedVocation = 0xFFFFFFFF;
	const auto &vocationsMap = g_vocations().getVocations();
	for (const auto &it : vocationsMap) {
		const Vocation &vocation = it.second;
		if (vocation.getFromVocation() == static_cast<uint32_t>(vocation.getId())) {
			msg.add<uint32_t>(vocation.getFromVocation()); // Vocation Id
			msg.addString(vocation.getVocName()); // Vocation Name
			++vocations;
			if (vocation.getFromVocation() == vocationId) {
				selectedVocation = vocationId;
			}
		}
	}
	msg.add<uint32_t>(selectedVocation); // Selected Vocation

	HighscoreCategory highscoreCategories[] = {
		{ "Experience Points", HIGHSCORE_CATEGORY_EXPERIENCE },
		{ "Fist Fighting", HIGHSCORE_CATEGORY_FIST_FIGHTING },
		{ "Club Fighting", HIGHSCORE_CATEGORY_CLUB_FIGHTING },
		{ "Sword Fighting", HIGHSCORE_CATEGORY_SWORD_FIGHTING },
		{ "Axe Fighting", HIGHSCORE_CATEGORY_AXE_FIGHTING },
		{ "Distance Fighting", HIGHSCORE_CATEGORY_DISTANCE_FIGHTING },
		{ "Shielding", HIGHSCORE_CATEGORY_SHIELDING },
		{ "Fishing", HIGHSCORE_CATEGORY_FISHING },
		{ "Magic Level", HIGHSCORE_CATEGORY_MAGIC_LEVEL }
	};

	uint8_t selectedCategory = 0;
	msg.addByte(sizeof(highscoreCategories) / sizeof(HighscoreCategory)); // Category Count
	for (HighscoreCategory &category : highscoreCategories) {
		msg.addByte(category.id); // Category Id
		msg.addString(category.name); // Category Name
		if (category.id == categoryId) {
			selectedCategory = categoryId;
		}
	}
	msg.addByte(selectedCategory); // Selected Category

	msg.add<uint16_t>(page); // Current page
	msg.add<uint16_t>(pages); // Pages

	msg.addByte(characters.size()); // Character Count
	for (const HighscoreCharacter &character : characters) {
		msg.add<uint32_t>(character.rank); // Rank
		msg.addString(character.name); // Character Name
		msg.addString(""); // Probably Character Title(not visible in window)
		msg.addByte(character.vocation); // Vocation Id
		msg.addString(g_configManager().getString(SERVER_NAME)); // World
		msg.add<uint16_t>(character.level); // Level
		msg.addByte((player->getGUID() == character.id)); // Player Indicator Boolean
		msg.add<uint64_t>(character.points); // Points
	}

	msg.addByte(0xFF); // ??
	msg.addByte(0); // ??
	msg.addByte(1); // ??
	msg.add<uint32_t>(time(nullptr)); // Last Update

	msg.setBufferPosition(vocationPosition);
	msg.addByte(vocations);
	writeToOutputBuffer(msg);
}

void ProtocolGame::parseTournamentLeaderboard(NetworkMessage &msg) {
	uint8_t ledaerboardType = msg.getByte();
	if (ledaerboardType == 0) {
		const std::string worldName = msg.getString();
		uint16_t currentPage = msg.get<uint16_t>();
		(void)worldName;
		(void)currentPage;
	} else if (ledaerboardType == 1) {
		const std::string worldName = msg.getString();
		const std::string characterName = msg.getString();
		(void)worldName;
		(void)characterName;
	}
	uint8_t elementsPerPage = msg.getByte();
	(void)elementsPerPage;

	addGameTask(&Game::playerTournamentLeaderboard, player->getID(), ledaerboardType);
}

void ProtocolGame::parseConfigureShowOffSocket(NetworkMessage &msg) {
	Position pos = msg.getPosition();
	uint16_t itemId = msg.get<uint16_t>();
	uint8_t stackpos = msg.getByte();
	g_game().playerConfigureShowOffSocket(player->getID(), pos, stackpos, itemId);
}

void ProtocolGame::parseRuleViolationReport(NetworkMessage &msg) {
	uint8_t reportType = msg.getByte();
	uint8_t reportReason = msg.getByte();
	const std::string &targetName = msg.getString();
	const std::string &comment = msg.getString();
	std::string translation;
	if (reportType == REPORT_TYPE_NAME) {
		translation = msg.getString();
	} else if (reportType == REPORT_TYPE_STATEMENT) {
		translation = msg.getString();
		msg.get<uint32_t>(); // statement id, used to get whatever player have said, we don't log that.
	}

	addGameTask(&Game::playerReportRuleViolationReport, player->getID(), targetName, reportType, reportReason, comment, translation);
}

void ProtocolGame::parseBestiarysendRaces() {
	NetworkMessage msg;
	msg.addByte(0xd5);
	msg.add<uint16_t>(BESTY_RACE_LAST);
	std::map<uint16_t, std::string> mtype_list = g_game().getBestiaryList();
	for (uint8_t i = BESTY_RACE_FIRST; i <= BESTY_RACE_LAST; i++) {
		std::string BestClass = "";
		uint16_t count = 0;
		for (auto rit : mtype_list) {
			const MonsterType* mtype = g_monsters().getMonsterType(rit.second);
			if (!mtype) {
				return;
			}
			if (mtype->info.bestiaryRace == static_cast<BestiaryType_t>(i)) {
				count += 1;
				BestClass = mtype->info.bestiaryClass;
			}
		}
		msg.addString(BestClass);
		msg.add<uint16_t>(count);
		uint16_t unlockedCount = g_iobestiary().getBestiaryRaceUnlocked(player, static_cast<BestiaryType_t>(i));
		msg.add<uint16_t>(unlockedCount);
	}
	writeToOutputBuffer(msg);

	player->BestiarysendCharms();
}

void ProtocolGame::sendBestiaryEntryChanged(uint16_t raceid) {
	NetworkMessage msg;
	msg.addByte(0xd9);
	msg.add<uint16_t>(raceid);
	writeToOutputBuffer(msg);
}

void ProtocolGame::parseBestiarysendMonsterData(NetworkMessage &msg) {
	uint16_t raceId = msg.get<uint16_t>();
	std::string Class = "";
	MonsterType* mtype = nullptr;
	std::map<uint16_t, std::string> mtype_list = g_game().getBestiaryList();

	auto ait = mtype_list.find(raceId);
	if (ait != mtype_list.end()) {
		MonsterType* mType = g_monsters().getMonsterType(ait->second);
		if (mType) {
			Class = mType->info.bestiaryClass;
			mtype = mType;
		}
	}

	if (!mtype) {
		SPDLOG_WARN("[ProtocolGame::parseBestiarysendMonsterData] - "
					"MonsterType was not found");
		return;
	}

	uint32_t killCounter = player->getBestiaryKillCount(raceId);
	uint8_t currentLevel = g_iobestiary().getKillStatus(mtype, killCounter);

	NetworkMessage newmsg;
	newmsg.addByte(0xd7);
	newmsg.add<uint16_t>(raceId);
	newmsg.addString(Class);

	newmsg.addByte(currentLevel);
	newmsg.add<uint32_t>(killCounter);

	newmsg.add<uint16_t>(mtype->info.bestiaryFirstUnlock);
	newmsg.add<uint16_t>(mtype->info.bestiarySecondUnlock);
	newmsg.add<uint16_t>(mtype->info.bestiaryToUnlock);

	newmsg.addByte(mtype->info.bestiaryStars);
	newmsg.addByte(mtype->info.bestiaryOccurrence);

	std::vector<LootBlock> lootList = mtype->info.lootItems;
	newmsg.addByte(lootList.size());
	for (LootBlock loot : lootList) {
		int8_t difficult = g_iobestiary().calculateDifficult(loot.chance);
		bool shouldAddItem = false;

		switch (currentLevel) {
			case 1:
				shouldAddItem = false;
				break;
			case 2:
				if (difficult < 2) {
					shouldAddItem = true;
				}
				break;
			case 3:
				if (difficult < 3) {
					shouldAddItem = true;
				}
				break;
			case 4:
				shouldAddItem = true;
				break;
		}

		newmsg.add<uint16_t>(shouldAddItem == true ? loot.id : 0);
		newmsg.addByte(difficult);
		newmsg.addByte(0); // 1 if special event - 0 if regular loot (?)
		if (shouldAddItem == true) {
			newmsg.addString(loot.name);
			newmsg.addByte(loot.countmax > 0 ? 0x1 : 0x0);
		}
	}

	if (currentLevel > 1) {
		newmsg.add<uint16_t>(mtype->info.bestiaryCharmsPoints);
		int8_t attackmode = 0;
		if (!mtype->info.isHostile) {
			attackmode = 2;
		} else if (mtype->info.targetDistance) {
			attackmode = 1;
		}

		newmsg.addByte(attackmode);
		newmsg.addByte(0x2);
		newmsg.add<uint32_t>(convertToSafeInteger<uint32_t>(mtype->info.healthMax));
		newmsg.add<uint32_t>(mtype->info.experience);
		newmsg.add<uint16_t>(mtype->getBaseSpeed());
		newmsg.add<uint16_t>(mtype->info.armor);
		// Version 13.10 (mitigation)
		newmsg.addDouble(0);
	}

	if (currentLevel > 2) {
		std::map<uint8_t, int16_t> elements = g_iobestiary().getMonsterElements(mtype);

		newmsg.addByte(elements.size());
		for (auto it = std::begin(elements), end = std::end(elements); it != end; it++) {
			newmsg.addByte(it->first);
			newmsg.add<uint16_t>(it->second);
		}

		newmsg.add<uint16_t>(1);
		newmsg.addString(mtype->info.bestiaryLocations);
	}

	if (currentLevel > 3) {
		charmRune_t mType_c = g_iobestiary().getCharmFromTarget(player, mtype);
		if (mType_c != CHARM_NONE) {
			newmsg.addByte(1);
			newmsg.addByte(mType_c);
			newmsg.add<uint32_t>(player->getLevel() * 100);
		} else {
			newmsg.addByte(0);
			newmsg.addByte(1);
		}
	}

	writeToOutputBuffer(newmsg);
}

void ProtocolGame::addBestiaryTrackerList(NetworkMessage &msg) {
	uint16_t thisrace = msg.get<uint16_t>();
	std::map<uint16_t, std::string> mtype_list = g_game().getBestiaryList();
	auto it = mtype_list.find(thisrace);
	if (it != mtype_list.end()) {
		MonsterType* mtype = g_monsters().getMonsterType(it->second);
		if (mtype) {
			player->addBestiaryTrackerList(mtype);
		}
	}
}

void ProtocolGame::sendTeamFinderList() {
	if (!player)
		return;

	NetworkMessage msg;
	msg.addByte(0x2D);
	msg.addByte(0x00); // Bool value, with 'true' the player exceed packets for second.
	std::map<uint32_t, TeamFinder*> teamFinder = g_game().getTeamFinderList();
	msg.add<uint16_t>(teamFinder.size());
	for (auto it : teamFinder) {
		const Player* leader = g_game().getPlayerByGUID(it.first);
		if (!leader)
			return;

		TeamFinder* teamAssemble = it.second;
		if (!teamAssemble)
			return;

		uint8_t status = 0;
		uint16_t membersSize = 0;
		msg.add<uint32_t>(leader->getGUID());
		msg.addString(leader->getName());
		msg.add<uint16_t>(teamAssemble->minLevel);
		msg.add<uint16_t>(teamAssemble->maxLevel);
		msg.addByte(teamAssemble->vocationIDs);
		msg.add<uint16_t>(teamAssemble->teamSlots);
		for (auto itt : teamAssemble->membersMap) {
			const Player* member = g_game().getPlayerByGUID(it.first);
			if (member) {
				if (itt.first == player->getGUID())
					status = itt.second;

				if (itt.second == 3)
					membersSize += 1;
			}
		}
		msg.add<uint16_t>(std::max<uint16_t>((teamAssemble->teamSlots - teamAssemble->freeSlots), membersSize));
		// The leader does not count on this math, he is included inside the 'freeSlots'.
		msg.add<uint32_t>(teamAssemble->timestamp);
		msg.addByte(teamAssemble->teamType);

		switch (teamAssemble->teamType) {
			case 1: {
				msg.add<uint16_t>(teamAssemble->bossID);
				break;
			}
			case 2: {
				msg.add<uint16_t>(teamAssemble->hunt_type);
				msg.add<uint16_t>(teamAssemble->hunt_area);
				break;
			}
			case 3: {
				msg.add<uint16_t>(teamAssemble->questID);
				break;
			}

			default:
				break;
		}

		msg.addByte(status);
	}
	writeToOutputBuffer(msg);
}

void ProtocolGame::sendLeaderTeamFinder(bool reset) {
	if (!player)
		return;

	TeamFinder* teamAssemble = nullptr;
	std::map<uint32_t, TeamFinder*> teamFinder = g_game().getTeamFinderList();
	auto it = teamFinder.find(player->getGUID());
	if (it != teamFinder.end()) {
		teamAssemble = it->second;
	}

	if (!teamAssemble)
		return;

	NetworkMessage msg;
	msg.addByte(0x2C);
	msg.addByte(reset ? 1 : 0);
	if (reset) {
		g_game().removeTeamFinderListed(player->getGUID());
		return;
	}
	msg.add<uint16_t>(teamAssemble->minLevel);
	msg.add<uint16_t>(teamAssemble->maxLevel);
	msg.addByte(teamAssemble->vocationIDs);
	msg.add<uint16_t>(teamAssemble->teamSlots);
	msg.add<uint16_t>(teamAssemble->freeSlots);
	msg.add<uint32_t>(teamAssemble->timestamp);
	msg.addByte(teamAssemble->teamType);

	switch (teamAssemble->teamType) {
		case 1: {
			msg.add<uint16_t>(teamAssemble->bossID);
			break;
		}
		case 2: {
			msg.add<uint16_t>(teamAssemble->hunt_type);
			msg.add<uint16_t>(teamAssemble->hunt_area);
			break;
		}
		case 3: {
			msg.add<uint16_t>(teamAssemble->questID);
			break;
		}

		default:
			break;
	}

	uint16_t membersSize = 1;
	for (auto memberPair : teamAssemble->membersMap) {
		const Player* member = g_game().getPlayerByGUID(memberPair.first);
		if (member) {
			membersSize += 1;
		}
	}

	msg.add<uint16_t>(membersSize);
	const Player* leader = g_game().getPlayerByGUID(teamAssemble->leaderGuid);
	if (!leader)
		return;

	msg.add<uint32_t>(leader->getGUID());
	msg.addString(leader->getName());
	msg.add<uint16_t>(leader->getLevel());
	msg.addByte(leader->getVocation()->getClientId());
	msg.addByte(3);

	for (auto memberPair : teamAssemble->membersMap) {
		const Player* member = g_game().getPlayerByGUID(memberPair.first);
		if (!member) {
			continue;
		}
		msg.add<uint32_t>(member->getGUID());
		msg.addString(member->getName());
		msg.add<uint16_t>(member->getLevel());
		msg.addByte(member->getVocation()->getClientId());
		msg.addByte(memberPair.second);
	}

	writeToOutputBuffer(msg);
}

void ProtocolGame::createLeaderTeamFinder(NetworkMessage &msg) {
	if (!player)
		return;

	std::map<uint32_t, uint8_t> members;
	std::map<uint32_t, TeamFinder*> teamFinder = g_game().getTeamFinderList();
	TeamFinder* teamAssemble = nullptr;
	auto it = teamFinder.find(player->getGUID());
	if (it != teamFinder.end()) {
		members = it->second->membersMap;
		teamAssemble = it->second;
	}

	if (!teamAssemble)
		teamAssemble = new TeamFinder();

	teamAssemble->minLevel = msg.get<uint16_t>();
	teamAssemble->maxLevel = msg.get<uint16_t>();
	teamAssemble->vocationIDs = msg.getByte();
	teamAssemble->teamSlots = msg.get<uint16_t>();
	teamAssemble->freeSlots = msg.get<uint16_t>();
	teamAssemble->partyBool = (msg.getByte() == 1);
	teamAssemble->timestamp = msg.get<uint32_t>();
	teamAssemble->teamType = msg.getByte();

	uint16_t bossID = 0;
	uint16_t huntType1 = 0;
	uint16_t huntType2 = 0;
	uint16_t questID = 0;

	switch (teamAssemble->teamType) {
		case 1: {
			bossID = msg.get<uint16_t>();
			break;
		}
		case 2: {
			huntType1 = msg.get<uint16_t>();
			huntType2 = msg.get<uint16_t>();
			break;
		}

		case 3: {
			questID = msg.get<uint16_t>();
			break;
		}

		default:
			break;
	}

	teamAssemble->bossID = bossID;
	teamAssemble->hunt_type = huntType1;
	teamAssemble->hunt_area = huntType2;
	teamAssemble->questID = questID;
	teamAssemble->leaderGuid = player->getGUID();

	if (teamAssemble->partyBool && player->getParty()) {
		for (Player* member : player->getParty()->getMembers()) {
			if (member && member->getGUID() != player->getGUID()) {
				members.insert({ member->getGUID(), 3 });
			}
		}
		if (player->getParty()->getLeader()->getGUID() != player->getGUID()) {
			members.insert({ player->getParty()->getLeader()->getGUID(), 3 });
		}
	}
	teamAssemble->membersMap = members;
	g_game().registerTeamFinderAssemble(player->getGUID(), teamAssemble);
}

void ProtocolGame::parsePartyAnalyzerAction(NetworkMessage &msg) const {
	if (!player) {
		return;
	}

	Party* party = player->getParty();
	if (!party || !party->getLeader() || party->getLeader()->getID() != player->getID()) {
		return;
	}

	PartyAnalyzerAction_t action = static_cast<PartyAnalyzerAction_t>(msg.getByte());
	if (action == PARTYANALYZERACTION_RESET) {
		party->resetAnalyzer();
	} else if (action == PARTYANALYZERACTION_PRICETYPE) {
		party->switchAnalyzerPriceType();
	} else if (action == PARTYANALYZERACTION_PRICEVALUE) {
		uint16_t size = msg.get<uint16_t>();
		for (uint16_t i = 1; i <= size; i++) {
			uint16_t itemId = msg.get<uint16_t>();
			uint64_t price = msg.get<uint64_t>();
			player->setItemCustomPrice(itemId, price);
		}
		party->reloadPrices();
		party->updateTrackerAnalyzer();
	}
}

void ProtocolGame::parseLeaderFinderWindow(NetworkMessage &msg) {
	if (!player)
		return;

	uint8_t action = msg.getByte();
	switch (action) {
		case 0: {
			player->sendLeaderTeamFinder(false);
			break;
		}
		case 1: {
			player->sendLeaderTeamFinder(true);
			break;
		}
		case 2: {
			uint32_t memberID = msg.get<uint32_t>();
			const Player* member = g_game().getPlayerByGUID(memberID);
			if (!member)
				return;

			std::map<uint32_t, TeamFinder*> teamFinder = g_game().getTeamFinderList();
			TeamFinder* teamAssemble = nullptr;
			auto it = teamFinder.find(player->getGUID());
			if (it != teamFinder.end()) {
				teamAssemble = it->second;
			}

			if (!teamAssemble)
				return;

			uint8_t memberStatus = msg.getByte();
			for (auto &memberPair : teamAssemble->membersMap) {
				if (memberPair.first == memberID) {
					memberPair.second = memberStatus;
				}
			}

			switch (memberStatus) {
				case 2: {
					member->sendTextMessage(MESSAGE_STATUS, "You are invited to a new team.");
					break;
				}
				case 3: {
					member->sendTextMessage(MESSAGE_STATUS, "Your team finder request was accepted.");
					break;
				}
				case 4: {
					member->sendTextMessage(MESSAGE_STATUS, "Your team finder request was denied.");
					break;
				}

				default:
					break;
			}
			player->sendLeaderTeamFinder(false);
			break;
		}
		case 3: {
			player->createLeaderTeamFinder(msg);
			player->sendLeaderTeamFinder(false);
			break;
		}

		default:
			break;
	}
}

void ProtocolGame::parseMemberFinderWindow(NetworkMessage &msg) {
	if (!player)
		return;

	uint8_t action = msg.getByte();
	if (action == 0) {
		player->sendTeamFinderList();
	} else {
		uint32_t leaderID = msg.get<uint32_t>();
		const Player* leader = g_game().getPlayerByGUID(leaderID);
		if (!leader)
			return;

		std::map<uint32_t, TeamFinder*> teamFinder = g_game().getTeamFinderList();
		TeamFinder* teamAssemble = nullptr;
		auto it = teamFinder.find(leaderID);
		if (it != teamFinder.end()) {
			teamAssemble = it->second;
		}

		if (!teamAssemble)
			return;

		if (action == 1) {
			leader->sendTextMessage(MESSAGE_STATUS, "There is a new request to join your team.");
			teamAssemble->membersMap.insert({ player->getGUID(), 1 });
		} else {
			for (auto itt = teamAssemble->membersMap.begin(), end = teamAssemble->membersMap.end(); itt != end; ++itt) {
				if (itt->first == player->getGUID()) {
					teamAssemble->membersMap.erase(itt);
					break;
				}
			}
		}
		player->sendTeamFinderList();
	}
}

void ProtocolGame::parseSendBuyCharmRune(NetworkMessage &msg) {
	charmRune_t runeID = static_cast<charmRune_t>(msg.getByte());
	uint8_t action = msg.getByte();
	uint16_t raceid = msg.get<uint16_t>();
	g_iobestiary().sendBuyCharmRune(player, runeID, action, raceid);
}

void ProtocolGame::refreshBestiaryTracker(std::list<MonsterType*> trackerList) {
	NetworkMessage msg;
	msg.addByte(0xB9);
	msg.addByte(trackerList.size());
	for (MonsterType* mtype : trackerList) {
		uint32_t killAmount = player->getBestiaryKillCount(mtype->info.raceid);
		msg.add<uint16_t>(mtype->info.raceid);
		msg.add<uint32_t>(killAmount);
		msg.add<uint16_t>(mtype->info.bestiaryFirstUnlock);
		msg.add<uint16_t>(mtype->info.bestiarySecondUnlock);
		msg.add<uint16_t>(mtype->info.bestiaryToUnlock);

		if (g_iobestiary().getKillStatus(mtype, killAmount) == 4) {
			msg.addByte(4);
		} else {
			msg.addByte(0);
		}
	}
	writeToOutputBuffer(msg);
}

void ProtocolGame::BestiarysendCharms() {
	int32_t removeRuneCost = player->getLevel() * 100;
	if (player->hasCharmExpansion()) {
		removeRuneCost = (removeRuneCost * 75) / 100;
	}
	NetworkMessage msg;
	msg.addByte(0xd8);
	msg.add<uint32_t>(player->getCharmPoints());

	std::vector<Charm*> charmList = g_game().getCharmList();
	msg.addByte(charmList.size());
	for (Charm* c_type : charmList) {
		msg.addByte(c_type->id);
		msg.addString(c_type->name);
		msg.addString(c_type->description);
		msg.addByte(0); // Unknown
		msg.add<uint16_t>(c_type->points);
		if (g_iobestiary().hasCharmUnlockedRuneBit(c_type, player->getUnlockedRunesBit())) {
			msg.addByte(1);
			uint16_t raceid = player->parseRacebyCharm(c_type->id, false, 0);
			if (raceid > 0) {
				msg.addByte(1);
				msg.add<uint16_t>(raceid);
				msg.add<uint32_t>(removeRuneCost);
			} else {
				msg.addByte(0);
			}
		} else {
			msg.addByte(0);
			msg.addByte(0);
		}
	}
	msg.addByte(4); // Unknown

	std::list<uint16_t> finishedMonsters = g_iobestiary().getBestiaryFinished(player);
	std::list<charmRune_t> usedRunes = g_iobestiary().getCharmUsedRuneBitAll(player);

	for (charmRune_t charmRune : usedRunes) {
		Charm* tmpCharm = g_iobestiary().getBestiaryCharm(charmRune);
		uint16_t tmp_raceid = player->parseRacebyCharm(tmpCharm->id, false, 0);
		finishedMonsters.remove(tmp_raceid);
	}

	msg.add<uint16_t>(finishedMonsters.size());
	for (uint16_t raceid_tmp : finishedMonsters) {
		msg.add<uint16_t>(raceid_tmp);
	}

	writeToOutputBuffer(msg);
}

void ProtocolGame::parseBestiarysendCreatures(NetworkMessage &msg) {
	std::ostringstream ss;
	std::map<uint16_t, std::string> race = {};
	std::string text = "";
	uint8_t search = msg.getByte();

	if (search == 1) {
		uint16_t monsterAmount = msg.get<uint16_t>();
		std::map<uint16_t, std::string> mtype_list = g_game().getBestiaryList();
		for (uint16_t monsterCount = 1; monsterCount <= monsterAmount; monsterCount++) {
			uint16_t raceid = msg.get<uint16_t>();
			if (player->getBestiaryKillCount(raceid) > 0) {
				auto it = mtype_list.find(raceid);
				if (it != mtype_list.end()) {
					race.insert({ raceid, it->second });
				}
			}
		}
	} else {
		std::string raceName = msg.getString();
		race = g_iobestiary().findRaceByName(raceName);

		if (race.size() == 0) {
			SPDLOG_WARN("[ProtocolGame::parseBestiarysendCreature] - "
						"Race was not found: {}, search: {}",
						raceName, search);
			return;
		}
		text = raceName;
	}
	NetworkMessage newmsg;
	newmsg.addByte(0xd6);
	newmsg.addString(text);
	newmsg.add<uint16_t>(race.size());
	std::map<uint16_t, uint32_t> creaturesKilled = g_iobestiary().getBestiaryKillCountByMonsterIDs(player, race);

	for (auto it_ : race) {
		uint16_t raceid_ = it_.first;
		newmsg.add<uint16_t>(raceid_);

		uint8_t progress = 0;
		for (const auto &_it : creaturesKilled) {
			if (_it.first == raceid_) {
				MonsterType* tmpType = g_monsters().getMonsterType(it_.second);
				if (!tmpType) {
					return;
				}
				progress = g_iobestiary().getKillStatus(tmpType, _it.second);
			}
		}

		if (progress > 0) {
			newmsg.add<uint16_t>(static_cast<uint16_t>(progress));
		} else {
			newmsg.addByte(0);
		}
	}
	writeToOutputBuffer(newmsg);
}

void ProtocolGame::parseBugReport(NetworkMessage &msg) {
	uint8_t category = msg.getByte();
	std::string message = msg.getString();

	Position position;
	if (category == BUG_CATEGORY_MAP) {
		position = msg.getPosition();
	}

	addGameTask(&Game::playerReportBug, player->getID(), message, position, category);
}

void ProtocolGame::parseGreet(NetworkMessage &msg) {
	uint32_t npcId = msg.get<uint32_t>();
	addGameTask(&Game::playerNpcGreet, player->getID(), npcId);
}

void ProtocolGame::parseDebugAssert(NetworkMessage &msg) {
	if (debugAssertSent) {
		return;
	}

	debugAssertSent = true;

	std::string assertLine = msg.getString();
	std::string date = msg.getString();
	std::string description = msg.getString();
	std::string comment = msg.getString();
	addGameTask(&Game::playerDebugAssert, player->getID(), assertLine, date, description, comment);
}

void ProtocolGame::parsePreyAction(NetworkMessage &msg) {
	int8_t index = -1;
	uint8_t slot = msg.getByte();
	uint8_t action = msg.getByte();
	uint8_t option = 0;
	uint16_t raceId = 0;
	if (action == static_cast<uint8_t>(PreyAction_MonsterSelection)) {
		index = msg.getByte();
	} else if (action == static_cast<uint8_t>(PreyAction_Option)) {
		option = msg.getByte();
	} else if (action == static_cast<uint8_t>(PreyAction_ListAll_Selection)) {
		raceId = msg.get<uint16_t>();
	}

	if (!g_configManager().getBoolean(PREY_ENABLED)) {
		return;
	}

	addGameTask(&Game::playerPreyAction, player->getID(), slot, action, option, index, raceId);
}

void ProtocolGame::parseSendResourceBalance() {
	auto [sliverCount, coreCount] = player->getForgeSliversAndCores();

	sendResourcesBalance(
		player->getMoney(),
		player->getBankBalance(),
		player->getPreyCards(),
		player->getTaskHuntingPoints(),
		player->getForgeDusts(),
		sliverCount,
		coreCount
	);
}

void ProtocolGame::parseInviteToParty(NetworkMessage &msg) {
	uint32_t targetId = msg.get<uint32_t>();
	addGameTask(&Game::playerInviteToParty, player->getID(), targetId);
}

void ProtocolGame::parseJoinParty(NetworkMessage &msg) {
	uint32_t targetId = msg.get<uint32_t>();
	addGameTask(&Game::playerJoinParty, player->getID(), targetId);
}

void ProtocolGame::parseRevokePartyInvite(NetworkMessage &msg) {
	uint32_t targetId = msg.get<uint32_t>();
	addGameTask(&Game::playerRevokePartyInvitation, player->getID(), targetId);
}

void ProtocolGame::parsePassPartyLeadership(NetworkMessage &msg) {
	uint32_t targetId = msg.get<uint32_t>();
	addGameTask(&Game::playerPassPartyLeadership, player->getID(), targetId);
}

void ProtocolGame::parseEnableSharedPartyExperience(NetworkMessage &msg) {
	bool sharedExpActive = msg.getByte() == 1;
	addGameTask(&Game::playerEnableSharedPartyExperience, player->getID(), sharedExpActive);
}

void ProtocolGame::parseQuestLine(NetworkMessage &msg) {
	uint16_t questId = msg.get<uint16_t>();
	addGameTask(&Game::playerShowQuestLine, player->getID(), questId);
}

void ProtocolGame::parseMarketLeave() {
	addGameTask(&Game::playerLeaveMarket, player->getID());
}

void ProtocolGame::parseMarketBrowse(NetworkMessage &msg) {
	uint8_t browseId = msg.get<uint8_t>();

	if (browseId == MARKETREQUEST_OWN_OFFERS) {
		addGameTask(&Game::playerBrowseMarketOwnOffers, player->getID());
	} else if (browseId == MARKETREQUEST_OWN_HISTORY) {
		addGameTask(&Game::playerBrowseMarketOwnHistory, player->getID());
	} else {
		uint16_t itemId = msg.get<uint16_t>();
		uint8_t tier = msg.get<uint8_t>();
		player->sendMarketEnter(player->getLastDepotId());
		addGameTask(&Game::playerBrowseMarket, player->getID(), itemId, tier);
	}
}

<<<<<<< HEAD
void ProtocolGame::parseMarketCreateOffer(NetworkMessage &msg)
{
=======
void ProtocolGame::parseMarketCreateOffer(NetworkMessage &msg) {
>>>>>>> 4b1d92c0
	uint8_t type = msg.getByte();
	uint16_t itemId = msg.get<uint16_t>();
	uint8_t itemTier = 0;
	if (Item::items[itemId].upgradeClassification > 0) {
		itemTier = msg.getByte();
	}
	uint16_t amount = msg.get<uint16_t>();
	uint64_t price = msg.get<uint64_t>();
	bool anonymous = (msg.getByte() != 0);
	if (amount > 0 && price > 0) {
		addGameTask(&Game::playerCreateMarketOffer, player->getID(), type, itemId, amount, price, itemTier, anonymous);
	}
}

void ProtocolGame::parseMarketCancelOffer(NetworkMessage &msg) {
	uint32_t timestamp = msg.get<uint32_t>();
	uint16_t counter = msg.get<uint16_t>();
	if (counter > 0) {
		addGameTask(&Game::playerCancelMarketOffer, player->getID(), timestamp, counter);
	}

	updateCoinBalance();
}

void ProtocolGame::parseMarketAcceptOffer(NetworkMessage &msg) {
	uint32_t timestamp = msg.get<uint32_t>();
	uint16_t counter = msg.get<uint16_t>();
	uint16_t amount = msg.get<uint16_t>();
	if (amount > 0 && counter > 0) {
		addGameTask(&Game::playerAcceptMarketOffer, player->getID(), timestamp, counter, amount);
	}

	updateCoinBalance();
}

void ProtocolGame::parseModalWindowAnswer(NetworkMessage &msg) {
	uint32_t id = msg.get<uint32_t>();
	uint8_t button = msg.getByte();
	uint8_t choice = msg.getByte();
	addGameTask(&Game::playerAnswerModalWindow, player->getID(), id, button, choice);
}

void ProtocolGame::parseBrowseField(NetworkMessage &msg) {
	const Position &pos = msg.getPosition();
	addGameTask(&Game::playerBrowseField, player->getID(), pos);
}

void ProtocolGame::parseSeekInContainer(NetworkMessage &msg) {
	uint8_t containerId = msg.getByte();
	uint16_t index = msg.get<uint16_t>();
	addGameTask(&Game::playerSeekInContainer, player->getID(), containerId, index);
}

// Send methods
void ProtocolGame::sendOpenPrivateChannel(const std::string &receiver) {
	NetworkMessage msg;
	msg.addByte(0xAD);
	msg.addString(receiver);
	writeToOutputBuffer(msg);
}

void ProtocolGame::sendExperienceTracker(int64_t rawExp, int64_t finalExp) {
	NetworkMessage msg;
	msg.addByte(0xAF);
	msg.add<int64_t>(rawExp);
	msg.add<int64_t>(finalExp);
	writeToOutputBuffer(msg);
}

void ProtocolGame::sendChannelEvent(uint16_t channelId, const std::string &playerName, ChannelEvent_t channelEvent) {
	NetworkMessage msg;
	msg.addByte(0xF3);
	msg.add<uint16_t>(channelId);
	msg.addString(playerName);
	msg.addByte(channelEvent);
	writeToOutputBuffer(msg);
}

void ProtocolGame::sendCreatureOutfit(const Creature* creature, const Outfit_t &outfit) {
	if (!canSee(creature)) {
		return;
	}

	NetworkMessage msg;
	msg.addByte(0x8E);
	msg.add<uint32_t>(creature->getID());
	AddOutfit(msg, outfit);
	if (outfit.lookMount != 0) {
		msg.addByte(outfit.lookMountHead);
		msg.addByte(outfit.lookMountBody);
		msg.addByte(outfit.lookMountLegs);
		msg.addByte(outfit.lookMountFeet);
	}
	writeToOutputBuffer(msg);
}

void ProtocolGame::sendCreatureLight(const Creature* creature) {
	if (!canSee(creature)) {
		return;
	}

	NetworkMessage msg;
	AddCreatureLight(msg, creature);
	writeToOutputBuffer(msg);
}

void ProtocolGame::sendCreatureIcon(const Creature* creature) {
	if (!creature) {
		return;
	}

	CreatureIcon_t icon = creature->getIcon();
	NetworkMessage msg;
	msg.addByte(0x8B);
	msg.add<uint32_t>(creature->getID());
	// Type 14 for this
	msg.addByte(14);
	// 0 = no icon, 1 = we'll send an icon
	msg.addByte(icon != CREATUREICON_NONE);
	if (icon != CREATUREICON_NONE) {
		msg.addByte(icon);
		// Creature update
		msg.addByte(1);
		// Used for the life in the new quest
		msg.add<uint16_t>(0);
	}
	writeToOutputBuffer(msg);
}

void ProtocolGame::sendWorldLight(const LightInfo &lightInfo) {
	NetworkMessage msg;
	AddWorldLight(msg, lightInfo);
	writeToOutputBuffer(msg);
}

void ProtocolGame::sendTibiaTime(int32_t time) {
	NetworkMessage msg;
	msg.addByte(0xEF);
	msg.addByte(time / 60);
	msg.addByte(time % 60);
	writeToOutputBuffer(msg);
}

void ProtocolGame::sendCreatureWalkthrough(const Creature* creature, bool walkthrough) {
	if (!canSee(creature)) {
		return;
	}

	NetworkMessage msg;
	msg.addByte(0x92);
	msg.add<uint32_t>(creature->getID());
	msg.addByte(walkthrough ? 0x00 : 0x01);
	writeToOutputBuffer(msg);
}

void ProtocolGame::sendCreatureShield(const Creature* creature) {
	if (!canSee(creature)) {
		return;
	}

	NetworkMessage msg;
	msg.addByte(0x91);
	msg.add<uint32_t>(creature->getID());
	msg.addByte(player->getPartyShield(creature->getPlayer()));
	writeToOutputBuffer(msg);
}

void ProtocolGame::sendCreatureEmblem(const Creature* creature) {
	if (!canSee(creature)) {
		return;
	}

	// Remove creature from client and re-add to update
	Position pos = creature->getPosition();
	int32_t stackpos = creature->getTile()->getClientIndexOfCreature(player, creature);
	sendRemoveTileThing(pos, stackpos);
	NetworkMessage msg;
	msg.addByte(0x6A);
	msg.addPosition(pos);
	msg.addByte(static_cast<uint8_t>(stackpos));
	AddCreature(msg, creature, false, creature->getID());
	writeToOutputBuffer(msg);
}

void ProtocolGame::sendCreatureSkull(const Creature* creature) {
	if (g_game().getWorldType() != WORLD_TYPE_PVP) {
		return;
	}

	if (!canSee(creature)) {
		return;
	}

	NetworkMessage msg;
	msg.addByte(0x90);
	msg.add<uint32_t>(creature->getID());
	msg.addByte(player->getSkullClient(creature));
	writeToOutputBuffer(msg);
}

void ProtocolGame::sendCreatureType(const Creature* creature, uint8_t creatureType) {
	NetworkMessage msg;
	msg.addByte(0x95);
	msg.add<uint32_t>(creature->getID());
	if (creatureType == CREATURETYPE_SUMMON_OTHERS) {
		creatureType = CREATURETYPE_SUMMON_PLAYER;
	}
	msg.addByte(creatureType); // type or any byte idk
	if (creatureType == CREATURETYPE_SUMMON_PLAYER) {
		const Creature* master = creature->getMaster();
		if (master) {
			msg.add<uint32_t>(master->getID());
		} else {
			msg.add<uint32_t>(0);
		}
	}

	writeToOutputBuffer(msg);
}

void ProtocolGame::sendCreatureSquare(const Creature* creature, SquareColor_t color) {
	if (!canSee(creature)) {
		return;
	}

	NetworkMessage msg;
	msg.addByte(0x93);
	msg.add<uint32_t>(creature->getID());
	msg.addByte(0x01);
	msg.addByte(color);
	writeToOutputBuffer(msg);
}

void ProtocolGame::sendTutorial(uint8_t tutorialId) {
	NetworkMessage msg;
	msg.addByte(0xDC);
	msg.addByte(tutorialId);
	writeToOutputBuffer(msg);
}

void ProtocolGame::sendAddMarker(const Position &pos, uint8_t markType, const std::string &desc) {
	NetworkMessage msg;
	msg.addByte(0xDD);
	msg.addByte(0x00); // unknow

	msg.addPosition(pos);
	msg.addByte(markType);
	msg.addString(desc);
	writeToOutputBuffer(msg);
}

void ProtocolGame::sendCyclopediaCharacterNoData(CyclopediaCharacterInfoType_t characterInfoType, uint8_t errorCode) {
	NetworkMessage msg;
	msg.addByte(0xDA);
	msg.addByte(static_cast<uint8_t>(characterInfoType));
	msg.addByte(errorCode);
	writeToOutputBuffer(msg);
}

void ProtocolGame::sendCyclopediaCharacterBaseInformation() {
	NetworkMessage msg;
	msg.addByte(0xDA);
	msg.addByte(CYCLOPEDIA_CHARACTERINFO_BASEINFORMATION);
	msg.addByte(0x00);
	msg.addString(player->getName());
	msg.addString(player->getVocation()->getVocName());
	msg.add<uint16_t>(player->getLevel());
	AddOutfit(msg, player->getDefaultOutfit(), false);

	msg.addByte(0x00); // hide stamina
	msg.addByte(0x00); // enable store summary & character titles
	msg.addString(""); // character title
	writeToOutputBuffer(msg);
}

void ProtocolGame::sendCyclopediaCharacterGeneralStats() {
	NetworkMessage msg;
	msg.addByte(0xDA);
	msg.addByte(CYCLOPEDIA_CHARACTERINFO_GENERALSTATS);
	msg.addByte(0x00);
	msg.add<uint64_t>(player->getExperience());
	msg.add<uint16_t>(player->getLevel());
	msg.addByte(player->getLevelPercent());
	// BaseXPGainRate
	msg.add<uint16_t>(100);
	// TournamentXPFactor
	msg.add<int32_t>(0);
	// LowLevelBonus
	msg.add<uint16_t>(0);
	// XPBoost
	msg.add<uint16_t>(0);
	// StaminaMultiplier(100=x1.0)
	msg.add<uint16_t>(100);
	// xpBoostRemainingTime
	msg.add<uint16_t>(0);
	// canBuyXpBoost
	msg.addByte(0x00);

	auto maxUint32 = std::numeric_limits<uint32_t>::max();
	// Safe conversion for health
	auto playerHealth = player->getHealth();
	msg.add<uint32_t>(std::clamp((uint32_t)playerHealth, 0u, maxUint32));
	// Safe conversion for max health
	auto playerMaxHealth = player->getMaxHealth();
	msg.add<uint32_t>(std::clamp((uint32_t)playerMaxHealth, 0u, maxUint32));
	// Safe conversion for mana
	auto playerMana = player->getMana();
	msg.add<uint32_t>(std::clamp(playerMana, 0u, maxUint32));
	// Safe conversion for max mana
	auto playerMaxMana = player->getMaxMana();
	msg.add<uint32_t>(std::clamp(playerMaxMana, 0u, maxUint32));

	msg.addByte(player->getSoul());
	msg.add<uint16_t>(player->getStaminaMinutes());

	Condition* condition = player->getCondition(CONDITION_REGENERATION, CONDITIONID_DEFAULT);
	msg.add<uint16_t>(condition ? condition->getTicks() / 1000 : 0x00);
	msg.add<uint16_t>(player->getOfflineTrainingTime() / 60 / 1000);
	msg.add<uint16_t>(player->getSpeed());
	msg.add<uint16_t>(player->getBaseSpeed());
	msg.add<uint32_t>(player->getCapacity());
	msg.add<uint32_t>(player->getCapacity());
	msg.add<uint32_t>(player->hasFlag(PlayerFlags_t::HasInfiniteCapacity) ? 1000000 : player->getFreeCapacity());
	msg.addByte(8);
	msg.addByte(1);
	msg.add<uint16_t>(player->getMagicLevel());
	msg.add<uint16_t>(player->getBaseMagicLevel());
	// loyalty bonus
	msg.add<uint16_t>(player->getBaseMagicLevel());
	msg.add<uint16_t>(player->getMagicLevelPercent() * 100);

	for (uint8_t i = SKILL_FIRST; i < SKILL_CRITICAL_HIT_CHANCE; ++i) {
		static const uint8_t HardcodedSkillIds[] = { 11, 9, 8, 10, 7, 6, 13 };
		msg.addByte(HardcodedSkillIds[i]);
		msg.add<uint16_t>(std::min<int32_t>(player->getSkillLevel(i), std::numeric_limits<uint16_t>::max()));
		msg.add<uint16_t>(player->getBaseSkill(i));
		// loyalty bonus
		msg.add<uint16_t>(player->getBaseSkill(i));
		msg.add<uint16_t>(player->getSkillPercent(i) * 100);
	}

	// Version 12.70
	msg.addByte(0x00);

	writeToOutputBuffer(msg);
}

void ProtocolGame::sendCyclopediaCharacterCombatStats() {
	NetworkMessage msg;
	msg.addByte(0xDA);
	msg.addByte(CYCLOPEDIA_CHARACTERINFO_COMBATSTATS);
	msg.addByte(0x00);
	for (uint8_t i = SKILL_CRITICAL_HIT_CHANCE; i <= SKILL_LAST; ++i) {
		msg.add<uint16_t>(std::min<int32_t>(player->getSkillLevel(i), std::numeric_limits<uint16_t>::max()));
		msg.add<uint16_t>(0);
	}

	// Version 12.81 new skill (Fatal, Dodge and Momentum)
	sendForgeSkillStats(msg);

	// Cleave (12.70)
	msg.add<uint16_t>(0);
	// Magic shield capacity (12.70)
	msg.add<uint16_t>(0); // Direct bonus
	msg.add<uint16_t>(0); // Percentage bonus

	// Perfect shot range (12.70)
	for (uint16_t i = 1; i <= 5; i++) {
		msg.add<uint16_t>(0x00);
	}

	// Damage reflection
	msg.add<uint16_t>(0);

	uint8_t haveBlesses = 0;
	uint8_t blessings = 8;
	for (uint8_t i = 1; i < blessings; ++i) {
		if (player->hasBlessing(i)) {
			++haveBlesses;
		}
	}

	msg.addByte(haveBlesses);
	msg.addByte(blessings);

	const Item* weapon = player->getWeapon();
	if (weapon) {
		const ItemType &it = Item::items[weapon->getID()];
		if (it.weaponType == WEAPON_WAND) {
			msg.add<uint16_t>(it.maxHitChance);
			msg.addByte(getCipbiaElement(it.combatType));
			msg.addByte(0);
			msg.addByte(CIPBIA_ELEMENTAL_UNDEFINED);
		} else if (it.weaponType == WEAPON_DISTANCE || it.weaponType == WEAPON_AMMO) {
			int32_t attackValue = weapon->getAttack();
			if (it.weaponType == WEAPON_AMMO) {
				const Item* weaponItem = player->getWeapon(true);
				if (weaponItem) {
					attackValue += weaponItem->getAttack();
				}
			}

			int32_t attackSkill = player->getSkillLevel(SKILL_DISTANCE);
			float attackFactor = player->getAttackFactor();
			int32_t maxDamage = static_cast<int32_t>(Weapons::getMaxWeaponDamage(player->getLevel(), attackSkill, attackValue, attackFactor, true) * player->getVocation()->distDamageMultiplier);
			if (it.abilities && it.abilities->elementType != COMBAT_NONE) {
				maxDamage += static_cast<int32_t>(Weapons::getMaxWeaponDamage(player->getLevel(), attackSkill, attackValue - weapon->getAttack() + it.abilities->elementDamage, attackFactor, true) * player->getVocation()->distDamageMultiplier);
			}
			msg.add<uint16_t>(maxDamage >> 1);
			msg.addByte(CIPBIA_ELEMENTAL_PHYSICAL);
			if (it.abilities && it.abilities->elementType != COMBAT_NONE) {
				msg.addByte(static_cast<uint32_t>(it.abilities->elementDamage) * 100 / attackValue);
				msg.addByte(getCipbiaElement(it.abilities->elementType));
			} else {
				msg.addByte(0);
				msg.addByte(CIPBIA_ELEMENTAL_UNDEFINED);
			}
		} else {
			int32_t attackValue = std::max<int32_t>(0, weapon->getAttack());
			int32_t attackSkill = player->getWeaponSkill(weapon);
			float attackFactor = player->getAttackFactor();
			int32_t maxDamage = static_cast<int32_t>(Weapons::getMaxWeaponDamage(player->getLevel(), attackSkill, attackValue, attackFactor, true) * player->getVocation()->meleeDamageMultiplier);
			if (it.abilities && it.abilities->elementType != COMBAT_NONE) {
				maxDamage += static_cast<int32_t>(Weapons::getMaxWeaponDamage(player->getLevel(), attackSkill, it.abilities->elementDamage, attackFactor, true) * player->getVocation()->meleeDamageMultiplier);
			}
			msg.add<uint16_t>(maxDamage >> 1);
			msg.addByte(CIPBIA_ELEMENTAL_PHYSICAL);
			if (it.abilities && it.abilities->elementType != COMBAT_NONE) {
				msg.addByte(static_cast<uint32_t>(it.abilities->elementDamage) * 100 / attackValue);
				msg.addByte(getCipbiaElement(it.abilities->elementType));
			} else {
				msg.addByte(0);
				msg.addByte(CIPBIA_ELEMENTAL_UNDEFINED);
			}
		}
	} else {
		float attackFactor = player->getAttackFactor();
		int32_t attackSkill = player->getSkillLevel(SKILL_FIST);
		int32_t attackValue = 7;

		int32_t maxDamage = Weapons::getMaxWeaponDamage(player->getLevel(), attackSkill, attackValue, attackFactor, true);
		msg.add<uint16_t>(maxDamage >> 1);
		msg.addByte(CIPBIA_ELEMENTAL_PHYSICAL);
		msg.addByte(0);
		msg.addByte(CIPBIA_ELEMENTAL_UNDEFINED);
	}

	msg.add<uint16_t>(player->getArmor());
	msg.add<uint16_t>(player->getDefense());
	// Version 13.10 (mitigation)
	msg.addDouble(0);

	uint8_t combats = 0;
	auto startCombats = msg.getBufferPosition();
	msg.skipBytes(1);

	const std::array<double_t, COMBAT_COUNT> &damageReduction = player->getFinalDamageReduction();
	static const Cipbia_Elementals_t cipbiaCombats[] = { CIPBIA_ELEMENTAL_PHYSICAL, CIPBIA_ELEMENTAL_ENERGY, CIPBIA_ELEMENTAL_EARTH, CIPBIA_ELEMENTAL_FIRE, CIPBIA_ELEMENTAL_UNDEFINED,
														 CIPBIA_ELEMENTAL_LIFEDRAIN, CIPBIA_ELEMENTAL_UNDEFINED, CIPBIA_ELEMENTAL_HEALING, CIPBIA_ELEMENTAL_DROWN, CIPBIA_ELEMENTAL_ICE, CIPBIA_ELEMENTAL_HOLY, CIPBIA_ELEMENTAL_DEATH };
	for (size_t i = 0; i < COMBAT_COUNT; ++i) {
		auto finalDamage = std::clamp<uint8_t>(static_cast<uint8_t>(damageReduction[i]), 0, 255);
		if (finalDamage != 0) {
			msg.addByte(cipbiaCombats[i]);
			msg.addByte(finalDamage);
			++combats;
		}
	}

	// Concoctions potions (12.70)
	msg.addByte(0x00);

	msg.setBufferPosition(startCombats);
	msg.addByte(combats);

	writeToOutputBuffer(msg);
}

void ProtocolGame::sendCyclopediaCharacterRecentDeaths(uint16_t page, uint16_t pages, const std::vector<RecentDeathEntry> &entries) {
	NetworkMessage msg;
	msg.addByte(0xDA);
	msg.addByte(CYCLOPEDIA_CHARACTERINFO_RECENTDEATHS);
	msg.addByte(0x00);
	msg.add<uint16_t>(page);
	msg.add<uint16_t>(pages);
	msg.add<uint16_t>(entries.size());
	for (const RecentDeathEntry &entry : entries) {
		msg.add<uint32_t>(entry.timestamp);
		msg.addString(entry.cause);
	}
	writeToOutputBuffer(msg);
}

void ProtocolGame::sendCyclopediaCharacterRecentPvPKills(uint16_t page, uint16_t pages, const std::vector<RecentPvPKillEntry> &entries) {
	NetworkMessage msg;
	msg.addByte(0xDA);
	msg.addByte(CYCLOPEDIA_CHARACTERINFO_RECENTPVPKILLS);
	msg.addByte(0x00);
	msg.add<uint16_t>(page);
	msg.add<uint16_t>(pages);
	msg.add<uint16_t>(entries.size());
	for (const RecentPvPKillEntry &entry : entries) {
		msg.add<uint32_t>(entry.timestamp);
		msg.addString(entry.description);
		msg.addByte(entry.status);
	}
	writeToOutputBuffer(msg);
}

void ProtocolGame::sendCyclopediaCharacterAchievements() {
	NetworkMessage msg;
	msg.addByte(0xDA);
	msg.addByte(CYCLOPEDIA_CHARACTERINFO_ACHIEVEMENTS);
	msg.addByte(0x00);
	msg.add<uint16_t>(0);
	msg.add<uint16_t>(0);
	msg.add<uint16_t>(0);
	writeToOutputBuffer(msg);
}

void ProtocolGame::sendCyclopediaCharacterItemSummary() {
	NetworkMessage msg;
	msg.addByte(0xDA);
	msg.addByte(CYCLOPEDIA_CHARACTERINFO_ITEMSUMMARY);
	msg.addByte(0x00);
	msg.add<uint16_t>(0);
	msg.add<uint16_t>(0);
	msg.add<uint16_t>(0);
	msg.add<uint16_t>(0);
	msg.add<uint16_t>(0);
	writeToOutputBuffer(msg);
}

void ProtocolGame::sendCyclopediaCharacterOutfitsMounts() {
	NetworkMessage msg;
	msg.addByte(0xDA);
	msg.addByte(CYCLOPEDIA_CHARACTERINFO_OUTFITSMOUNTS);
	msg.addByte(0x00);
	Outfit_t currentOutfit = player->getDefaultOutfit();

	uint16_t outfitSize = 0;
	auto startOutfits = msg.getBufferPosition();
	msg.skipBytes(2);

	const auto &outfits = Outfits::getInstance().getOutfits(player->getSex());
	for (const Outfit &outfit : outfits) {
		uint8_t addons;
		if (!player->getOutfitAddons(outfit, addons)) {
			continue;
		}
		const std::string from = outfit.from;
		++outfitSize;

		msg.add<uint16_t>(outfit.lookType);
		msg.addString(outfit.name);
		msg.addByte(addons);
		if (from == "store")
			msg.addByte(CYCLOPEDIA_CHARACTERINFO_OUTFITTYPE_STORE);
		else if (from == "quest")
			msg.addByte(CYCLOPEDIA_CHARACTERINFO_OUTFITTYPE_QUEST);
		else
			msg.addByte(CYCLOPEDIA_CHARACTERINFO_OUTFITTYPE_NONE);
		if (outfit.lookType == currentOutfit.lookType) {
			msg.add<uint32_t>(1000);
		} else {
			msg.add<uint32_t>(0);
		}
	}
	if (outfitSize > 0) {
		msg.addByte(currentOutfit.lookHead);
		msg.addByte(currentOutfit.lookBody);
		msg.addByte(currentOutfit.lookLegs);
		msg.addByte(currentOutfit.lookFeet);
	}

	uint16_t mountSize = 0;
	auto startMounts = msg.getBufferPosition();
	msg.skipBytes(2);
	for (const Mount &mount : g_game().mounts.getMounts()) {
		const std::string type = mount.type;
		if (player->hasMount(&mount)) {
			++mountSize;

			msg.add<uint16_t>(mount.clientId);
			msg.addString(mount.name);
			if (type == "store")
				msg.addByte(CYCLOPEDIA_CHARACTERINFO_OUTFITTYPE_STORE);
			else if (type == "quest")
				msg.addByte(CYCLOPEDIA_CHARACTERINFO_OUTFITTYPE_QUEST);
			else
				msg.addByte(CYCLOPEDIA_CHARACTERINFO_OUTFITTYPE_NONE);
			msg.add<uint32_t>(1000);
		}
	}
	if (mountSize > 0) {
		msg.addByte(currentOutfit.lookMountHead);
		msg.addByte(currentOutfit.lookMountBody);
		msg.addByte(currentOutfit.lookMountLegs);
		msg.addByte(currentOutfit.lookMountFeet);
	}

	uint16_t familiarsSize = 0;
	auto startFamiliars = msg.getBufferPosition();
	msg.skipBytes(2);
	const auto &familiars = Familiars::getInstance().getFamiliars(player->getVocationId());
	for (const Familiar &familiar : familiars) {
		const std::string type = familiar.type;
		if (!player->getFamiliar(familiar)) {
			continue;
		}
		++familiarsSize;
		msg.add<uint16_t>(familiar.lookType);
		msg.addString(familiar.name);
		if (type == "quest")
			msg.addByte(CYCLOPEDIA_CHARACTERINFO_OUTFITTYPE_QUEST);
		else
			msg.addByte(CYCLOPEDIA_CHARACTERINFO_OUTFITTYPE_NONE);
		msg.add<uint32_t>(0);
	}

	msg.setBufferPosition(startOutfits);
	msg.add<uint16_t>(outfitSize);
	msg.setBufferPosition(startMounts);
	msg.add<uint16_t>(mountSize);
	msg.setBufferPosition(startFamiliars);
	msg.add<uint16_t>(familiarsSize);
	writeToOutputBuffer(msg);
}

void ProtocolGame::sendCyclopediaCharacterStoreSummary() {
	NetworkMessage msg;
	msg.addByte(0xDA);
	msg.addByte(CYCLOPEDIA_CHARACTERINFO_STORESUMMARY);
	msg.addByte(0x00);
	msg.add<uint32_t>(0);
	msg.add<uint32_t>(0);
	msg.addByte(0x00);
	msg.addByte(0x00);
	msg.addByte(0x00);
	msg.addByte(0x00);
	msg.addByte(0x00);
	msg.addByte(0x00);
	msg.addByte(0x00);
	msg.addByte(0x00);
	msg.add<uint16_t>(0);
	writeToOutputBuffer(msg);
}

void ProtocolGame::sendCyclopediaCharacterInspection() {
	NetworkMessage msg;
	msg.addByte(0xDA);
	msg.addByte(CYCLOPEDIA_CHARACTERINFO_INSPECTION);
	msg.addByte(0x00);
	uint8_t inventoryItems = 0;
	auto startInventory = msg.getBufferPosition();
	msg.skipBytes(1);
	for (std::underlying_type<Slots_t>::type slot = CONST_SLOT_FIRST; slot <= CONST_SLOT_LAST; slot++) {
		Item* inventoryItem = player->getInventoryItem(static_cast<Slots_t>(slot));
		if (inventoryItem) {
			++inventoryItems;

			msg.addByte(slot);
			msg.addString(inventoryItem->getName());
			AddItem(msg, inventoryItem);
			msg.addByte(0);

			auto descriptions = Item::getDescriptions(Item::items[inventoryItem->getID()], inventoryItem);
			msg.addByte(descriptions.size());
			for (const auto &description : descriptions) {
				msg.addString(description.first);
				msg.addString(description.second);
			}
		}
	}
	msg.addString(player->getName());
	AddOutfit(msg, player->getDefaultOutfit(), false);

	msg.addByte(3);
	msg.addString("Level");
	msg.addString(std::to_string(player->getLevel()));
	msg.addString("Vocation");
	msg.addString(player->getVocation()->getVocName());
	msg.addString("Outfit");

	const Outfit* outfit = Outfits::getInstance().getOutfitByLookType(
		player->getSex(),
		player->getDefaultOutfit().lookType
	);
	if (outfit) {
		msg.addString(outfit->name);
	} else {
		msg.addString("unknown");
	}
	msg.setBufferPosition(startInventory);
	msg.addByte(inventoryItems);
	writeToOutputBuffer(msg);
}

void ProtocolGame::sendCyclopediaCharacterBadges() {
	NetworkMessage msg;
	msg.addByte(0xDA);
	msg.addByte(CYCLOPEDIA_CHARACTERINFO_BADGES);
	msg.addByte(0x00);
	// enable badges
	msg.addByte(0x00);
	writeToOutputBuffer(msg);
}

void ProtocolGame::sendCyclopediaCharacterTitles() {
	NetworkMessage msg;
	msg.addByte(0xDA);
	msg.addByte(CYCLOPEDIA_CHARACTERINFO_TITLES);
	msg.addByte(0x00);
	msg.addByte(0x00);
	msg.addByte(0x00);
	writeToOutputBuffer(msg);
}

void ProtocolGame::sendTournamentLeaderboard() {
	NetworkMessage msg;
	msg.addByte(0xC5);
	msg.addByte(0);
	msg.addByte(0x01);
	writeToOutputBuffer(msg);
}

void ProtocolGame::sendReLoginWindow(uint8_t unfairFightReduction) {
	NetworkMessage msg;
	msg.addByte(0x28);
	msg.addByte(0x00);
	msg.addByte(unfairFightReduction);
	msg.addByte(0x00); // use death redemption (boolean)
	writeToOutputBuffer(msg);
}

void ProtocolGame::sendStats() {
	NetworkMessage msg;
	AddPlayerStats(msg);
	writeToOutputBuffer(msg);
}

void ProtocolGame::sendBasicData() {
	NetworkMessage msg;
	msg.addByte(0x9F);
	if (player->isPremium()) {
		msg.addByte(1);
		msg.add<uint32_t>(time(nullptr) + (player->premiumDays * 86400));
	} else {
		msg.addByte(0);
		msg.add<uint32_t>(0);
	}
	msg.addByte(player->getVocation()->getClientId());

	// Prey window
	if (player->getVocation()->getId() == 0) {
		msg.addByte(0);
	} else {
		msg.addByte(1); // has reached Main (allow player to open Prey window)
	}

	std::list<uint16_t> spellsList = g_spells().getSpellsByVocation(player->getVocationId());
	msg.add<uint16_t>(spellsList.size());
<<<<<<< HEAD
	for (uint16_t sid : spellsList)
	{
		msg.add<uint16_t>(sid);
=======
	for (uint16_t sid : spellsList) {
		msg.addByte(sid);
>>>>>>> 4b1d92c0
	}
	msg.addByte(player->getVocation()->getMagicShield()); // bool - determine whether magic shield is active or not
	writeToOutputBuffer(msg);
}

void ProtocolGame::sendBlessStatus() {
	if (!player)
		return;

	NetworkMessage msg;
	// uint8_t maxClientBlessings = (player->operatingSystem == CLIENTOS_NEW_WINDOWS) ? 8 : 6; (compartability for the client 10)
	// Ignore ToF (bless 1)
	uint8_t blessCount = 0;
	uint16_t flag = 0;
	uint16_t pow2 = 2;
	for (int i = 1; i <= 8; i++) {
		if (player->hasBlessing(i)) {
			if (i > 1)
				blessCount++;
			flag |= pow2;
		}
		pow2 = pow2 * 2;
	}

	msg.addByte(0x9C);

	bool glow = g_configManager().getBoolean(INVENTORY_GLOW) || player->getLevel() < g_configManager().getNumber(ADVENTURERSBLESSING_LEVEL);
	msg.add<uint16_t>(glow ? 1 : 0); // Show up the glowing effect in items if have all blesses or adventurer's blessing
	msg.addByte((blessCount >= 7) ? 3 : ((blessCount >= 5) ? 2 : 1)); // 1 = Disabled | 2 = normal | 3 = green
	// msg.add<uint16_t>(0);

	writeToOutputBuffer(msg);
}

void ProtocolGame::sendPremiumTrigger() {
	if (!g_configManager().getBoolean(FREE_PREMIUM)) {
		NetworkMessage msg;
		msg.addByte(0x9E);
		msg.addByte(16);
		for (uint16_t i = 0; i <= 15; i++) {
			// PREMIUM_TRIGGER_TRAIN_OFFLINE = false, PREMIUM_TRIGGER_XP_BOOST = false, PREMIUM_TRIGGER_MARKET = false, PREMIUM_TRIGGER_VIP_LIST = false, PREMIUM_TRIGGER_DEPOT_SPACE = false, PREMIUM_TRIGGER_INVITE_PRIVCHAT = false
			msg.addByte(0x01);
		}
		writeToOutputBuffer(msg);
	}
}

void ProtocolGame::sendTextMessage(const TextMessage &message) {
	if (message.type == MESSAGE_NONE) {
		SPDLOG_ERROR("[ProtocolGame::sendTextMessage] - Message type is wrong, missing or invalid for player with name {}, on position {}", player->getName(), player->getPosition().toString());
		player->sendTextMessage(MESSAGE_ADMINISTRADOR, "There was a problem requesting your message, please contact the administrator");
		return;
	}

	NetworkMessage msg;
	msg.addByte(0xB4);
	msg.addByte(message.type);
<<<<<<< HEAD
	switch (message.type)
	{
	case MESSAGE_DAMAGE_DEALT:
	case MESSAGE_DAMAGE_RECEIVED:
	case MESSAGE_DAMAGE_OTHERS:
	{
		msg.addPosition(message.position);
		msg.add<uint32_t>(convertToSafeInteger<uint32_t>(message.primary.value));
		msg.addByte(message.primary.color);
		msg.add<uint32_t>(convertToSafeInteger<uint32_t>(message.secondary.value));
		msg.addByte(message.secondary.color);
		break;
	}
	case MESSAGE_HEALED:
	case MESSAGE_HEALED_OTHERS:
	case MESSAGE_EXPERIENCE:
	case MESSAGE_EXPERIENCE_OTHERS:
	{
		msg.addPosition(message.position);
		msg.add<uint32_t>(convertToSafeInteger<uint32_t>(message.primary.value));
		msg.addByte(message.primary.color);
		break;
	}
	case MESSAGE_GUILD:
	case MESSAGE_PARTY_MANAGEMENT:
	case MESSAGE_PARTY:
		msg.add<uint16_t>(message.channelId);
		break;
	default:
	{
		break;
	}
=======
	switch (message.type) {
		case MESSAGE_DAMAGE_DEALT:
		case MESSAGE_DAMAGE_RECEIVED:
		case MESSAGE_DAMAGE_OTHERS: {
			msg.addPosition(message.position);
			msg.add<uint32_t>(message.primary.value);
			msg.addByte(message.primary.color);
			msg.add<uint32_t>(message.secondary.value);
			msg.addByte(message.secondary.color);
			break;
		}
		case MESSAGE_HEALED:
		case MESSAGE_HEALED_OTHERS:
		case MESSAGE_EXPERIENCE:
		case MESSAGE_EXPERIENCE_OTHERS: {
			msg.addPosition(message.position);
			msg.add<uint32_t>(message.primary.value);
			msg.addByte(message.primary.color);
			break;
		}
		case MESSAGE_GUILD:
		case MESSAGE_PARTY_MANAGEMENT:
		case MESSAGE_PARTY:
			msg.add<uint16_t>(message.channelId);
			break;
		default: {
			break;
		}
>>>>>>> 4b1d92c0
	}
	msg.addString(message.text);
	writeToOutputBuffer(msg);
}

void ProtocolGame::sendClosePrivate(uint16_t channelId) {
	NetworkMessage msg;
	msg.addByte(0xB3);
	msg.add<uint16_t>(channelId);
	writeToOutputBuffer(msg);
}

void ProtocolGame::sendCreatePrivateChannel(uint16_t channelId, const std::string &channelName) {
	NetworkMessage msg;
	msg.addByte(0xB2);
	msg.add<uint16_t>(channelId);
	msg.addString(channelName);
	msg.add<uint16_t>(0x01);
	msg.addString(player->getName());
	msg.add<uint16_t>(0x00);
	writeToOutputBuffer(msg);
}

void ProtocolGame::sendChannelsDialog() {
	NetworkMessage msg;
	msg.addByte(0xAB);

	const ChannelList &list = g_chat().getChannelList(*player);
	msg.addByte(list.size());
	for (ChatChannel* channel : list) {
		msg.add<uint16_t>(channel->getId());
		msg.addString(channel->getName());
	}

	writeToOutputBuffer(msg);
}

void ProtocolGame::sendChannel(uint16_t channelId, const std::string &channelName, const UsersMap* channelUsers, const InvitedMap* invitedUsers) {
	NetworkMessage msg;
	msg.addByte(0xAC);

	msg.add<uint16_t>(channelId);
	msg.addString(channelName);

	if (channelUsers) {
		msg.add<uint16_t>(channelUsers->size());
		for (const auto &it : *channelUsers) {
			msg.addString(it.second->getName());
		}
	} else {
		msg.add<uint16_t>(0x00);
	}

	if (invitedUsers) {
		msg.add<uint16_t>(invitedUsers->size());
		for (const auto &it : *invitedUsers) {
			msg.addString(it.second->getName());
		}
	} else {
		msg.add<uint16_t>(0x00);
	}
	writeToOutputBuffer(msg);
}

void ProtocolGame::sendChannelMessage(const std::string &author, const std::string &text, SpeakClasses type, uint16_t channel) {
	NetworkMessage msg;
	msg.addByte(0xAA);
	msg.add<uint32_t>(0x00);
	msg.addString(author);
	msg.add<uint16_t>(0x00);
	msg.addByte(type);
	msg.add<uint16_t>(channel);
	msg.addString(text);
	writeToOutputBuffer(msg);
}

void ProtocolGame::sendIcons(uint32_t icons) {
	NetworkMessage msg;
	msg.addByte(0xA2);
	msg.add<uint32_t>(icons);
	writeToOutputBuffer(msg);
}

void ProtocolGame::sendUnjustifiedPoints(const uint8_t &dayProgress, const uint8_t &dayLeft, const uint8_t &weekProgress, const uint8_t &weekLeft, const uint8_t &monthProgress, const uint8_t &monthLeft, const uint8_t &skullDuration) {
	NetworkMessage msg;
	msg.addByte(0xB7);
	msg.addByte(dayProgress);
	msg.addByte(dayLeft);
	msg.addByte(weekProgress);
	msg.addByte(weekLeft);
	msg.addByte(monthProgress);
	msg.addByte(monthLeft);
	msg.addByte(skullDuration);
	writeToOutputBuffer(msg);
}

void ProtocolGame::sendContainer(uint8_t cid, const Container* container, bool hasParent, uint16_t firstIndex) {
	NetworkMessage msg;
	msg.addByte(0x6E);

	msg.addByte(cid);

	if (container->getID() == ITEM_BROWSEFIELD) {
		AddItem(msg, ITEM_BAG, 1, container->getTier());
		msg.addString("Browse Field");
	} else {
		AddItem(msg, container);
		msg.addString(container->getName());
	}

	msg.addByte(container->capacity());

	msg.addByte(hasParent ? 0x01 : 0x00);

	// Depot search
	msg.addByte((player->isDepotSearchAvailable() && container->isInsideDepot(true)) ? 0x01 : 0x00);

	msg.addByte(container->isUnlocked() ? 0x01 : 0x00); // Drag and drop
	msg.addByte(container->hasPagination() ? 0x01 : 0x00); // Pagination

	uint32_t containerSize = container->size();
	msg.add<uint16_t>(containerSize);
	msg.add<uint16_t>(firstIndex);

	uint32_t maxItemsToSend;

	if (container->hasPagination() && firstIndex > 0) {
		maxItemsToSend = std::min<uint32_t>(container->capacity(), containerSize - firstIndex);
	} else {
		maxItemsToSend = container->capacity();
	}

	if (firstIndex >= containerSize) {
		msg.addByte(0x00);
	} else {
		msg.addByte(std::min<uint32_t>(maxItemsToSend, containerSize));

		uint32_t i = 0;
		const ItemDeque &itemList = container->getItemList();
		for (ItemDeque::const_iterator it = itemList.begin() + firstIndex, end = itemList.end(); i < maxItemsToSend && it != end; ++it, ++i) {
			AddItem(msg, *it);
		}
	}
	writeToOutputBuffer(msg);
}

void ProtocolGame::sendLootContainers() {
	NetworkMessage msg;
	msg.addByte(0xC0);
	msg.addByte(player->quickLootFallbackToMainContainer ? 1 : 0);
	std::map<ObjectCategory_t, Container*> quickLoot;
	for (auto it : player->quickLootContainers) {
		if (it.second && !it.second->isRemoved()) {
			quickLoot[it.first] = it.second;
		}
	}
	msg.addByte(quickLoot.size());
	for (auto it : quickLoot) {
		msg.addByte(it.first);
		msg.add<uint16_t>(it.second->getID());
	}

	writeToOutputBuffer(msg);
}

void ProtocolGame::sendLootStats(Item* item, uint8_t count) {
	if (!item) {
		return;
	}

	Item* lootedItem = nullptr;
	lootedItem = item->clone();
	lootedItem->setItemCount(count);

	NetworkMessage msg;
	msg.addByte(0xCF);
	AddItem(msg, lootedItem);
	msg.addString(lootedItem->getName());
	item->setIsLootTrackeable(false);
	writeToOutputBuffer(msg);

	lootedItem = nullptr;
}

void ProtocolGame::sendShop(Npc* npc) {
	NetworkMessage msg;
	msg.addByte(0x7A);
	msg.addString(npc->getName());
	msg.add<uint16_t>(npc->getCurrency());

	msg.addString(std::string()); // Currency name

	std::vector<ShopBlock> shoplist = npc->getShopItemVector();
	uint16_t itemsToSend = std::min<size_t>(shoplist.size(), std::numeric_limits<uint16_t>::max());
	msg.add<uint16_t>(itemsToSend);

	uint16_t i = 0;
	for (ShopBlock shopBlock : shoplist) {
		if (++i > itemsToSend) {
			break;
		}

		AddShopItem(msg, shopBlock);
	}

	writeToOutputBuffer(msg);
}

void ProtocolGame::sendCloseShop() {
	NetworkMessage msg;
	msg.addByte(0x7C);
	writeToOutputBuffer(msg);
}

void ProtocolGame::sendClientCheck() {
	NetworkMessage msg;
	msg.addByte(0x63);
	msg.add<uint32_t>(1);
	msg.addByte(1);
	writeToOutputBuffer(msg);
}

void ProtocolGame::sendGameNews() {
	NetworkMessage msg;
	msg.addByte(0x98);
	msg.add<uint32_t>(1); // unknown
	msg.addByte(1); //(0 = open | 1 = highlight)
	writeToOutputBuffer(msg);
}

void ProtocolGame::sendResourcesBalance(uint64_t money /*= 0*/, uint64_t bank /*= 0*/, uint64_t preyCards /*= 0*/, uint64_t taskHunting /*= 0*/, uint64_t forgeDust /*= 0*/, uint64_t forgeSliver /*= 0*/, uint64_t forgeCores /*= 0*/) {
	sendResourceBalance(RESOURCE_BANK, bank);
	sendResourceBalance(RESOURCE_INVENTORY, money);
	sendResourceBalance(RESOURCE_PREY_CARDS, preyCards);
	sendResourceBalance(RESOURCE_TASK_HUNTING, taskHunting);
	sendResourceBalance(RESOURCE_FORGE_DUST, forgeDust);
	sendResourceBalance(RESOURCE_FORGE_SLIVER, forgeSliver);
	sendResourceBalance(RESOURCE_FORGE_CORES, forgeCores);
}

void ProtocolGame::sendResourceBalance(Resource_t resourceType, uint64_t value) {
	NetworkMessage msg;
	msg.addByte(0xEE);
	msg.addByte(resourceType);
	msg.add<uint64_t>(value);
	writeToOutputBuffer(msg);
}

void ProtocolGame::sendSaleItemList(const std::vector<ShopBlock> &shopVector, const std::map<uint16_t, uint16_t> &inventoryMap) {
	// Since we already have full inventory map we shouldn't call getMoney here - it is simply wasting cpu power
	uint64_t playerMoney = 0;
	auto it = inventoryMap.find(ITEM_CRYSTAL_COIN);
	if (it != inventoryMap.end()) {
		playerMoney += static_cast<uint64_t>(it->second) * 10000;
	}
	it = inventoryMap.find(ITEM_PLATINUM_COIN);
	if (it != inventoryMap.end()) {
		playerMoney += static_cast<uint64_t>(it->second) * 100;
	}
	it = inventoryMap.find(ITEM_GOLD_COIN);
	if (it != inventoryMap.end()) {
		playerMoney += static_cast<uint64_t>(it->second);
	}

	NetworkMessage msg;
	msg.addByte(0xEE);
	msg.addByte(0x00);
	msg.add<uint64_t>(player->getBankBalance());
	uint16_t currency = player->getShopOwner() ? player->getShopOwner()->getCurrency() : ITEM_GOLD_COIN;
	msg.addByte(0xEE);
	if (currency == ITEM_GOLD_COIN) {
		msg.addByte(0x01);
		msg.add<uint64_t>(playerMoney);
	} else {
		msg.addByte(0x02);
		uint64_t newCurrency = 0;
		auto search = inventoryMap.find(currency);
		if (search != inventoryMap.end()) {
			newCurrency += static_cast<uint64_t>(search->second);
		}
		msg.add<uint64_t>(newCurrency);
	}

	msg.addByte(0x7B);

	uint8_t itemsToSend = 0;
	auto msgPosition = msg.getBufferPosition();
	msg.skipBytes(1);

	for (ShopBlock shopBlock : shopVector) {
		if (shopBlock.itemSellPrice == 0) {
			continue;
		}

		it = inventoryMap.find(shopBlock.itemId);
		if (it != inventoryMap.end()) {
			itemsToSend++;
			msg.add<uint16_t>(shopBlock.itemId);
			msg.add<uint16_t>(it->second);
		}
	}

	msg.setBufferPosition(msgPosition);
	msg.addByte(itemsToSend);
	writeToOutputBuffer(msg);
}

void ProtocolGame::sendMarketEnter(uint32_t depotId) {
	NetworkMessage msg;
	msg.addByte(0xF6);
	msg.addByte(std::min<uint32_t>(IOMarket::getPlayerOfferCount(player->getGUID()), std::numeric_limits<uint8_t>::max()));

	DepotLocker* depotLocker = player->getDepotLocker(depotId);
	if (!depotLocker) {
		msg.add<uint16_t>(0x00);
		writeToOutputBuffer(msg);
		return;
	}

	player->setInMarket(true);

	// Only use here locker items, itemVector is for use of Game::createMarketOffer
	auto [itemVector, lockerItems] = player->requestLockerItems(depotLocker, true);
	auto totalItemsCountPosition = msg.getBufferPosition();
	msg.skipBytes(2); // Total items count

	uint16_t totalItemsCount = 0;
	for (const auto &[itemId, tierAndCountMap] : lockerItems) {
		for (const auto &[tier, count] : tierAndCountMap) {
			msg.add<uint16_t>(itemId);
			if (Item::items[itemId].upgradeClassification > 0) {
				msg.addByte(tier);
			}
			msg.add<uint16_t>(static_cast<uint16_t>(count));
			totalItemsCount++;
		}
	}

	msg.setBufferPosition(totalItemsCountPosition);
	msg.add<uint16_t>(totalItemsCount);
	writeToOutputBuffer(msg);

	updateCoinBalance();
	sendResourcesBalance(player->getMoney(), player->getBankBalance(), player->getPreyCards(), player->getTaskHuntingPoints());
}

void ProtocolGame::sendCoinBalance() {
	if (!player) {
		return;
	}

	// send is updating
	// TODO: export this to it own function
	NetworkMessage msg;
	msg.addByte(0xF2);
	msg.addByte(0x01);
	writeToOutputBuffer(msg);

	msg.reset();

	// send update
	msg.addByte(0xDF);
	msg.addByte(0x01);

	msg.add<uint32_t>(player->coinBalance); // Normal Coins
	msg.add<uint32_t>(player->coinBalance); // Transferable Coins
	msg.add<uint32_t>(player->coinBalance); // Reserved Auction Coins
	msg.add<uint32_t>(0); // Tournament Coins

	writeToOutputBuffer(msg);
}

void ProtocolGame::updateCoinBalance() {
	if (!player) {
		return;
	}

	g_dispatcher().addTask(
		createTask(std::bind([](uint32_t playerId) {
			Player* threadPlayer = g_game().getPlayerByID(playerId);
			if (threadPlayer) {
				account::Account account;
				account.LoadAccountDB(threadPlayer->getAccount());
				uint32_t coins;
				account.GetCoins(&coins);
				threadPlayer->coinBalance = coins;
				threadPlayer->sendCoinBalance();
			}
		},
							 player->getID()))
	);
}

void ProtocolGame::sendMarketLeave() {
	NetworkMessage msg;
	msg.addByte(0xF7);
	writeToOutputBuffer(msg);
}

void ProtocolGame::sendMarketBrowseItem(uint16_t itemId, const MarketOfferList &buyOffers, const MarketOfferList &sellOffers, uint8_t tier) {
	NetworkMessage msg;

	msg.addByte(0xF9);
	msg.addByte(MARKETREQUEST_ITEM_BROWSE);
	msg.add<uint16_t>(itemId);
	if (Item::items[itemId].upgradeClassification > 0) {
		msg.addByte(tier);
	}

	msg.add<uint32_t>(buyOffers.size());
	for (const MarketOffer &offer : buyOffers) {
		msg.add<uint32_t>(offer.timestamp);
		msg.add<uint16_t>(offer.counter);
		msg.add<uint16_t>(offer.amount);
		msg.add<uint64_t>(offer.price);
		msg.addString(offer.playerName);
	}

	msg.add<uint32_t>(sellOffers.size());
	for (const MarketOffer &offer : sellOffers) {
		msg.add<uint32_t>(offer.timestamp);
		msg.add<uint16_t>(offer.counter);
		msg.add<uint16_t>(offer.amount);
		msg.add<uint64_t>(offer.price);
		msg.addString(offer.playerName);
	}

	updateCoinBalance();
	writeToOutputBuffer(msg);
}

void ProtocolGame::sendMarketAcceptOffer(const MarketOfferEx &offer) {
	NetworkMessage msg;
	msg.addByte(0xF9);
	msg.addByte(MARKETREQUEST_ITEM_BROWSE);
	msg.add<uint16_t>(offer.itemId);
	if (Item::items[offer.itemId].upgradeClassification > 0) {
		msg.addByte(offer.tier);
	}

	if (offer.type == MARKETACTION_BUY) {
		msg.add<uint32_t>(0x01);
		msg.add<uint32_t>(offer.timestamp);
		msg.add<uint16_t>(offer.counter);
		msg.add<uint16_t>(offer.amount);
		msg.add<uint64_t>(offer.price);
		msg.addString(offer.playerName);
		msg.add<uint32_t>(0x00);
	} else {
		msg.add<uint32_t>(0x00);
		msg.add<uint32_t>(0x01);
		msg.add<uint32_t>(offer.timestamp);
		msg.add<uint16_t>(offer.counter);
		msg.add<uint16_t>(offer.amount);
		msg.add<uint64_t>(offer.price);
		msg.addString(offer.playerName);
	}

	writeToOutputBuffer(msg);
}

void ProtocolGame::sendMarketBrowseOwnOffers(const MarketOfferList &buyOffers, const MarketOfferList &sellOffers) {
	NetworkMessage msg;
	msg.addByte(0xF9);
	msg.addByte(MARKETREQUEST_OWN_OFFERS);

	msg.add<uint32_t>(buyOffers.size());
	for (const MarketOffer &offer : buyOffers) {
		msg.add<uint32_t>(offer.timestamp);
		msg.add<uint16_t>(offer.counter);
		msg.add<uint16_t>(offer.itemId);
		if (Item::items[offer.itemId].upgradeClassification > 0) {
			msg.addByte(offer.tier);
		}
		msg.add<uint16_t>(offer.amount);
		msg.add<uint64_t>(offer.price);
	}

	msg.add<uint32_t>(sellOffers.size());
	for (const MarketOffer &offer : sellOffers) {
		msg.add<uint32_t>(offer.timestamp);
		msg.add<uint16_t>(offer.counter);
		msg.add<uint16_t>(offer.itemId);
		if (Item::items[offer.itemId].upgradeClassification > 0) {
			msg.addByte(offer.tier);
		}
		msg.add<uint16_t>(offer.amount);
		msg.add<uint64_t>(offer.price);
	}

	writeToOutputBuffer(msg);
}

void ProtocolGame::sendMarketCancelOffer(const MarketOfferEx &offer) {
	NetworkMessage msg;
	msg.addByte(0xF9);
	msg.addByte(MARKETREQUEST_OWN_OFFERS);

	if (offer.type == MARKETACTION_BUY) {
		msg.add<uint32_t>(0x01);
		msg.add<uint32_t>(offer.timestamp);
		msg.add<uint16_t>(offer.counter);
		msg.add<uint16_t>(offer.itemId);
		if (Item::items[offer.itemId].upgradeClassification > 0) {
			msg.addByte(offer.tier);
		}
		msg.add<uint16_t>(offer.amount);
		msg.add<uint64_t>(offer.price);
		msg.add<uint32_t>(0x00);
	} else {
		msg.add<uint32_t>(0x00);
		msg.add<uint32_t>(0x01);
		msg.add<uint32_t>(offer.timestamp);
		msg.add<uint16_t>(offer.counter);
		msg.add<uint16_t>(offer.itemId);
		if (Item::items[offer.itemId].upgradeClassification > 0) {
			msg.addByte(offer.tier);
		}
		msg.add<uint16_t>(offer.amount);
		msg.add<uint64_t>(offer.price);
	}

	writeToOutputBuffer(msg);
}

void ProtocolGame::sendMarketBrowseOwnHistory(const HistoryMarketOfferList &buyOffers, const HistoryMarketOfferList &sellOffers) {
	uint32_t i = 0;
	std::map<uint32_t, uint16_t> counterMap;
	uint32_t buyOffersToSend = std::min<uint32_t>(buyOffers.size(), 810 + std::max<int32_t>(0, 810 - sellOffers.size()));
	uint32_t sellOffersToSend = std::min<uint32_t>(sellOffers.size(), 810 + std::max<int32_t>(0, 810 - buyOffers.size()));

	NetworkMessage msg;
	msg.addByte(0xF9);
	msg.addByte(MARKETREQUEST_OWN_HISTORY);

	msg.add<uint32_t>(buyOffersToSend);
	for (auto it = buyOffers.begin(); i < buyOffersToSend; ++it, ++i) {
		msg.add<uint32_t>(it->timestamp);
		msg.add<uint16_t>(counterMap[it->timestamp]++);
		msg.add<uint16_t>(it->itemId);
		if (Item::items[it->itemId].upgradeClassification > 0) {
			msg.addByte(it->tier);
		}
		msg.add<uint16_t>(it->amount);
		msg.add<uint64_t>(it->price);
		msg.addByte(it->state);
	}

	counterMap.clear();
	i = 0;

	msg.add<uint32_t>(sellOffersToSend);
	for (auto it = sellOffers.begin(); i < sellOffersToSend; ++it, ++i) {
		msg.add<uint32_t>(it->timestamp);
		msg.add<uint16_t>(counterMap[it->timestamp]++);
		msg.add<uint16_t>(it->itemId);
		if (Item::items[it->itemId].upgradeClassification > 0) {
			msg.addByte(it->tier);
		}
		msg.add<uint16_t>(it->amount);
		msg.add<uint64_t>(it->price);
		msg.addByte(it->state);
	}

	writeToOutputBuffer(msg);
}

void ProtocolGame::sendForgingData() {
	NetworkMessage msg;
	msg.addByte(0x86);

	std::vector<ItemClassification*> classifications = g_game().getItemsClassifications();
	msg.addByte(classifications.size());
	for (ItemClassification* classification : classifications) {
		msg.addByte(classification->id);
		msg.addByte(classification->tiers.size());
		for (const auto &[tier, price] : classification->tiers) {
			msg.addByte(tier);
			msg.add<uint64_t>(price);
		}
	}

	// Version 12.81
	// Forge Config Bytes

	// (conversion) (left column top) Cost to make 1 bottom item - 20
	msg.addByte(static_cast<uint8_t>(g_configManager().getNumber(FORGE_COST_ONE_SLIVER)));
	// (conversion) (left column bottom) How many items to make - 3
	msg.addByte(static_cast<uint8_t>(g_configManager().getNumber(FORGE_SLIVER_AMOUNT)));
	// (conversion) (middle column top) Cost to make 1 - 50
	msg.addByte(static_cast<uint8_t>(g_configManager().getNumber(FORGE_CORE_COST)));
	// (conversion) (right column top) Current stored dust limit minus this number = cost to increase stored dust limit - 75
	msg.addByte(75);
	// (conversion) (right column bottom) Starting stored dust limit
	msg.addByte(static_cast<uint8_t>(player->getForgeDustLevel()));
	// (conversion) (right column bottom) Max stored dust limit - 225
	msg.addByte(static_cast<uint8_t>(g_configManager().getNumber(FORGE_MAX_DUST)));
	// (fusion) Dust cost - 100
	msg.addByte(static_cast<uint8_t>(g_configManager().getNumber(FORGE_FUSION_DUST_COST)));
	// (transfer) Dust cost - 100
	msg.addByte(static_cast<uint8_t>(g_configManager().getNumber(FORGE_TRANSFER_DUST_COST)));
	// (fusion) Base success rate - 50
	msg.addByte(static_cast<uint8_t>(g_configManager().getNumber(FORGE_BASE_SUCCESS_RATE)));
	// (fusion) Bonus success rate - 15
	msg.addByte(static_cast<uint8_t>(g_configManager().getNumber(FORGE_BONUS_SUCCESS_RATE)));
	// (fusion) Tier loss chance after reduction - 50
	msg.addByte(static_cast<uint8_t>(g_configManager().getNumber(FORGE_TIER_LOSS_REDUCTION)));

	// Update player resources
	parseSendResourceBalance();

	writeToOutputBuffer(msg);
}

void ProtocolGame::sendOpenForge() {
	// We will use it when sending the bytes to send the item information to the client
	std::map<uint16_t, std::map<uint8_t, uint16_t>> fusionItemsMap;
	std::map<uint16_t, std::map<uint8_t, uint16_t>> donorTierItemMap;
	std::map<uint16_t, std::map<uint8_t, uint16_t>> receiveTierItemMap;

	/*
	 *Start - Parsing items informations
	 */
	for (const auto &item : player->getAllInventoryItems(true)) {
		if (item->hasImbuements()) {
			continue;
		}

		auto itemClassification = item->getClassification();
		auto itemTier = item->getTier();
		auto maxConfigTier = g_configManager().getNumber(FORGE_MAX_ITEM_TIER);
		auto maxTier = (itemClassification == 4 ? maxConfigTier : itemClassification);
		// Save fusion items on map
		if (itemClassification != 0 && itemTier < maxTier) {
			getForgeInfoMap(item, fusionItemsMap);
		}

		if (itemClassification > 0) {
			if (itemClassification < 4 && itemTier > maxTier) {
				continue;
			}
			// Save transfer (donator of tier) items on map
			if (itemTier > 1) {
				getForgeInfoMap(item, donorTierItemMap);
			}
			// Save transfer (receiver of tier) items on map
			if (itemTier == 0) {
				getForgeInfoMap(item, receiveTierItemMap);
			}
		}
	}

	// Checking size of map to send in the addByte (total fusion items count)
	uint8_t fusionTotalItemsCount = 0;
	for (const auto &[itemId, tierAndCountMap] : fusionItemsMap) {
		for (const auto [itemTier, itemCount] : tierAndCountMap) {
			if (itemCount >= 2) {
				fusionTotalItemsCount++;
			}
		}
	}

	/*
	 * Start - Sending bytes
	 */
	NetworkMessage msg;
	// Header byte (135)
	msg.addByte(0x87);
	msg.add<uint16_t>(fusionTotalItemsCount);
	for (const auto &[itemId, tierAndCountMap] : fusionItemsMap) {
		for (const auto [itemTier, itemCount] : tierAndCountMap) {
			if (itemCount >= 2) {
				msg.addByte(0x01); // Number of friend items?
				msg.add<uint16_t>(itemId);
				msg.addByte(itemTier);
				msg.add<uint16_t>(itemCount);
			}
		}
	}

	auto transferTotalCount = getIterationIncreaseCount(donorTierItemMap);
	msg.addByte(static_cast<uint8_t>(transferTotalCount));
	if (transferTotalCount > 0) {
		for (const auto &[itemId, tierAndCountMap] : donorTierItemMap) {
			// Let's access the itemType to check the item's (donator of tier) classification level
			// Must be the same as the item that will receive the tier
			const ItemType &donorType = Item::items[itemId];

			// Total count of item (donator of tier)
			auto donorTierTotalItemsCount = getIterationIncreaseCount(tierAndCountMap);
			msg.add<uint16_t>(donorTierTotalItemsCount);
			for (const auto [donorItemTier, donorItemCount] : tierAndCountMap) {
				msg.add<uint16_t>(itemId);
				msg.addByte(donorItemTier);
				msg.add<uint16_t>(donorItemCount);
			}

			uint16_t receiveTierTotalItemCount = 0;
			for (const auto &[iteratorItemId, unusedTierAndCountMap] : receiveTierItemMap) {
				// Let's access the itemType to check the item's (receiver of tier) classification level
				const ItemType &receiveType = Item::items[iteratorItemId];
				if (donorType.upgradeClassification == receiveType.upgradeClassification) {
					receiveTierTotalItemCount++;
				}
			}

			// Total count of item (receiver of tier)
			msg.add<uint16_t>(receiveTierTotalItemCount);
			if (receiveTierTotalItemCount > 0) {
				for (const auto &[receiveItemId, receiveTierAndCountMap] : receiveTierItemMap) {
					// Let's access the itemType to check the item's (receiver of tier) classification level
					const ItemType &receiveType = Item::items[receiveItemId];
					if (donorType.upgradeClassification == receiveType.upgradeClassification) {
						for (const auto [receiveItemTier, receiveItemCount] : receiveTierAndCountMap) {
							msg.add<uint16_t>(receiveItemId);
							msg.add<uint16_t>(receiveItemCount);
						}
					}
				}
			}
		}
	}

	msg.addByte(static_cast<uint8_t>(player->getForgeDustLevel())); // Player dust limit
	writeToOutputBuffer(msg);
	// Update forging informations
	sendForgingData();
}

void ProtocolGame::parseForgeEnter(NetworkMessage &msg) {
	// 0xBF -> 0 = fusion, 1 = transfer, 2 = dust to sliver, 3 = sliver to core, 4 = increase dust limit
	uint8_t action = msg.getByte();
	uint16_t firstItem = msg.get<uint16_t>();
	uint8_t tier = msg.getByte();
	uint16_t secondItem = msg.get<uint16_t>();
	bool usedCore = msg.getByte();
	bool reduceTierLoss = msg.getByte();
	if (action == 0) {
		addGameTask(&Game::playerForgeFuseItems, player->getID(), firstItem, tier, usedCore, reduceTierLoss);
	} else if (action == 1) {
		addGameTask(&Game::playerForgeTransferItemTier, player->getID(), firstItem, tier, secondItem);
	} else if (action <= 4) {
		addGameTask(&Game::playerForgeResourceConversion, player->getID(), action);
	}
}

void ProtocolGame::parseForgeBrowseHistory(NetworkMessage &msg) {
	addGameTask(&Game::playerBrowseForgeHistory, player->getID(), msg.getByte());
}

void ProtocolGame::sendForgeFusionItem(uint16_t itemId, uint8_t tier, bool success, uint8_t bonus, uint8_t coreCount) {
	NetworkMessage msg;
	msg.addByte(0x8A);

	msg.addByte(0x00); // Fusion = 0
	// Was succeeded bool
	msg.addByte(success);

	msg.add<uint16_t>(itemId); // Left item
	msg.addByte(tier); // Left item tier
	msg.add<uint16_t>(itemId); // Right item
	msg.addByte(tier + 1); // Right item tier

	msg.addByte(bonus); // Roll fusion bonus
	// Core kept
	if (bonus == 2) {
		msg.addByte(coreCount);
	} else if (bonus >= 4 && bonus <= 8) {
		msg.add<uint16_t>(itemId);
		msg.addByte(tier);
	}

	writeToOutputBuffer(msg);
	sendOpenForge();
}

void ProtocolGame::sendTransferItemTier(uint16_t firstItem, uint8_t tier, uint16_t secondItem) {
	NetworkMessage msg;
	msg.addByte(0x8A);

	msg.addByte(0x01); // Transfer = 1
	msg.addByte(0x01); // Always success

	msg.add<uint16_t>(firstItem); // Left item
	msg.addByte(tier); // Left item tier
	msg.add<uint16_t>(secondItem); // Right item
	msg.addByte(tier - 1); // Right item tier

	msg.addByte(0x00); // Bonus type always none

	writeToOutputBuffer(msg);
	sendOpenForge();
}

void ProtocolGame::sendForgeHistory(uint8_t page) {
	page = page + 1;
	auto historyVector = player->getForgeHistory();
	auto historyVectorLen = getVectorIterationIncreaseCount(historyVector);

	uint16_t lastPage = (1 < std::floor((historyVectorLen - 1) / 9) + 1) ? static_cast<uint16_t>(std::floor((historyVectorLen - 1) / 9) + 1) : 1;
	uint16_t currentPage = (lastPage < page) ? lastPage : page;

	std::vector<ForgeHistory> historyPerPage;
	uint16_t pageFirstEntry = (0 < historyVectorLen - (currentPage - 1) * 9) ? historyVectorLen - (currentPage - 1) * 9 : 0;
	uint16_t pageLastEntry = (0 < historyVectorLen - currentPage * 9) ? historyVectorLen - currentPage * 9 : 0;
	for (uint16_t entry = pageFirstEntry; entry > pageLastEntry; --entry) {
		historyPerPage.push_back(historyVector[entry - 1]);
	}

	auto historyPageToSend = getVectorIterationIncreaseCount(historyPerPage);

	NetworkMessage msg;
	msg.addByte(0x88);
	msg.add<uint16_t>(currentPage - 1); // Current page
	msg.add<uint16_t>(lastPage); // Last page
	msg.addByte(static_cast<uint8_t>(historyPageToSend)); // History to send

	if (historyPageToSend > 0) {
		for (const auto &history : historyPerPage) {
			auto action = magic_enum::enum_integer(history.actionType);
			msg.add<uint32_t>(static_cast<uint32_t>(history.createdAt));
			msg.addByte(action);
			msg.addString(history.description);
			msg.addByte((history.bonus >= 1 && history.bonus < 8) ? 0x01 : 0x00);
		}
	}

	writeToOutputBuffer(msg);
}

void ProtocolGame::sendForgeError(const ReturnValue returnValue) {
	sendMessageDialog(getReturnMessage(returnValue));
	closeForgeWindow();
}

void ProtocolGame::closeForgeWindow() {
	NetworkMessage msg;
	msg.addByte(0x89);
	writeToOutputBuffer(msg);
}

void ProtocolGame::sendMarketDetail(uint16_t itemId, uint8_t tier) {
	NetworkMessage msg;
	msg.addByte(0xF8);
	msg.add<uint16_t>(itemId);
	const ItemType &it = Item::items[itemId];

	if (it.upgradeClassification > 0) {
		msg.addByte(tier);
	}

	if (it.armor != 0) {
		msg.addString(std::to_string(it.armor));
	} else {
		msg.add<uint16_t>(0x00);
	}

	if (it.attack != 0) {
		// TODO: chance to hit, range
		// example:
		// "attack +x, chance to hit +y%, z fields"
		if (it.abilities && it.abilities->elementType != COMBAT_NONE && it.abilities->elementDamage != 0) {
			std::ostringstream ss;
			ss << it.attack << " physical +" << it.abilities->elementDamage << ' ' << getCombatName(it.abilities->elementType);
			msg.addString(ss.str());
		} else {
			msg.addString(std::to_string(it.attack));
		}
	} else {
		msg.add<uint16_t>(0x00);
	}

	if (it.isContainer()) {
		msg.addString(std::to_string(it.maxItems));
	} else {
		msg.add<uint16_t>(0x00);
	}

	if (it.defense != 0) {
		if (it.extraDefense != 0) {
			std::ostringstream ss;
			ss << it.defense << ' ' << std::showpos << it.extraDefense << std::noshowpos;
			msg.addString(ss.str());
		} else {
			msg.addString(std::to_string(it.defense));
		}
	} else {
		msg.add<uint16_t>(0x00);
	}

	if (!it.description.empty()) {
		const std::string &descr = it.description;
		if (descr.back() == '.') {
			msg.addString(std::string(descr, 0, descr.length() - 1));
		} else {
			msg.addString(descr);
		}
	} else {
		msg.add<uint16_t>(0x00);
	}

	if (it.decayTime != 0) {
		std::ostringstream ss;
		ss << it.decayTime << " seconds";
		msg.addString(ss.str());
	} else {
		msg.add<uint16_t>(0x00);
	}

	if (it.abilities) {
		std::ostringstream ss;
		bool separator = false;

		for (size_t i = 0; i < COMBAT_COUNT; ++i) {
			if (it.abilities->absorbPercent[i] == 0) {
				continue;
			}

			if (separator) {
				ss << ", ";
			} else {
				separator = true;
			}

			ss << fmt::format("{} {:+}%", getCombatName(indexToCombatType(i)), it.abilities->absorbPercent[i]);
		}

		msg.addString(ss.str());
	} else {
		msg.add<uint16_t>(0x00);
	}

	if (it.minReqLevel != 0) {
		msg.addString(std::to_string(it.minReqLevel));
	} else {
		msg.add<uint16_t>(0x00);
	}

	if (it.minReqMagicLevel != 0) {
		msg.addString(std::to_string(it.minReqMagicLevel));
	} else {
		msg.add<uint16_t>(0x00);
	}

	msg.addString(it.vocationString);
	msg.addString(it.runeSpellName);

	if (it.abilities) {
		std::ostringstream ss;
		bool separator = false;

		for (uint8_t i = SKILL_FIRST; i <= SKILL_FISHING; i++) {
			if (!it.abilities->skills[i]) {
				continue;
			}

			if (separator) {
				ss << ", ";
			} else {
				separator = true;
			}

			ss << fmt::format("{} {:+}", getSkillName(i), it.abilities->skills[i]);
		}

		for (uint8_t i = SKILL_CRITICAL_HIT_CHANCE; i <= SKILL_LAST; i++) {
			if (!it.abilities->skills[i]) {
				continue;
			}

			if (separator) {
				ss << ", ";
			} else {
				separator = true;
			}

			ss << getSkillName(i) << ' ';
			if (i != SKILL_CRITICAL_HIT_CHANCE) {
				ss << std::showpos;
			}
			ss << it.abilities->skills[i] << '%';

			if (i != SKILL_CRITICAL_HIT_CHANCE) {
				ss << std::noshowpos;
			}
		}

		if (it.abilities->stats[STAT_MAGICPOINTS] != 0) {
			if (separator) {
				ss << ", ";
			} else {
				separator = true;
			}

			ss << fmt::format("magic level {:+}", it.abilities->stats[STAT_MAGICPOINTS]);
		}

		if (it.abilities->speed != 0) {
			if (separator) {
				ss << ", ";
			}

			ss << fmt::format("speed {:+}", (it.abilities->speed >> 1));
		}

		msg.addString(ss.str());
	} else {
		msg.add<uint16_t>(0x00);
	}

	if (it.charges != 0) {
		msg.addString(std::to_string(it.charges));
	} else {
		msg.add<uint16_t>(0x00);
	}

	std::string weaponName = getWeaponName(it.weaponType);

	if (it.slotPosition & SLOTP_TWO_HAND) {
		if (!weaponName.empty()) {
			weaponName += ", two-handed";
		} else {
			weaponName = "two-handed";
		}
	}

	msg.addString(weaponName);

	if (it.weight != 0) {
		std::ostringstream ss;
		if (it.weight < 10) {
			ss << "0.0" << it.weight;
		} else if (it.weight < 100) {
			ss << "0." << it.weight;
		} else {
			std::string weightString = std::to_string(it.weight);
			weightString.insert(weightString.end() - 2, '.');
			ss << weightString;
		}
		ss << " oz";
		msg.addString(ss.str());
	} else {
		msg.add<uint16_t>(0x00);
	}

	if (it.imbuementSlot > 0) {
		msg.addString(std::to_string(it.imbuementSlot));
	} else {
		msg.add<uint16_t>(0x00);
	}

	// Magic shield capacity modifier (12.70)
	msg.add<uint16_t>(0x00);
	// Cleave modifier (12.70)
	msg.add<uint16_t>(0x00);
	// Damage reflection modifier (12.70)
	msg.add<uint16_t>(0x00);
	// Perfect shot modifier (12.70)
	msg.add<uint16_t>(0x00);

	// Upgrade and tier detail modifier
	if (it.upgradeClassification > 0 && tier > 0) {
		msg.addString(std::to_string(it.upgradeClassification));
		std::ostringstream ss;

		double chance;
		if (it.isWeapon()) {
			chance = 0.5 * tier + 0.05 * ((tier - 1) * (tier - 1));
			ss << fmt::format("{} ({:.2f}% Onslaught)", static_cast<uint16_t>(tier), chance);
		} else if (it.isHelmet()) {
			chance = 2 * tier + 0.05 * ((tier - 1) * (tier - 1));
			ss << fmt::format("{} ({:.2f}% Momentum)", static_cast<uint16_t>(tier), chance);
		} else if (it.isArmor()) {
			chance = (0.0307576 * tier * tier) + (0.440697 * tier) + 0.026;
			ss << fmt::format("{} ({:.2f}% Ruse)", static_cast<uint16_t>(tier), chance);
		}
		msg.addString(ss.str());
	} else if (it.upgradeClassification > 0 && tier == 0) {
		msg.addString(std::to_string(it.upgradeClassification));
		msg.addString(std::to_string(tier));
	} else {
		msg.add<uint16_t>(0x00);
		msg.add<uint16_t>(0x00);
	}

	auto purchase = IOMarket::getInstance().getPurchaseStatistics()[itemId][tier];
	if (const MarketStatistics* purchaseStatistics = &purchase; purchaseStatistics) {
		msg.addByte(0x01);
		msg.add<uint32_t>(purchaseStatistics->numTransactions);
		msg.add<uint64_t>(purchaseStatistics->totalPrice);
		msg.add<uint64_t>(purchaseStatistics->highestPrice);
		msg.add<uint64_t>(purchaseStatistics->lowestPrice);
	} else {
		msg.addByte(0x00);
	}

	auto sale = IOMarket::getInstance().getSaleStatistics()[itemId][tier];
	if (const MarketStatistics* saleStatistics = &sale; saleStatistics) {
		msg.addByte(0x01);
		msg.add<uint32_t>(saleStatistics->numTransactions);
		msg.add<uint64_t>(std::min<uint64_t>(std::numeric_limits<uint32_t>::max(), saleStatistics->totalPrice));
		msg.add<uint64_t>(saleStatistics->highestPrice);
		msg.add<uint64_t>(saleStatistics->lowestPrice);
	} else {
		msg.addByte(0x00);
	}

	writeToOutputBuffer(msg);
}

void ProtocolGame::sendTradeItemRequest(const std::string &traderName, const Item* item, bool ack) {
	NetworkMessage msg;

	if (ack) {
		msg.addByte(0x7D);
	} else {
		msg.addByte(0x7E);
	}

	msg.addString(traderName);

	if (const Container* tradeContainer = item->getContainer()) {
		std::list<const Container*> listContainer { tradeContainer };
		std::list<const Item*> itemList { tradeContainer };
		while (!listContainer.empty()) {
			const Container* container = listContainer.front();
			listContainer.pop_front();

			for (Item* containerItem : container->getItemList()) {
				Container* tmpContainer = containerItem->getContainer();
				if (tmpContainer) {
					listContainer.push_back(tmpContainer);
				}
				itemList.push_back(containerItem);
			}
		}

		msg.addByte(itemList.size());
		for (const Item* listItem : itemList) {
			AddItem(msg, listItem);
		}
	} else {
		msg.addByte(0x01);
		AddItem(msg, item);
	}
	writeToOutputBuffer(msg);
}

void ProtocolGame::sendCloseTrade() {
	NetworkMessage msg;
	msg.addByte(0x7F);
	writeToOutputBuffer(msg);
}

void ProtocolGame::sendCloseContainer(uint8_t cid) {
	NetworkMessage msg;
	msg.addByte(0x6F);
	msg.addByte(cid);
	writeToOutputBuffer(msg);
}

void ProtocolGame::sendCreatureTurn(const Creature* creature, uint32_t stackPos) {
	if (!canSee(creature)) {
		return;
	}

	NetworkMessage msg;
	msg.addByte(0x6B);
	msg.addPosition(creature->getPosition());
	msg.addByte(stackPos);
	msg.add<uint16_t>(0x63);
	msg.add<uint32_t>(creature->getID());
	msg.addByte(creature->getDirection());
	msg.addByte(player->canWalkthroughEx(creature) ? 0x00 : 0x01);
	writeToOutputBuffer(msg);
}

void ProtocolGame::sendCreatureSay(const Creature* creature, SpeakClasses type, const std::string &text, const Position* pos /* = nullptr*/) {
	NetworkMessage msg;
	msg.addByte(0xAA);

	static uint32_t statementId = 0;
	msg.add<uint32_t>(++statementId);

	msg.addString(creature->getName());
	msg.addByte(0x00); // Show (Traded)

	// Add level only for players
	if (const Player* speaker = creature->getPlayer()) {
		msg.add<uint16_t>(speaker->getLevel());
	} else {
		msg.add<uint16_t>(0x00);
	}

	msg.addByte(type);
	if (pos) {
		msg.addPosition(*pos);
	} else {
		msg.addPosition(creature->getPosition());
	}

	msg.addString(text);
	writeToOutputBuffer(msg);
}

void ProtocolGame::sendToChannel(const Creature* creature, SpeakClasses type, const std::string &text, uint16_t channelId) {
	NetworkMessage msg;
	msg.addByte(0xAA);

	static uint32_t statementId = 0;
	msg.add<uint32_t>(++statementId);
	if (!creature) {
		msg.add<uint32_t>(0x00);
		if (statementId != 0) {
			msg.addByte(0x00); // Show (Traded)
		}
	} else if (type == TALKTYPE_CHANNEL_R2) {
		msg.add<uint32_t>(0x00);
		if (statementId != 0) {
			msg.addByte(0x00); // Show (Traded)
		}
		type = TALKTYPE_CHANNEL_R1;
	} else {
		msg.addString(creature->getName());
		if (statementId != 0) {
			msg.addByte(0x00); // Show (Traded)
		}

		// Add level only for players
		if (const Player* speaker = creature->getPlayer()) {
			msg.add<uint16_t>(speaker->getLevel());
		} else {
			msg.add<uint16_t>(0x00);
		}
	}

	msg.addByte(type);
	msg.add<uint16_t>(channelId);
	msg.addString(text);
	writeToOutputBuffer(msg);
}

void ProtocolGame::sendPrivateMessage(const Player* speaker, SpeakClasses type, const std::string &text) {
	NetworkMessage msg;
	msg.addByte(0xAA);
	static uint32_t statementId = 0;
	msg.add<uint32_t>(++statementId);
	if (speaker) {
		msg.addString(speaker->getName());
		if (statementId != 0) {
			msg.addByte(0x00); // Show (Traded)
		}
		msg.add<uint16_t>(speaker->getLevel());
	} else {
		msg.add<uint32_t>(0x00);
		if (statementId != 0) {
			msg.addByte(0x00); // Show (Traded)
		}
	}
	msg.addByte(type);
	msg.addString(text);
	writeToOutputBuffer(msg);
}

void ProtocolGame::sendCancelTarget() {
	NetworkMessage msg;
	msg.addByte(0xA3);
	msg.add<uint32_t>(0x00);
	writeToOutputBuffer(msg);
}

void ProtocolGame::sendChangeSpeed(const Creature* creature, uint16_t speed) {
	NetworkMessage msg;
	msg.addByte(0x8F);
	msg.add<uint32_t>(creature->getID());
	msg.add<uint16_t>(creature->getBaseSpeed());
	msg.add<uint16_t>(speed);
	writeToOutputBuffer(msg);
}

void ProtocolGame::sendCancelWalk() {
	if (player) {
		NetworkMessage msg;
		msg.addByte(0xB5);
		msg.addByte(player->getDirection());
		writeToOutputBuffer(msg);
	}
}

void ProtocolGame::sendSkills() {
	NetworkMessage msg;
	AddPlayerSkills(msg);
	writeToOutputBuffer(msg);
}

void ProtocolGame::sendPing() {
	if (player) {
		NetworkMessage msg;
		msg.addByte(0x1D);
		writeToOutputBuffer(msg);
	}
}

void ProtocolGame::sendPingBack() {
	NetworkMessage msg;
	msg.addByte(0x1E);
	writeToOutputBuffer(msg);
}

void ProtocolGame::sendDistanceShoot(const Position &from, const Position &to, uint8_t type) {
	NetworkMessage msg;
	msg.addByte(0x83);
	msg.addPosition(from);
	msg.addByte(MAGIC_EFFECTS_CREATE_DISTANCEEFFECT);
	msg.addByte(type);
	msg.addByte(static_cast<uint8_t>(static_cast<int8_t>(static_cast<int32_t>(to.x) - static_cast<int32_t>(from.x))));
	msg.addByte(static_cast<uint8_t>(static_cast<int8_t>(static_cast<int32_t>(to.y) - static_cast<int32_t>(from.y))));
	msg.addByte(MAGIC_EFFECTS_END_LOOP);
	writeToOutputBuffer(msg);
}

void ProtocolGame::sendRestingStatus(uint8_t protection) {
	if (!player) {
		return;
	}

	NetworkMessage msg;
	msg.addByte(0xA9);
	msg.addByte(protection); // 1 / 0
	int32_t PlayerdailyStreak = player->getStorageValue(STORAGEVALUE_DAILYREWARD);
	msg.addByte(PlayerdailyStreak < 2 ? 0 : 1);
	if (PlayerdailyStreak < 2) {
		msg.addString("Resting Area (no active bonus)");
	} else {
		std::ostringstream ss;
		ss << "Active Resting Area Bonuses: ";
		if (PlayerdailyStreak < DAILY_REWARD_DOUBLE_HP_REGENERATION) {
			ss << "\nHit Points Regeneration";
		} else {
			ss << "\nDouble Hit Points Regeneration";
		}
		if (PlayerdailyStreak >= DAILY_REWARD_MP_REGENERATION) {
			if (PlayerdailyStreak < DAILY_REWARD_DOUBLE_MP_REGENERATION) {
				ss << ",\nMana Points Regeneration";
			} else {
				ss << ",\nDouble Mana Points Regeneration";
			}
		}
		if (PlayerdailyStreak >= DAILY_REWARD_STAMINA_REGENERATION) {
			ss << ",\nStamina Points Regeneration";
		}
		if (PlayerdailyStreak >= DAILY_REWARD_SOUL_REGENERATION) {
			ss << ",\nSoul Points Regeneration";
		}
		ss << ".";
		msg.addString(ss.str());
	}
	writeToOutputBuffer(msg);
}

void ProtocolGame::sendMagicEffect(const Position &pos, uint8_t type) {
	if (!canSee(pos)) {
		return;
	}

	NetworkMessage msg;
	msg.addByte(0x83);
	msg.addPosition(pos);
	msg.addByte(MAGIC_EFFECTS_CREATE_EFFECT);
	msg.addByte(type);
	msg.addByte(MAGIC_EFFECTS_END_LOOP);
	writeToOutputBuffer(msg);
}

void ProtocolGame::sendCreatureHealth(const Creature* creature) {
	if (creature->isHealthHidden()) {
		return;
	}

	NetworkMessage msg;
	msg.addByte(0x8C);
	msg.add<uint32_t>(creature->getID());

	if (creature->isHealthHidden()) {
		msg.addByte(0x00);
<<<<<<< HEAD
	}
	else
	{
		auto creatureHealth = creature->getHealth();
		auto creatureMaxHealth = std::max<int64_t>(creature->getMaxHealth(), 1);
		double healthPercentage = (static_cast<double>(creatureHealth / creatureMaxHealth)) * 100.;
		msg.addByte(convertToSafeInteger<uint8_t>(std::ceil(healthPercentage)));
=======
	} else {
		msg.addByte(std::ceil((static_cast<double>(creature->getHealth()) / std::max<int32_t>(creature->getMaxHealth(), 1)) * 100));
>>>>>>> 4b1d92c0
	}
	writeToOutputBuffer(msg);
}

void ProtocolGame::sendPartyCreatureUpdate(const Creature* target) {
	bool known;
	uint32_t removedKnown = 0;
	uint32_t cid = target->getID();
	checkCreatureAsKnown(cid, known, removedKnown);

	NetworkMessage msg;
	msg.addByte(0x8B);
	msg.add<uint32_t>(cid);
	msg.addByte(0); // creature update
	AddCreature(msg, target, known, removedKnown);
	writeToOutputBuffer(msg);
}

void ProtocolGame::sendPartyCreatureShield(const Creature* target) {
	uint32_t cid = target->getID();
	if (knownCreatureSet.find(cid) == knownCreatureSet.end()) {
		sendPartyCreatureUpdate(target);
		return;
	}

	NetworkMessage msg;
	msg.addByte(0x91);
	msg.add<uint32_t>(cid);
	msg.addByte(player->getPartyShield(target->getPlayer()));
	writeToOutputBuffer(msg);
}

void ProtocolGame::sendPartyCreatureSkull(const Creature* target) {
	if (g_game().getWorldType() != WORLD_TYPE_PVP) {
		return;
	}

	uint32_t cid = target->getID();
	if (knownCreatureSet.find(cid) == knownCreatureSet.end()) {
		sendPartyCreatureUpdate(target);
		return;
	}

	NetworkMessage msg;
	msg.addByte(0x90);
	msg.add<uint32_t>(cid);
	msg.addByte(player->getSkullClient(target));
	writeToOutputBuffer(msg);
}

void ProtocolGame::sendPartyCreatureHealth(const Creature* target, uint8_t healthPercent) {
	uint32_t cid = target->getID();
	if (knownCreatureSet.find(cid) == knownCreatureSet.end()) {
		sendPartyCreatureUpdate(target);
		return;
	}

	NetworkMessage msg;
	msg.addByte(0x8C);
	msg.add<uint32_t>(cid);
	msg.addByte(healthPercent);
	writeToOutputBuffer(msg);
}

void ProtocolGame::sendPartyPlayerMana(const Player* target, uint8_t manaPercent) {
	uint32_t cid = target->getID();
	if (knownCreatureSet.find(cid) == knownCreatureSet.end()) {
		sendPartyCreatureUpdate(target);
	}

	NetworkMessage msg;
	msg.addByte(0x8B);
	msg.add<uint32_t>(cid);
	msg.addByte(11); // mana percent
	msg.addByte(manaPercent);
	writeToOutputBuffer(msg);
}

void ProtocolGame::sendPartyCreatureShowStatus(const Creature* target, bool showStatus) {
	uint32_t cid = target->getID();
	if (knownCreatureSet.find(cid) == knownCreatureSet.end()) {
		sendPartyCreatureUpdate(target);
	}

	NetworkMessage msg;
	msg.addByte(0x8B);
	msg.add<uint32_t>(cid);
	msg.addByte(12); // show status
	msg.addByte((showStatus ? 0x01 : 0x00));
	writeToOutputBuffer(msg);
}

void ProtocolGame::sendPartyPlayerVocation(const Player* target) {
	uint32_t cid = target->getID();
	if (knownCreatureSet.find(cid) == knownCreatureSet.end()) {
		sendPartyCreatureUpdate(target);
		return;
	}

	NetworkMessage msg;
	msg.addByte(0x8B);
	msg.add<uint32_t>(cid);
	msg.addByte(13); // vocation
	msg.addByte(target->getVocation()->getClientId());
	writeToOutputBuffer(msg);
}

void ProtocolGame::sendPlayerVocation(const Player* target) {
	NetworkMessage msg;
	msg.addByte(0x8B);
	msg.add<uint32_t>(target->getID());
	msg.addByte(13); // vocation
	msg.addByte(target->getVocation()->getClientId());
	writeToOutputBuffer(msg);
}

void ProtocolGame::sendFYIBox(const std::string &message) {
	NetworkMessage msg;
	msg.addByte(0x15);
	msg.addString(message);
	writeToOutputBuffer(msg);
}

// tile
void ProtocolGame::sendMapDescription(const Position &pos) {
	NetworkMessage msg;
	msg.addByte(0x64);
	msg.addPosition(player->getPosition());
	GetMapDescription(pos.x - Map::maxClientViewportX, pos.y - Map::maxClientViewportY, pos.z, (Map::maxClientViewportX + 1) * 2, (Map::maxClientViewportY + 1) * 2, msg);
	writeToOutputBuffer(msg);
}

void ProtocolGame::sendAddTileItem(const Position &pos, uint32_t stackpos, const Item* item) {
	if (!canSee(pos)) {
		return;
	}

	NetworkMessage msg;
	msg.addByte(0x6A);
	msg.addPosition(pos);
	msg.addByte(stackpos);
	AddItem(msg, item);
	writeToOutputBuffer(msg);
}

void ProtocolGame::sendUpdateTileItem(const Position &pos, uint32_t stackpos, const Item* item) {
	if (!canSee(pos)) {
		return;
	}

	NetworkMessage msg;
	msg.addByte(0x6B);
	msg.addPosition(pos);
	msg.addByte(stackpos);
	AddItem(msg, item);
	writeToOutputBuffer(msg);
}

void ProtocolGame::sendRemoveTileThing(const Position &pos, uint32_t stackpos) {
	if (!canSee(pos)) {
		return;
	}

	NetworkMessage msg;
	RemoveTileThing(msg, pos, stackpos);
	writeToOutputBuffer(msg);
}

void ProtocolGame::sendUpdateTile(const Tile* tile, const Position &pos) {
	if (!canSee(pos)) {
		return;
	}

	NetworkMessage msg;
	msg.addByte(0x69);
	msg.addPosition(pos);

	if (tile) {
		GetTileDescription(tile, msg);
		msg.addByte(0x00);
		msg.addByte(0xFF);
	} else {
		msg.addByte(0x01);
		msg.addByte(0xFF);
	}

	writeToOutputBuffer(msg);
}

void ProtocolGame::sendPendingStateEntered() {
	NetworkMessage msg;
	msg.addByte(0x0A);
	writeToOutputBuffer(msg);
}

void ProtocolGame::sendEnterWorld() {
	NetworkMessage msg;
	msg.addByte(0x0F);
	writeToOutputBuffer(msg);
}

void ProtocolGame::sendFightModes() {
	NetworkMessage msg;
	msg.addByte(0xA7);
	msg.addByte(player->fightMode);
	msg.addByte(player->chaseMode);
	msg.addByte(player->secureMode);
	msg.addByte(PVP_MODE_DOVE);
	writeToOutputBuffer(msg);
}

void ProtocolGame::sendAddCreature(const Creature* creature, const Position &pos, int32_t stackpos, bool isLogin) {
	if (!canSee(pos)) {
		return;
	}

	if (creature != player) {
		if (stackpos >= 10) {
			return;
		}

		NetworkMessage msg;
		msg.addByte(0x6A);
		msg.addPosition(pos);
		msg.addByte(stackpos);

		bool known;
		uint32_t removedKnown;
		checkCreatureAsKnown(creature->getID(), known, removedKnown);
		AddCreature(msg, creature, known, removedKnown);
		writeToOutputBuffer(msg);

		if (isLogin) {
			if (const Player* creaturePlayer = creature->getPlayer()) {
				if (!creaturePlayer->isAccessPlayer() || creaturePlayer->getAccountType() == account::ACCOUNT_TYPE_NORMAL)
					sendMagicEffect(pos, CONST_ME_TELEPORT);
			} else {
				sendMagicEffect(pos, CONST_ME_TELEPORT);
			}
		}

		return;
	}

	NetworkMessage msg;
	msg.addByte(0x17);

	msg.add<uint32_t>(player->getID());
	msg.add<uint16_t>(0x32); // beat duration (50)

	msg.addDouble(Creature::speedA, 3);
	msg.addDouble(Creature::speedB, 3);
	msg.addDouble(Creature::speedC, 3);

	// can report bugs?
	if (player->getAccountType() >= account::ACCOUNT_TYPE_NORMAL) {
		msg.addByte(0x01);
	} else {
		msg.addByte(0x00);
	}

	msg.addByte(0x00); // can change pvp framing option
	msg.addByte(0x00); // expert mode button enabled

	msg.addString(g_configManager().getString(STORE_IMAGES_URL));
	msg.add<uint16_t>(static_cast<uint16_t>(g_configManager().getNumber(STORE_COIN_PACKET)));

	msg.addByte(shouldAddExivaRestrictions ? 0x01 : 0x00); // exiva button enabled
	msg.addByte(0x00); // Tournament button

	writeToOutputBuffer(msg);

	sendTibiaTime(g_game().getLightHour());
	sendPendingStateEntered();
	sendEnterWorld();
	sendMapDescription(pos);
	loggedIn = true;

	if (isLogin) {
		sendMagicEffect(pos, CONST_ME_TELEPORT);
	}

	for (int i = CONST_SLOT_FIRST; i <= CONST_SLOT_LAST; ++i) {
		sendInventoryItem(static_cast<Slots_t>(i), player->getInventoryItem(static_cast<Slots_t>(i)));
	}

	sendStats();
	sendSkills();
	sendBlessStatus();

	sendPremiumTrigger();

	sendItemsPrice();

	sendPreyPrices();
	player->sendPreyData();
	player->sendTaskHuntingData();
	sendForgingData();

	// gameworld light-settings
	sendWorldLight(g_game().getWorldLightInfo());

	// player light level
	sendCreatureLight(creature);

	const std::forward_list<VIPEntry> &vipEntries = IOLoginData::getVIPEntries(player->getAccount());

	if (player->isAccessPlayer()) {
		for (const VIPEntry &entry : vipEntries) {
			VipStatus_t vipStatus;

			const Player* vipPlayer = g_game().getPlayerByGUID(entry.guid);
			if (!vipPlayer) {
				vipStatus = VIPSTATUS_OFFLINE;
			} else {
				vipStatus = vipPlayer->statusVipList;
			}

			sendVIP(entry.guid, entry.name, entry.description, entry.icon, entry.notify, vipStatus);
		}
	} else {
		for (const VIPEntry &entry : vipEntries) {
			VipStatus_t vipStatus;

			const Player* vipPlayer = g_game().getPlayerByGUID(entry.guid);
			if (!vipPlayer || vipPlayer->isInGhostMode()) {
				vipStatus = VIPSTATUS_OFFLINE;
			} else {
				vipStatus = vipPlayer->statusVipList;
			}

			sendVIP(entry.guid, entry.name, entry.description, entry.icon, entry.notify, vipStatus);
		}
	}

	sendInventoryIds();
	Item* slotItem = player->getInventoryItem(CONST_SLOT_BACKPACK);
	if (slotItem) {
		Container* mainBackpack = slotItem->getContainer();
		Container* hasQuickLootContainer = player->getLootContainer(OBJECTCATEGORY_DEFAULT);
		if (mainBackpack && !hasQuickLootContainer) {
			player->setLootContainer(OBJECTCATEGORY_DEFAULT, mainBackpack);
			sendInventoryItem(CONST_SLOT_BACKPACK, player->getInventoryItem(CONST_SLOT_BACKPACK));
		}
	}

	sendLootContainers();
	sendBasicData();

	player->sendClientCheck();
	player->sendGameNews();
	player->sendIcons();
}

void ProtocolGame::sendMoveCreature(const Creature* creature, const Position &newPos, int32_t newStackPos, const Position &oldPos, int32_t oldStackPos, bool teleport) {
	if (creature == player) {
		if (oldStackPos >= 10) {
			sendMapDescription(newPos);
		} else if (teleport) {
			NetworkMessage msg;
			RemoveTileThing(msg, oldPos, oldStackPos);
			writeToOutputBuffer(msg);
			sendMapDescription(newPos);
		} else {
			NetworkMessage msg;
			if (oldPos.z == MAP_INIT_SURFACE_LAYER && newPos.z >= MAP_INIT_SURFACE_LAYER + 1) {
				RemoveTileThing(msg, oldPos, oldStackPos);
			} else {
				msg.addByte(0x6D);
				msg.addPosition(oldPos);
				msg.addByte(oldStackPos);
				msg.addPosition(newPos);
			}

			if (newPos.z > oldPos.z) {
				MoveDownCreature(msg, creature, newPos, oldPos);
			} else if (newPos.z < oldPos.z) {
				MoveUpCreature(msg, creature, newPos, oldPos);
			}

			if (oldPos.y > newPos.y) { // north, for old x
				msg.addByte(0x65);
				GetMapDescription(oldPos.x - Map::maxClientViewportX, newPos.y - Map::maxClientViewportY, newPos.z, (Map::maxClientViewportX + 1) * 2, 1, msg);
			} else if (oldPos.y < newPos.y) { // south, for old x
				msg.addByte(0x67);
				GetMapDescription(oldPos.x - Map::maxClientViewportX, newPos.y + (Map::maxClientViewportY + 1), newPos.z, (Map::maxClientViewportX + 1) * 2, 1, msg);
			}

			if (oldPos.x < newPos.x) { // east, [with new y]
				msg.addByte(0x66);
				GetMapDescription(newPos.x + (Map::maxClientViewportX + 1), newPos.y - Map::maxClientViewportY, newPos.z, 1, (Map::maxClientViewportY + 1) * 2, msg);
			} else if (oldPos.x > newPos.x) { // west, [with new y]
				msg.addByte(0x68);
				GetMapDescription(newPos.x - Map::maxClientViewportX, newPos.y - Map::maxClientViewportY, newPos.z, 1, (Map::maxClientViewportY + 1) * 2, msg);
			}
			writeToOutputBuffer(msg);
		}
	} else if (canSee(oldPos) && canSee(newPos)) {
		if (teleport || (oldPos.z == MAP_INIT_SURFACE_LAYER && newPos.z >= MAP_INIT_SURFACE_LAYER + 1) || oldStackPos >= 10) {
			sendRemoveTileThing(oldPos, oldStackPos);
			sendAddCreature(creature, newPos, newStackPos, false);
		} else {
			NetworkMessage msg;
			msg.addByte(0x6D);
			msg.addPosition(oldPos);
			msg.addByte(oldStackPos);
			msg.addPosition(newPos);
			writeToOutputBuffer(msg);
		}
	} else if (canSee(oldPos)) {
		sendRemoveTileThing(oldPos, oldStackPos);
	} else if (canSee(newPos)) {
		sendAddCreature(creature, newPos, newStackPos, false);
	}
}

void ProtocolGame::sendInventoryItem(Slots_t slot, const Item* item) {
	NetworkMessage msg;
	if (item) {
		msg.addByte(0x78);
		msg.addByte(slot);
		AddItem(msg, item);
	} else {
		msg.addByte(0x79);
		msg.addByte(slot);
	}
	writeToOutputBuffer(msg);
}

void ProtocolGame::sendInventoryIds() {
	ItemsTierCountList items = player->getInventoryItemsId();

	NetworkMessage msg;
	msg.addByte(0xF5);
	auto countPosition = msg.getBufferPosition();
	msg.skipBytes(2); // Total items count

	for (uint16_t i = 1; i <= 11; i++) {
		msg.add<uint16_t>(i);
		msg.addByte(0x00);
		msg.add<uint16_t>(0x01);
	}

	uint16_t totalItemsCount = 0;
	for (const auto &[itemId, item] : items) {
		for (const auto [tier, count] : item) {
			msg.add<uint16_t>(itemId);
			msg.addByte(tier);
			msg.add<uint16_t>(static_cast<uint16_t>(count));
			totalItemsCount++;
		}
	}

	msg.setBufferPosition(countPosition);
	msg.add<uint16_t>(totalItemsCount + 11);
	writeToOutputBuffer(msg);
}

void ProtocolGame::sendAddContainerItem(uint8_t cid, uint16_t slot, const Item* item) {
	NetworkMessage msg;
	msg.addByte(0x70);
	msg.addByte(cid);
	msg.add<uint16_t>(slot);
	AddItem(msg, item);
	writeToOutputBuffer(msg);
}

void ProtocolGame::sendUpdateContainerItem(uint8_t cid, uint16_t slot, const Item* item) {
	NetworkMessage msg;
	msg.addByte(0x71);
	msg.addByte(cid);
	msg.add<uint16_t>(slot);
	AddItem(msg, item);
	writeToOutputBuffer(msg);
}

void ProtocolGame::sendRemoveContainerItem(uint8_t cid, uint16_t slot, const Item* lastItem) {
	NetworkMessage msg;
	msg.addByte(0x72);
	msg.addByte(cid);
	msg.add<uint16_t>(slot);
	if (lastItem) {
		AddItem(msg, lastItem);
	} else {
		msg.add<uint16_t>(0x00);
	}
	writeToOutputBuffer(msg);
}

void ProtocolGame::sendTextWindow(uint32_t windowTextId, Item* item, uint16_t maxlen, bool canWrite) {
	NetworkMessage msg;
	msg.addByte(0x96);
	msg.add<uint32_t>(windowTextId);
	AddItem(msg, item);

	if (canWrite) {
		msg.add<uint16_t>(maxlen);
		msg.addString(item->getAttribute<std::string>(ItemAttribute_t::TEXT));
	} else {
		const std::string &text = item->getAttribute<std::string>(ItemAttribute_t::TEXT);
		msg.add<uint16_t>(text.size());
		msg.addString(text);
	}

	const std::string &writer = item->getAttribute<std::string>(ItemAttribute_t::WRITER);
	if (!writer.empty()) {
		msg.addString(writer);
	} else {
		msg.add<uint16_t>(0x00);
	}

	msg.addByte(0x00); // Show (Traded)

	auto writtenDate = item->getAttribute<time_t>(ItemAttribute_t::DATE);
	if (writtenDate != 0) {
		msg.addString(formatDateShort(writtenDate));
	} else {
		msg.add<uint16_t>(0x00);
	}

	writeToOutputBuffer(msg);
}

void ProtocolGame::sendHouseWindow(uint32_t windowTextId, const std::string &text) {
	NetworkMessage msg;
	msg.addByte(0x97);
	msg.addByte(0x00);
	msg.add<uint32_t>(windowTextId);
	msg.addString(text);
	writeToOutputBuffer(msg);
}

void ProtocolGame::sendOutfitWindow() {
	NetworkMessage msg;
	msg.addByte(0xC8);

	bool mounted = false;
	Outfit_t currentOutfit = player->getDefaultOutfit();
	const Mount* currentMount = g_game().mounts.getMountByID(player->getCurrentMount());
	if (currentMount) {
		mounted = (currentOutfit.lookMount == currentMount->clientId);
		currentOutfit.lookMount = currentMount->clientId;
	}

	AddOutfit(msg, currentOutfit);

	msg.addByte(currentOutfit.lookMountHead);
	msg.addByte(currentOutfit.lookMountBody);
	msg.addByte(currentOutfit.lookMountLegs);
	msg.addByte(currentOutfit.lookMountFeet);
	msg.add<uint16_t>(currentOutfit.lookFamiliarsType);

	auto startOutfits = msg.getBufferPosition();
	uint16_t limitOutfits = std::numeric_limits<uint16_t>::max();
	uint16_t outfitSize = 0;
	msg.skipBytes(2);

	if (player->isAccessPlayer()) {
		msg.add<uint16_t>(75);
		msg.addString("Gamemaster");
		msg.addByte(0);
		msg.addByte(0x00);
		++outfitSize;

		msg.add<uint16_t>(266);
		msg.addString("Customer Support");
		msg.addByte(0);
		msg.addByte(0x00);
		++outfitSize;

		msg.add<uint16_t>(302);
		msg.addString("Community Manager");
		msg.addByte(0);
		msg.addByte(0x00);
		++outfitSize;
	}

	const auto &outfits = Outfits::getInstance().getOutfits(player->getSex());

	for (const Outfit &outfit : outfits) {
		uint8_t addons;
		if (player->getOutfitAddons(outfit, addons)) {
			msg.add<uint16_t>(outfit.lookType);
			msg.addString(outfit.name);
			msg.addByte(addons);
			msg.addByte(0x00);
			++outfitSize;
		} else if (outfit.lookType == 1210 || outfit.lookType == 1211) {
			msg.add<uint16_t>(outfit.lookType);
			msg.addString(outfit.name);
			msg.addByte(3);
			msg.addByte(0x02);
			++outfitSize;
		} else if (outfit.lookType == 1456 || outfit.lookType == 1457) {
			msg.add<uint16_t>(outfit.lookType);
			msg.addString(outfit.name);
			msg.addByte(3);
			msg.addByte(0x03);
			++outfitSize;
		} else if (outfit.from == "store") {
			msg.add<uint16_t>(outfit.lookType);
			msg.addString(outfit.name);
			msg.addByte(outfit.lookType >= 962 && outfit.lookType <= 975 ? 0 : 3);
			msg.addByte(0x01);
			msg.add<uint32_t>(0x00);
			++outfitSize;
		}

		if (outfitSize == limitOutfits) {
			break;
		}
	}

	auto endOutfits = msg.getBufferPosition();
	msg.setBufferPosition(startOutfits);
	msg.add<uint16_t>(outfitSize);
	msg.setBufferPosition(endOutfits);

	auto startMounts = msg.getBufferPosition();
	uint16_t limitMounts = std::numeric_limits<uint16_t>::max();
	uint16_t mountSize = 0;
	msg.skipBytes(2);

	const auto &mounts = g_game().mounts.getMounts();
	for (const Mount &mount : mounts) {
		if (player->hasMount(&mount)) {
			msg.add<uint16_t>(mount.clientId);
			msg.addString(mount.name);
			msg.addByte(0x00);
			++mountSize;
		} else if (mount.type == "store") {
			msg.add<uint16_t>(mount.clientId);
			msg.addString(mount.name);
			msg.addByte(0x01);
			msg.add<uint32_t>(0x00);
			++mountSize;
		}

		if (mountSize == limitMounts) {
			break;
		}
	}

	auto endMounts = msg.getBufferPosition();
	msg.setBufferPosition(startMounts);
	msg.add<uint16_t>(mountSize);
	msg.setBufferPosition(endMounts);

	auto startFamiliars = msg.getBufferPosition();
	uint16_t limitFamiliars = std::numeric_limits<uint16_t>::max();
	uint16_t familiarSize = 0;
	msg.skipBytes(2);

	const auto &familiars = Familiars::getInstance().getFamiliars(player->getVocationId());

	for (const Familiar &familiar : familiars) {
		if (!player->getFamiliar(familiar)) {
			continue;
		}

		msg.add<uint16_t>(familiar.lookType);
		msg.addString(familiar.name);
		msg.addByte(0x00);
		if (++familiarSize == limitFamiliars) {
			break;
		}
	}

	auto endFamiliars = msg.getBufferPosition();
	msg.setBufferPosition(startFamiliars);
	msg.add<uint16_t>(familiarSize);
	msg.setBufferPosition(endFamiliars);

	msg.addByte(0x00); // Try outfit
	msg.addByte(mounted ? 0x01 : 0x00);

	// Version 12.81 - Random mount 'bool'
	msg.addByte(player->isRandomMounted() ? 0x01 : 0x00);

	writeToOutputBuffer(msg);
}

void ProtocolGame::sendPodiumWindow(const Item* podium, const Position &position, uint16_t itemId, uint8_t stackpos) {
	if (!podium) {
		SPDLOG_ERROR("[{}] item is nullptr", __FUNCTION__);
		return;
	}

	NetworkMessage msg;
	msg.addByte(0xC8);

	const auto podiumVisible = podium->getCustomAttribute("PodiumVisible");
	const auto lookType = podium->getCustomAttribute("LookType");
	const auto lookMount = podium->getCustomAttribute("LookMount");
	const auto lookDirection = podium->getCustomAttribute("LookDirection");
	if (lookType) {
		addOutfitAndMountBytes(msg, podium, lookType, "LookHead", "LookBody", "LookLegs", "LookFeet", true);
	} else {
		msg.add<uint16_t>(0);
	}

	if (lookMount) {
		addOutfitAndMountBytes(msg, podium, lookMount, "LookMountHead", "LookMountBody", "LookMountLegs", "LookMountFeet");
	} else {
		msg.add<uint16_t>(0);
		msg.addByte(0);
		msg.addByte(0);
		msg.addByte(0);
		msg.addByte(0);
	}
	msg.add<uint16_t>(0);

	auto startOutfits = msg.getBufferPosition();
	uint16_t limitOutfits = std::numeric_limits<uint16_t>::max();
	uint16_t outfitSize = 0;
	msg.skipBytes(2);

	const auto &outfits = Outfits::getInstance().getOutfits(player->getSex());
	for (const Outfit &outfit : outfits) {
		uint8_t addons;
		if (!player->getOutfitAddons(outfit, addons)) {
			continue;
		}

		msg.add<uint16_t>(outfit.lookType);
		msg.addString(outfit.name);
		msg.addByte(addons);
		msg.addByte(0x00);
		if (++outfitSize == limitOutfits) {
			break;
		}
	}

	auto endOutfits = msg.getBufferPosition();
	msg.setBufferPosition(startOutfits);
	msg.add<uint16_t>(outfitSize);
	msg.setBufferPosition(endOutfits);

	auto startMounts = msg.getBufferPosition();
	uint16_t limitMounts = std::numeric_limits<uint16_t>::max();
	uint16_t mountSize = 0;
	msg.skipBytes(2);

	const auto &mounts = g_game().mounts.getMounts();
	for (const Mount &mount : mounts) {
		if (player->hasMount(&mount)) {
			msg.add<uint16_t>(mount.clientId);
			msg.addString(mount.name);
			msg.addByte(0x00);
			if (++mountSize == limitMounts) {
				break;
			}
		}
	}

	auto endMounts = msg.getBufferPosition();
	msg.setBufferPosition(startMounts);
	msg.add<uint16_t>(mountSize);
	msg.setBufferPosition(endMounts);

	msg.add<uint16_t>(0);

	msg.addByte(0x05);
	msg.addByte(lookMount ? 0x01 : 0x00);

	msg.add<uint16_t>(0);

	msg.addPosition(position);
	msg.add<uint16_t>(itemId);
	msg.addByte(stackpos);

	msg.addByte(podiumVisible ? podiumVisible->getAttribute<uint8_t>() : 0x01);
	msg.addByte(lookType ? 0x01 : 0x00);
	msg.addByte(lookDirection ? lookDirection->getAttribute<uint8_t>() : 2);
	writeToOutputBuffer(msg);
}

void ProtocolGame::sendUpdatedVIPStatus(uint32_t guid, VipStatus_t newStatus) {
	NetworkMessage msg;
	msg.addByte(0xD3);
	msg.add<uint32_t>(guid);
	msg.addByte(newStatus);
	writeToOutputBuffer(msg);
}

void ProtocolGame::sendVIP(uint32_t guid, const std::string &name, const std::string &description, uint32_t icon, bool notify, VipStatus_t status) {
	NetworkMessage msg;
	msg.addByte(0xD2);
	msg.add<uint32_t>(guid);
	msg.addString(name);
	msg.addString(description);
	msg.add<uint32_t>(std::min<uint32_t>(10, icon));
	msg.addByte(notify ? 0x01 : 0x00);
	msg.addByte(status);
	msg.addByte(0x00); // vipGroups
	writeToOutputBuffer(msg);
}

<<<<<<< HEAD
void ProtocolGame::sendSpellCooldown(uint16_t spellId, uint32_t time)
{
=======
void ProtocolGame::sendSpellCooldown(uint8_t spellId, uint32_t time) {
>>>>>>> 4b1d92c0
	NetworkMessage msg;
	msg.addByte(0xA4);

	msg.add<uint16_t>(spellId);
	msg.add<uint32_t>(time);
	writeToOutputBuffer(msg);
}

void ProtocolGame::sendSpellGroupCooldown(SpellGroup_t groupId, uint32_t time) {
	NetworkMessage msg;
	msg.addByte(0xA5);
	msg.addByte(groupId);
	msg.add<uint32_t>(time);
	writeToOutputBuffer(msg);
}

void ProtocolGame::sendUseItemCooldown(uint32_t time) {
	NetworkMessage msg;
	msg.addByte(0xA6);
	msg.add<uint32_t>(time);
	writeToOutputBuffer(msg);
}

void ProtocolGame::sendPreyTimeLeft(const PreySlot* slot) {
	if (!player || !slot) {
		return;
	}

	NetworkMessage msg;

	msg.addByte(0xE7);
	msg.addByte(static_cast<uint8_t>(slot->id));
	msg.add<uint16_t>(slot->bonusTimeLeft);

	writeToOutputBuffer(msg);
}

void ProtocolGame::sendPreyData(const PreySlot* slot) {
	NetworkMessage msg;
	msg.addByte(0xE8);
	msg.addByte(static_cast<uint8_t>(slot->id));
	msg.addByte(static_cast<uint8_t>(slot->state));

	if (slot->state == PreyDataState_Locked) {
		msg.addByte(player->isPremium() ? 0x01 : 0x00);
	} else if (slot->state == PreyDataState_Inactive) {
		// Empty
	} else if (slot->state == PreyDataState_Active) {
		if (const MonsterType* mtype = g_monsters().getMonsterTypeByRaceId(slot->selectedRaceId)) {
			msg.addString(mtype->name);
			const Outfit_t outfit = mtype->info.outfit;
			msg.add<uint16_t>(outfit.lookType);
			if (outfit.lookType == 0) {
				msg.add<uint16_t>(outfit.lookTypeEx);
			} else {
				msg.addByte(outfit.lookHead);
				msg.addByte(outfit.lookBody);
				msg.addByte(outfit.lookLegs);
				msg.addByte(outfit.lookFeet);
				msg.addByte(outfit.lookAddons);
			}

			msg.addByte(static_cast<uint8_t>(slot->bonus));
			msg.add<uint16_t>(slot->bonusPercentage);
			msg.addByte(slot->bonusRarity);
			msg.add<uint16_t>(slot->bonusTimeLeft);
		}
	} else if (slot->state == PreyDataState_Selection) {
		msg.addByte(static_cast<uint8_t>(slot->raceIdList.size()));
		std::for_each(slot->raceIdList.begin(), slot->raceIdList.end(), [&msg](uint16_t raceId) {
			if (const MonsterType* mtype = g_monsters().getMonsterTypeByRaceId(raceId)) {
				msg.addString(mtype->name);
				const Outfit_t outfit = mtype->info.outfit;
				msg.add<uint16_t>(outfit.lookType);
				if (outfit.lookType == 0) {
					msg.add<uint16_t>(outfit.lookTypeEx);
				} else {
					msg.addByte(outfit.lookHead);
					msg.addByte(outfit.lookBody);
					msg.addByte(outfit.lookLegs);
					msg.addByte(outfit.lookFeet);
					msg.addByte(outfit.lookAddons);
				}
			} else {
				SPDLOG_WARN("[ProtocolGame::sendPreyData] - Unknown monster type raceid: {}", raceId);
				return;
			}
		});
	} else if (slot->state == PreyDataState_SelectionChangeMonster) {
		msg.addByte(static_cast<uint8_t>(slot->bonus));
		msg.add<uint16_t>(slot->bonusPercentage);
		msg.addByte(slot->bonusRarity);
		msg.addByte(static_cast<uint8_t>(slot->raceIdList.size()));
		std::for_each(slot->raceIdList.begin(), slot->raceIdList.end(), [&msg](uint16_t raceId) {
			if (const MonsterType* mtype = g_monsters().getMonsterTypeByRaceId(raceId)) {
				msg.addString(mtype->name);
				const Outfit_t outfit = mtype->info.outfit;
				msg.add<uint16_t>(outfit.lookType);
				if (outfit.lookType == 0) {
					msg.add<uint16_t>(outfit.lookTypeEx);
				} else {
					msg.addByte(outfit.lookHead);
					msg.addByte(outfit.lookBody);
					msg.addByte(outfit.lookLegs);
					msg.addByte(outfit.lookFeet);
					msg.addByte(outfit.lookAddons);
				}
			} else {
				SPDLOG_WARN("[ProtocolGame::sendPreyData] - Unknown monster type raceid: {}", raceId);
				return;
			}
		});
	} else if (slot->state == PreyDataState_ListSelection) {
		const std::map<uint16_t, std::string> bestiaryList = g_game().getBestiaryList();
		msg.add<uint16_t>(static_cast<uint16_t>(bestiaryList.size()));
		std::for_each(bestiaryList.begin(), bestiaryList.end(), [&msg](auto &mType) {
			msg.add<uint16_t>(mType.first);
		});
	} else {
		SPDLOG_WARN("[ProtocolGame::sendPreyData] - Unknown prey state: {}", slot->state);
		return;
	}

	msg.add<uint32_t>(std::max<uint32_t>(static_cast<uint32_t>(((slot->freeRerollTimeStamp - OTSYS_TIME()) / 1000)), 0));
	msg.addByte(static_cast<uint8_t>(slot->option));

	writeToOutputBuffer(msg);
}

void ProtocolGame::sendPreyPrices() {
	if (!player) {
		return;
	}

	NetworkMessage msg;

	msg.addByte(0xE9);

	msg.add<uint32_t>(player->getPreyRerollPrice());
	msg.addByte(static_cast<uint8_t>(g_configManager().getNumber(PREY_BONUS_REROLL_PRICE)));
	msg.addByte(static_cast<uint8_t>(g_configManager().getNumber(PREY_SELECTION_LIST_PRICE)));
	msg.add<uint32_t>(player->getTaskHuntingRerollPrice());
	msg.add<uint32_t>(player->getTaskHuntingRerollPrice());
	msg.addByte(static_cast<uint8_t>(g_configManager().getNumber(TASK_HUNTING_SELECTION_LIST_PRICE)));
	msg.addByte(static_cast<uint8_t>(g_configManager().getNumber(TASK_HUNTING_BONUS_REROLL_PRICE)));

	writeToOutputBuffer(msg);
}

void ProtocolGame::sendModalWindow(const ModalWindow &modalWindow) {
	NetworkMessage msg;
	msg.addByte(0xFA);

	msg.add<uint32_t>(modalWindow.id);
	msg.addString(modalWindow.title);
	msg.addString(modalWindow.message);

	msg.addByte(modalWindow.buttons.size());
	for (const auto &it : modalWindow.buttons) {
		msg.addString(it.first);
		msg.addByte(it.second);
	}

	msg.addByte(modalWindow.choices.size());
	for (const auto &it : modalWindow.choices) {
		msg.addString(it.first);
		msg.addByte(it.second);
	}

	msg.addByte(modalWindow.defaultEscapeButton);
	msg.addByte(modalWindow.defaultEnterButton);
	msg.addByte(modalWindow.priority ? 0x01 : 0x00);

	writeToOutputBuffer(msg);
}

////////////// Add common messages
void ProtocolGame::AddCreature(NetworkMessage &msg, const Creature* creature, bool known, uint32_t remove) {
	CreatureType_t creatureType = creature->getType();
	const Player* otherPlayer = creature->getPlayer();

	if (known) {
		msg.add<uint16_t>(0x62);
		msg.add<uint32_t>(creature->getID());
	} else {
		msg.add<uint16_t>(0x61);
		msg.add<uint32_t>(remove);
		msg.add<uint32_t>(creature->getID());
		if (creature->isHealthHidden()) {
			msg.addByte(CREATURETYPE_HIDDEN);
		} else {
			msg.addByte(creatureType);
		}

		if (creatureType == CREATURETYPE_SUMMON_PLAYER) {
			const Creature* master = creature->getMaster();
			if (master) {
				msg.add<uint32_t>(master->getID());
			} else {
				msg.add<uint32_t>(0x00);
			}
		}

		if (creature->isHealthHidden()) {
			msg.addString("");
		} else {
			msg.addString(creature->getName());
		}
	}

	if (creature->isHealthHidden()) {
		msg.addByte(0x00);
<<<<<<< HEAD
	}
	else
	{
		auto creatureHealth = creature->getHealth();
		auto creatureMaxHealth = std::max<int64_t>(creature->getMaxHealth(), 1);
		double healthPercentage = (static_cast<double>(creatureHealth / creatureMaxHealth)) * 100.;
		msg.addByte(convertToSafeInteger<uint8_t>(std::ceil(healthPercentage)));
=======
	} else {
		msg.addByte(std::ceil((static_cast<double>(creature->getHealth()) / std::max<int32_t>(creature->getMaxHealth(), 1)) * 100));
>>>>>>> 4b1d92c0
	}

	msg.addByte(creature->getDirection());

	if (!creature->isInGhostMode() && !creature->isInvisible()) {
		const Outfit_t &outfit = creature->getCurrentOutfit();
		AddOutfit(msg, outfit);
		if (outfit.lookMount != 0) {
			msg.addByte(outfit.lookMountHead);
			msg.addByte(outfit.lookMountBody);
			msg.addByte(outfit.lookMountLegs);
			msg.addByte(outfit.lookMountFeet);
		}
	} else {
		static Outfit_t outfit;
		AddOutfit(msg, outfit);
	}

	LightInfo lightInfo = creature->getCreatureLight();
	msg.addByte(player->isAccessPlayer() ? 0xFF : lightInfo.level);
	msg.addByte(lightInfo.color);

	msg.add<uint16_t>(creature->getStepSpeed());

	CreatureIcon_t icon;
	auto sendIcon = false;
	if (otherPlayer) {
		icon = creature->getIcon();
		sendIcon = icon != CREATUREICON_NONE;
		msg.addByte(sendIcon); // Icons
		if (sendIcon) {
			msg.addByte(icon);
			msg.addByte(1);
			msg.add<uint16_t>(0);
		}
	} else {
		if (auto monster = creature->getMonster();
			monster) {
			icon = monster->getIcon();
			sendIcon = icon != CREATUREICON_NONE;
			msg.addByte(sendIcon); // Send Icons true/false
			if (sendIcon) {
				// Icones with stack (Fiendishs e Influenceds)
				if (monster->getForgeStack() > 0) {
					msg.addByte(icon);
					msg.addByte(1);
					msg.add<uint16_t>(icon != 5 ? monster->getForgeStack() : 0); // Stack
				} else {
					// Icons without number on the side
					msg.addByte(icon);
					msg.addByte(1);
					msg.add<uint16_t>(0);
				}
			}
		} else {
			icon = creature->getIcon();
			sendIcon = icon != CREATUREICON_NONE;
			msg.addByte(sendIcon); // Send Icons true/false
			if (sendIcon) {
				msg.addByte(icon);
				msg.addByte(1);
				msg.add<uint16_t>(0);
			}
		}
	}

	msg.addByte(player->getSkullClient(creature));
	msg.addByte(player->getPartyShield(otherPlayer));

	if (!known) {
		msg.addByte(player->getGuildEmblem(otherPlayer));
	}

	if (creatureType == CREATURETYPE_MONSTER) {
		const Creature* master = creature->getMaster();
		if (master) {
			const Player* masterPlayer = master->getPlayer();
			if (masterPlayer) {
				creatureType = CREATURETYPE_SUMMON_PLAYER;
			}
		}
	}

	if (creature->isHealthHidden()) {
		msg.addByte(CREATURETYPE_HIDDEN);
	} else {
		msg.addByte(creatureType); // Type (for summons)
	}

	if (creatureType == CREATURETYPE_SUMMON_PLAYER) {
		const Creature* master = creature->getMaster();
		if (master) {
			msg.add<uint32_t>(master->getID());
		} else {
			msg.add<uint32_t>(0x00);
		}
	}

	if (creatureType == CREATURETYPE_PLAYER) {
		const Player* otherCreature = creature->getPlayer();
		if (otherCreature) {
			msg.addByte(otherCreature->getVocation()->getClientId());
		} else {
			msg.addByte(0);
		}
	}

	msg.addByte(creature->getSpeechBubble());
	msg.addByte(0xFF); // MARK_UNMARKED
	msg.addByte(0x00); // inspection type
	msg.addByte(player->canWalkthroughEx(creature) ? 0x00 : 0x01);
}

void ProtocolGame::AddPlayerStats(NetworkMessage &msg) {
	msg.addByte(0xA0);

	auto maxUint = std::numeric_limits<uint32_t>::max();
	msg.add<uint32_t>(std::clamp((uint32_t)player->getHealth(), 0u, maxUint));
	msg.add<uint32_t>(std::clamp((uint32_t)player->getMaxHealth(), 0u, maxUint));

	msg.add<uint32_t>(player->hasFlag(PlayerFlags_t::HasInfiniteCapacity) ? 1000000 : player->getFreeCapacity());

	msg.add<uint64_t>(player->getExperience());

	msg.add<uint16_t>(player->getLevel());
	msg.addByte(player->getLevelPercent());

	msg.add<uint16_t>(player->getBaseXpGain()); // base xp gain rate
	msg.add<uint16_t>(player->getGrindingXpBoost()); // low level bonus
	msg.add<uint16_t>(player->getStoreXpBoost()); // xp boost
	msg.add<uint16_t>(player->getStaminaXpBoost()); // stamina multiplier (100 = 1.0x)

	msg.add<uint32_t>(std::clamp(player->getMana(), 0u, maxUint));
	msg.add<uint32_t>(std::clamp(player->getMaxMana(), 0u, maxUint));

	msg.addByte(player->getSoul());

	msg.add<uint16_t>(player->getStaminaMinutes());

	msg.add<uint16_t>(player->getBaseSpeed());

	Condition* condition = player->getCondition(CONDITION_REGENERATION, CONDITIONID_DEFAULT);
	msg.add<uint16_t>(condition ? condition->getTicks() / 1000 : 0x00);

	msg.add<uint16_t>(player->getOfflineTrainingTime() / 60 / 1000);

	msg.add<uint16_t>(player->getExpBoostStamina()); // xp boost time (seconds)
	msg.addByte(1); // enables exp boost in the store

<<<<<<< HEAD
	msg.add<uint32_t>(player->getManaShield());  // remaining mana shield
	msg.add<uint32_t>(player->getMaxManaShield());  // total mana shield
=======
	msg.add<uint16_t>(player->getManaShield()); // remaining mana shield
	msg.add<uint16_t>(player->getMaxManaShield()); // total mana shield
>>>>>>> 4b1d92c0
}

void ProtocolGame::AddPlayerSkills(NetworkMessage &msg) {
	msg.addByte(0xA1);

	msg.add<uint16_t>(player->getMagicLevel());
	msg.add<uint16_t>(player->getBaseMagicLevel());
	msg.add<uint16_t>(player->getBaseMagicLevel()); // Loyalty Bonus
	msg.add<uint16_t>(player->getMagicLevelPercent() * 100);

	for (uint8_t i = SKILL_FIRST; i <= SKILL_FISHING; ++i) {
		msg.add<uint16_t>(std::min<int32_t>(player->getSkillLevel(i), std::numeric_limits<uint16_t>::max()));
		msg.add<uint16_t>(player->getBaseSkill(i));
		msg.add<uint16_t>(player->getBaseSkill(i)); // Loyalty Bonus
		msg.add<uint16_t>(player->getSkillPercent(i) * 100);
	}

	for (uint8_t i = SKILL_CRITICAL_HIT_CHANCE; i <= SKILL_LAST; ++i) {
		msg.add<uint16_t>(std::min<int32_t>(player->getSkillLevel(i), std::numeric_limits<uint16_t>::max()));
		msg.add<uint16_t>(player->getBaseSkill(i));
	}

	// Version 13.10 (mitigation)
	msg.addByte(0);

	// Version 12.81 new skill (Fatal, Dodge and Momentum)
	sendForgeSkillStats(msg);

	// used for imbuement (Feather)
	msg.add<uint32_t>(player->getCapacity()); // total capacity
	msg.add<uint32_t>(player->getBaseCapacity()); // base total capacity
}

void ProtocolGame::AddOutfit(NetworkMessage &msg, const Outfit_t &outfit, bool addMount /* = true*/) {
	msg.add<uint16_t>(outfit.lookType);
	if (outfit.lookType != 0) {
		msg.addByte(outfit.lookHead);
		msg.addByte(outfit.lookBody);
		msg.addByte(outfit.lookLegs);
		msg.addByte(outfit.lookFeet);
		msg.addByte(outfit.lookAddons);
	} else {
		msg.add<uint16_t>(outfit.lookTypeEx);
	}

	if (addMount) {
		msg.add<uint16_t>(outfit.lookMount);
	}
}

void ProtocolGame::addImbuementInfo(NetworkMessage &msg, uint16_t imbuementId) const {
	Imbuement* imbuement = g_imbuements().getImbuement(imbuementId);
	const BaseImbuement* baseImbuement = g_imbuements().getBaseByID(imbuement->getBaseID());
	const CategoryImbuement* categoryImbuement = g_imbuements().getCategoryByID(imbuement->getCategory());

	msg.add<uint32_t>(imbuementId);
	msg.addString(baseImbuement->name + " " + imbuement->getName());
	msg.addString(imbuement->getDescription());
	msg.addString(categoryImbuement->name + imbuement->getSubGroup());

	msg.add<uint16_t>(imbuement->getIconID());
	msg.add<uint32_t>(baseImbuement->duration);

	msg.addByte(imbuement->isPremium() ? 0x01 : 0x00);

	const auto &items = imbuement->getItems();
	msg.addByte(items.size());

	for (const auto &itm : items) {
		const ItemType &it = Item::items[itm.first];
		msg.add<uint16_t>(itm.first);
		msg.addString(it.name);
		msg.add<uint16_t>(itm.second);
	}

	msg.add<uint32_t>(baseImbuement->price);
	msg.addByte(baseImbuement->percent);
	msg.add<uint32_t>(baseImbuement->protectionPrice);
}

void ProtocolGame::openImbuementWindow(Item* item) {
	if (!item || item->isRemoved()) {
		return;
	}

	player->setImbuingItem(item);

	NetworkMessage msg;
	msg.addByte(0xEB);
	msg.add<uint16_t>(item->getID());
	if (item->getClassification() > 0) {
		msg.addByte(item->getTier());
	}
	msg.addByte(item->getImbuementSlot());

	// Send imbuement time
	for (uint8_t slotid = 0; slotid < static_cast<uint8_t>(item->getImbuementSlot()); slotid++) {
		ImbuementInfo imbuementInfo;
		if (!item->getImbuementInfo(slotid, &imbuementInfo)) {
			msg.addByte(0x00);
			continue;
		}

		msg.addByte(0x01);
		addImbuementInfo(msg, imbuementInfo.imbuement->getID());
		msg.add<uint32_t>(imbuementInfo.duration);
		msg.add<uint32_t>(g_imbuements().getBaseByID(imbuementInfo.imbuement->getBaseID())->removeCost);
	}

	std::vector<Imbuement*> imbuements = g_imbuements().getImbuements(player, item);
	phmap::flat_hash_map<uint16_t, uint16_t> needItems;

	msg.add<uint16_t>(imbuements.size());
	for (const Imbuement* imbuement : imbuements) {
		addImbuementInfo(msg, imbuement->getID());

		const auto &items = imbuement->getItems();
		for (const auto &itm : items) {
			if (!needItems.count(itm.first)) {
				needItems[itm.first] = player->getItemTypeCount(itm.first);
				uint32_t stashCount = player->getStashItemCount(Item::items[itm.first].id);
				if (stashCount > 0) {
					needItems[itm.first] += stashCount;
				}
			}
		}
	}

	msg.add<uint32_t>(needItems.size());
	for (const auto &itm : needItems) {
		msg.add<uint16_t>(itm.first);
		msg.add<uint16_t>(itm.second);
	}

	sendResourcesBalance(player->getMoney(), player->getBankBalance(), player->getPreyCards(), player->getTaskHuntingPoints());

	writeToOutputBuffer(msg);
}

void ProtocolGame::sendMessageDialog(const std::string &message) {
	NetworkMessage msg;
	msg.addByte(0xED);
	msg.addByte(0x14); // Unknown type
	msg.addString(message);
	writeToOutputBuffer(msg);
}

void ProtocolGame::sendImbuementResult(const std::string message) {
	NetworkMessage msg;
	msg.addByte(0xED);
	msg.addByte(0x01);
	msg.addString(message);
	writeToOutputBuffer(msg);
}

void ProtocolGame::closeImbuementWindow() {
	NetworkMessage msg;
	msg.addByte(0xEC);
	writeToOutputBuffer(msg);
}

void ProtocolGame::AddWorldLight(NetworkMessage &msg, LightInfo lightInfo) {
	msg.addByte(0x82);
	msg.addByte((player->isAccessPlayer() ? 0xFF : lightInfo.level));
	msg.addByte(lightInfo.color);
}

void ProtocolGame::sendSpecialContainersAvailable() {
	if (!player)
		return;

	NetworkMessage msg;
	msg.addByte(0x2A);
	msg.addByte(player->isSupplyStashMenuAvailable() ? 0x01 : 0x00);
	msg.addByte(player->isMarketMenuAvailable() ? 0x01 : 0x00);
	writeToOutputBuffer(msg);
}

void ProtocolGame::updatePartyTrackerAnalyzer(const Party* party) {
	if (!player || !party || !party->getLeader())
		return;

	NetworkMessage msg;
	msg.addByte(0x2B);
	msg.add<uint32_t>(party->getAnalyzerTimeNow());
	msg.add<uint32_t>(party->getLeader()->getID());
	msg.addByte(static_cast<uint8_t>(party->priceType));

	msg.addByte(static_cast<uint8_t>(party->membersData.size()));
	for (const PartyAnalyzer* analyzer : party->membersData) {
		msg.add<uint32_t>(analyzer->id);
		if (const Player* member = g_game().getPlayerByID(analyzer->id);
			!member || !member->getParty() || member->getParty() != party) {
			msg.addByte(0);
		} else {
			msg.addByte(1);
		}

		msg.add<uint64_t>(analyzer->lootPrice);
		msg.add<uint64_t>(analyzer->supplyPrice);
		msg.add<uint64_t>(analyzer->damage);
		msg.add<uint64_t>(analyzer->healing);
	}

	bool showNames = !party->membersData.empty();
	msg.addByte(showNames ? 0x01 : 0x00);
	if (showNames) {
		msg.addByte(static_cast<uint8_t>(party->membersData.size()));
		for (const PartyAnalyzer* analyzer : party->membersData) {
			msg.add<uint32_t>(analyzer->id);
			msg.addString(analyzer->name);
		}
	}

	writeToOutputBuffer(msg);
}

void ProtocolGame::AddCreatureLight(NetworkMessage &msg, const Creature* creature) {
	LightInfo lightInfo = creature->getCreatureLight();

	msg.addByte(0x8D);
	msg.add<uint32_t>(creature->getID());
	msg.addByte((player->isAccessPlayer() ? 0xFF : lightInfo.level));
	msg.addByte(lightInfo.color);
}

// tile
void ProtocolGame::RemoveTileThing(NetworkMessage &msg, const Position &pos, uint32_t stackpos) {
	if (stackpos >= 10) {
		return;
	}

	msg.addByte(0x6C);
	msg.addPosition(pos);
	msg.addByte(stackpos);
}

void ProtocolGame::sendKillTrackerUpdate(Container* corpse, const std::string &name, const Outfit_t creatureOutfit) {
	bool isCorpseEmpty = corpse->empty();

	NetworkMessage msg;
	msg.addByte(0xD1);
	msg.addString(name);
	msg.add<uint16_t>(creatureOutfit.lookType ? creatureOutfit.lookType : 21);
	msg.addByte(creatureOutfit.lookType ? creatureOutfit.lookHead : 0x00);
	msg.addByte(creatureOutfit.lookType ? creatureOutfit.lookBody : 0x00);
	msg.addByte(creatureOutfit.lookType ? creatureOutfit.lookLegs : 0x00);
	msg.addByte(creatureOutfit.lookType ? creatureOutfit.lookFeet : 0x00);
	msg.addByte(creatureOutfit.lookType ? creatureOutfit.lookAddons : 0x00);
	msg.addByte(isCorpseEmpty ? 0 : corpse->size());

	if (!isCorpseEmpty) {
		for (const auto &it : corpse->getItemList()) {
			AddItem(msg, it);
		}
	}

	writeToOutputBuffer(msg);
}

void ProtocolGame::sendUpdateSupplyTracker(const Item* item) {
	if (!player || !item) {
		return;
	}

	NetworkMessage msg;
	msg.addByte(0xCE);
	msg.add<uint16_t>(item->getID());

	writeToOutputBuffer(msg);
}

<<<<<<< HEAD
void ProtocolGame::sendUpdateImpactTracker(CombatType_t type, uint32_t amount)
{
=======
void ProtocolGame::sendUpdateImpactTracker(CombatType_t type, int32_t amount) {
>>>>>>> 4b1d92c0
	NetworkMessage msg;
	msg.addByte(0xCC);
	if (type == COMBAT_HEALING) {
		msg.addByte(ANALYZER_HEAL);
		msg.add<uint32_t>(amount);
	} else {
		msg.addByte(ANALYZER_DAMAGE_DEALT);
		msg.add<uint32_t>(amount);
		msg.addByte(getCipbiaElement(type));
	}
	writeToOutputBuffer(msg);
}
<<<<<<< HEAD
void ProtocolGame::sendUpdateInputAnalyzer(CombatType_t type, uint32_t amount, std::string const &target)
{
=======
void ProtocolGame::sendUpdateInputAnalyzer(CombatType_t type, int32_t amount, std::string target) {
>>>>>>> 4b1d92c0
	NetworkMessage msg;
	msg.addByte(0xCC);
	msg.addByte(ANALYZER_DAMAGE_RECEIVED);
	msg.add<uint32_t>(amount);
	msg.addByte(getCipbiaElement(type));
	msg.addString(target);
	writeToOutputBuffer(msg);
}

void ProtocolGame::sendTaskHuntingData(const TaskHuntingSlot* slot) {
	NetworkMessage msg;
	msg.addByte(0xBB);
	msg.addByte(static_cast<uint8_t>(slot->id));
	msg.addByte(static_cast<uint8_t>(slot->state));
	if (slot->state == PreyTaskDataState_Locked) {
		msg.addByte(player->isPremium() ? 0x01 : 0x00);
	} else if (slot->state == PreyTaskDataState_Inactive) {
		// Empty
	} else if (slot->state == PreyTaskDataState_Selection) {
		const Player* user = player;
		msg.add<uint16_t>(static_cast<uint16_t>(slot->raceIdList.size()));
		std::for_each(slot->raceIdList.begin(), slot->raceIdList.end(), [&msg, user](uint16_t raceid) {
			msg.add<uint16_t>(raceid);
			msg.addByte(user->isCreatureUnlockedOnTaskHunting(g_monsters().getMonsterTypeByRaceId(raceid)) ? 0x01 : 0x00);
		});
	} else if (slot->state == PreyTaskDataState_ListSelection) {
		const Player* user = player;
		const std::map<uint16_t, std::string> bestiaryList = g_game().getBestiaryList();
		msg.add<uint16_t>(static_cast<uint16_t>(bestiaryList.size()));
		std::for_each(bestiaryList.begin(), bestiaryList.end(), [&msg, user](auto &mType) {
			msg.add<uint16_t>(mType.first);
			msg.addByte(user->isCreatureUnlockedOnTaskHunting(g_monsters().getMonsterType(mType.second)) ? 0x01 : 0x00);
		});
	} else if (slot->state == PreyTaskDataState_Active) {
		if (const TaskHuntingOption* option = g_ioprey().GetTaskRewardOption(slot)) {
			msg.add<uint16_t>(slot->selectedRaceId);
			if (slot->upgrade) {
				msg.addByte(0x01);
				msg.add<uint16_t>(option->secondKills);
			} else {
				msg.addByte(0x00);
				msg.add<uint16_t>(option->firstKills);
			}
			msg.add<uint16_t>(slot->currentKills);
			msg.addByte(slot->rarity);
		} else {
			SPDLOG_WARN("[ProtocolGame::sendTaskHuntingData] - Unknown slot option {} on player {}", slot->id, player->getName());
			return;
		}
	} else if (slot->state == PreyTaskDataState_Completed) {
		if (const TaskHuntingOption* option = g_ioprey().GetTaskRewardOption(slot)) {
			msg.add<uint16_t>(slot->selectedRaceId);
			if (slot->upgrade) {
				msg.addByte(0x01);
				msg.add<uint16_t>(option->secondKills);
				msg.add<uint16_t>(std::min<uint16_t>(slot->currentKills, option->secondKills));
			} else {
				msg.addByte(0x00);
				msg.add<uint16_t>(option->firstKills);
				msg.add<uint16_t>(std::min<uint16_t>(slot->currentKills, option->firstKills));
			}
			msg.addByte(slot->rarity);
		} else {
			SPDLOG_WARN("[ProtocolGame::sendTaskHuntingData] - Unknown slot option {} on player {}", slot->id, player->getName());
			return;
		}
	} else {
		SPDLOG_WARN("[ProtocolGame::sendTaskHuntingData] - Unknown task hunting state: {}", slot->state);
		return;
	}

	msg.add<uint32_t>(std::max<uint32_t>(static_cast<uint32_t>(((slot->freeRerollTimeStamp - OTSYS_TIME()) / 1000)), 0));
	writeToOutputBuffer(msg);
}

void ProtocolGame::MoveUpCreature(NetworkMessage &msg, const Creature* creature, const Position &newPos, const Position &oldPos) {
	if (creature != player) {
		return;
	}

	// floor change up
	msg.addByte(0xBE);

	// going to surface
	if (newPos.z == MAP_INIT_SURFACE_LAYER) {
		int32_t skip = -1;
		GetFloorDescription(msg, oldPos.x - Map::maxClientViewportX, oldPos.y - Map::maxClientViewportY, 5, (Map::maxClientViewportX + 1) * 2, (Map::maxClientViewportY + 1) * 2, 3, skip); //(floor 7 and 6 already set)
		GetFloorDescription(msg, oldPos.x - Map::maxClientViewportX, oldPos.y - Map::maxClientViewportY, 4, (Map::maxClientViewportX + 1) * 2, (Map::maxClientViewportY + 1) * 2, 4, skip);
		GetFloorDescription(msg, oldPos.x - Map::maxClientViewportX, oldPos.y - Map::maxClientViewportY, 3, (Map::maxClientViewportX + 1) * 2, (Map::maxClientViewportY + 1) * 2, 5, skip);
		GetFloorDescription(msg, oldPos.x - Map::maxClientViewportX, oldPos.y - Map::maxClientViewportY, 2, (Map::maxClientViewportX + 1) * 2, (Map::maxClientViewportY + 1) * 2, 6, skip);
		GetFloorDescription(msg, oldPos.x - Map::maxClientViewportX, oldPos.y - Map::maxClientViewportY, 1, (Map::maxClientViewportX + 1) * 2, (Map::maxClientViewportY + 1) * 2, 7, skip);
		GetFloorDescription(msg, oldPos.x - Map::maxClientViewportX, oldPos.y - Map::maxClientViewportY, 0, (Map::maxClientViewportX + 1) * 2, (Map::maxClientViewportY + 1) * 2, 8, skip);

		if (skip >= 0) {
			msg.addByte(skip);
			msg.addByte(0xFF);
		}
	}
	// underground, going one floor up (still underground)
	else if (newPos.z > MAP_INIT_SURFACE_LAYER) {
		int32_t skip = -1;
		GetFloorDescription(msg, oldPos.x - Map::maxClientViewportX, oldPos.y - Map::maxClientViewportY, oldPos.getZ() - 3, (Map::maxClientViewportX + 1) * 2, (Map::maxClientViewportY + 1) * 2, 3, skip);

		if (skip >= 0) {
			msg.addByte(skip);
			msg.addByte(0xFF);
		}
	}

	// moving up a floor up makes us out of sync
	// west
	msg.addByte(0x68);
	GetMapDescription(oldPos.x - Map::maxClientViewportX, oldPos.y - (Map::maxClientViewportY - 1), newPos.z, 1, (Map::maxClientViewportY + 1) * 2, msg);

	// north
	msg.addByte(0x65);
	GetMapDescription(oldPos.x - Map::maxClientViewportX, oldPos.y - Map::maxClientViewportY, newPos.z, (Map::maxClientViewportX + 1) * 2, 1, msg);
}

void ProtocolGame::MoveDownCreature(NetworkMessage &msg, const Creature* creature, const Position &newPos, const Position &oldPos) {
	if (creature != player) {
		return;
	}

	// floor change down
	msg.addByte(0xBF);

	// going from surface to underground
	if (newPos.z == MAP_INIT_SURFACE_LAYER + 1) {
		int32_t skip = -1;

		GetFloorDescription(msg, oldPos.x - Map::maxClientViewportX, oldPos.y - Map::maxClientViewportY, newPos.z, (Map::maxClientViewportX + 1) * 2, (Map::maxClientViewportY + 1) * 2, -1, skip);
		GetFloorDescription(msg, oldPos.x - Map::maxClientViewportX, oldPos.y - Map::maxClientViewportY, newPos.z + 1, (Map::maxClientViewportX + 1) * 2, (Map::maxClientViewportY + 1) * 2, -2, skip);
		GetFloorDescription(msg, oldPos.x - Map::maxClientViewportX, oldPos.y - Map::maxClientViewportY, newPos.z + 2, (Map::maxClientViewportX + 1) * 2, (Map::maxClientViewportY + 1) * 2, -3, skip);

		if (skip >= 0) {
			msg.addByte(skip);
			msg.addByte(0xFF);
		}
	}
	// going further down
	else if (newPos.z > oldPos.z && newPos.z > MAP_INIT_SURFACE_LAYER + 1 && newPos.z < MAP_MAX_LAYERS - MAP_LAYER_VIEW_LIMIT) {
		int32_t skip = -1;
		GetFloorDescription(msg, oldPos.x - Map::maxClientViewportX, oldPos.y - Map::maxClientViewportY, newPos.z + MAP_LAYER_VIEW_LIMIT, (Map::maxClientViewportX + 1) * 2, (Map::maxClientViewportY + 1) * 2, -3, skip);

		if (skip >= 0) {
			msg.addByte(skip);
			msg.addByte(0xFF);
		}
	}

	// moving down a floor makes us out of sync
	// east
	msg.addByte(0x66);
	GetMapDescription(oldPos.x + Map::maxClientViewportX + 1, oldPos.y - (Map::maxClientViewportY + 1), newPos.z, 1, ((Map::maxClientViewportY + 1) * 2), msg);

	// south
	msg.addByte(0x67);
	GetMapDescription(oldPos.x - Map::maxClientViewportX, oldPos.y + (Map::maxClientViewportY + 1), newPos.z, ((Map::maxClientViewportX + 1) * 2), 1, msg);
}

void ProtocolGame::AddHiddenShopItem(NetworkMessage &msg) {
	// Empty bytes from AddShopItem
	msg.add<uint16_t>(0);
	msg.addByte(0);
	msg.addString(std::string());
	msg.add<uint32_t>(0);
	msg.add<uint32_t>(0);
	msg.add<uint32_t>(0);
}

void ProtocolGame::AddShopItem(NetworkMessage &msg, const ShopBlock &shopBlock) {
	// Sends the item information empty if the player doesn't have the storage to buy/sell a certain item
	if (shopBlock.itemStorageKey != 0 && player->getStorageValue(shopBlock.itemStorageKey) < shopBlock.itemStorageValue) {
		AddHiddenShopItem(msg);
		return;
	}

	const ItemType &it = Item::items[shopBlock.itemId];
	msg.add<uint16_t>(shopBlock.itemId);
	if (it.isSplash() || it.isFluidContainer()) {
		msg.addByte(static_cast<uint8_t>(shopBlock.itemSubType));
	} else {
		msg.addByte(0x00);
	}

	// If not send "itemName" variable from the npc shop, will registered the name that is in items.xml
	if (shopBlock.itemName.empty()) {
		msg.addString(it.name);
	} else {
		msg.addString(shopBlock.itemName);
	}
	msg.add<uint32_t>(it.weight);
	msg.add<uint32_t>(shopBlock.itemBuyPrice == 4294967295 ? 0 : shopBlock.itemBuyPrice);
	msg.add<uint32_t>(shopBlock.itemSellPrice == 4294967295 ? 0 : shopBlock.itemSellPrice);
}

void ProtocolGame::parseExtendedOpcode(NetworkMessage &msg) {
	uint8_t opcode = msg.getByte();
	const std::string &buffer = msg.getString();

	// process additional opcodes via lua script event
	addGameTask(&Game::parsePlayerExtendedOpcode, player->getID(), opcode, buffer);
}

void ProtocolGame::sendItemsPrice() {
	NetworkMessage msg;
	msg.addByte(0xCD);

	msg.add<uint16_t>(g_game().getItemsPriceCount());
	if (g_game().getItemsPriceCount() > 0) {
		for (const auto &[itemId, tierAndPriceMap] : g_game().getItemsPrice()) {
			for (const auto &[tier, price] : tierAndPriceMap) {
				msg.add<uint16_t>(itemId);
				if (Item::items[itemId].upgradeClassification > 0) {
					msg.addByte(tier);
				}
				msg.add<uint64_t>(price);
			}
		}
	}

	writeToOutputBuffer(msg);
}

void ProtocolGame::reloadCreature(const Creature* creature) {
	if (!canSee(creature))
		return;

	uint32_t stackpos = creature->getTile()->getClientIndexOfCreature(player, creature);

	if (stackpos >= 10)
		return;

	NetworkMessage msg;

	phmap::flat_hash_set<uint32_t>::iterator it = std::find(knownCreatureSet.begin(), knownCreatureSet.end(), creature->getID());
	if (it != knownCreatureSet.end()) {
		msg.addByte(0x6B);
		msg.addPosition(creature->getPosition());
		msg.addByte(stackpos);
		AddCreature(msg, creature, false, 0);
	} else {
		sendAddCreature(creature, creature->getPosition(), stackpos, false);
	}

	writeToOutputBuffer(msg);
}

void ProtocolGame::sendOpenStash() {
	NetworkMessage msg;
	msg.addByte(0x29);
	StashItemList list = player->getStashItems();
	msg.add<uint16_t>(list.size());
	for (auto item : list) {
		msg.add<uint16_t>(item.first);
		msg.add<uint32_t>(item.second);
	}
	msg.add<uint16_t>(static_cast<uint16_t>(g_configManager().getNumber(STASH_ITEMS) - getStashSize(list)));
	writeToOutputBuffer(msg);
}

void ProtocolGame::parseStashWithdraw(NetworkMessage &msg) {
	if (!player->isSupplyStashMenuAvailable()) {
		player->sendCancelMessage("You can't use supply stash right now.");
		return;
	}

	if (player->isUIExhausted(500)) {
		player->sendCancelMessage("You need to wait to do this again.");
		return;
	}

	Supply_Stash_Actions_t action = static_cast<Supply_Stash_Actions_t>(msg.getByte());
	switch (action) {
		case SUPPLY_STASH_ACTION_STOW_ITEM: {
			Position pos = msg.getPosition();
			uint16_t itemId = msg.get<uint16_t>();
			uint8_t stackpos = msg.getByte();
			uint32_t count = msg.getByte();
			addGameTask(&Game::playerStowItem, player->getID(), pos, itemId, stackpos, count, false);
			break;
		}
		case SUPPLY_STASH_ACTION_STOW_CONTAINER: {
			Position pos = msg.getPosition();
			uint16_t itemId = msg.get<uint16_t>();
			uint8_t stackpos = msg.getByte();
			addGameTask(&Game::playerStowItem, player->getID(), pos, itemId, stackpos, 0, false);
			break;
		}
		case SUPPLY_STASH_ACTION_STOW_STACK: {
			Position pos = msg.getPosition();
			uint16_t itemId = msg.get<uint16_t>();
			uint8_t stackpos = msg.getByte();
			addGameTask(&Game::playerStowItem, player->getID(), pos, itemId, stackpos, 0, true);
			break;
		}
		case SUPPLY_STASH_ACTION_WITHDRAW: {
			uint16_t itemId = msg.get<uint16_t>();
			uint32_t count = msg.get<uint32_t>();
			uint8_t stackpos = msg.getByte();
			addGameTask(&Game::playerStashWithdraw, player->getID(), itemId, count, stackpos);
			break;
		}
		default:
			SPDLOG_ERROR("Unknown 'supply stash' action switch: {}", action);
			break;
	}

	player->updateUIExhausted();
}

void ProtocolGame::sendDepotItems(const ItemsTierCountList &itemMap, uint16_t count) {
	NetworkMessage msg;
	msg.addByte(0x94);

	msg.add<uint16_t>(count); // List size
	for (const auto &itemMap_it : itemMap) {
		for (const auto &[itemTier, itemCount] : itemMap_it.second) {
			msg.add<uint16_t>(itemMap_it.first); // Item ID
			if (itemTier > 0) {
				msg.addByte(itemTier - 1);
			}
			msg.add<uint16_t>(static_cast<uint16_t>(itemCount));
		}
	}

	writeToOutputBuffer(msg);
}

void ProtocolGame::sendCloseDepotSearch() {
	NetworkMessage msg;
	msg.addByte(0x9A);
	writeToOutputBuffer(msg);
}

void ProtocolGame::sendDepotSearchResultDetail(uint16_t itemId, uint8_t tier, uint32_t depotCount, const ItemVector &depotItems, uint32_t inboxCount, const ItemVector &inboxItems, uint32_t stashCount) {
	NetworkMessage msg;
	msg.addByte(0x99);
	msg.add<uint16_t>(itemId);
	if (Item::items[itemId].upgradeClassification > 0) {
		msg.addByte(tier);
	}

	msg.add<uint32_t>(depotCount);
	msg.addByte(static_cast<uint8_t>(depotItems.size()));
	for (const auto &item : depotItems) {
		AddItem(msg, item);
	}

	msg.add<uint32_t>(inboxCount);
	msg.addByte(static_cast<uint8_t>(inboxItems.size()));
	for (const auto &item : inboxItems) {
		AddItem(msg, item);
	}

	msg.addByte(stashCount > 0 ? 0x01 : 0x00);
	if (stashCount > 0) {
		msg.add<uint16_t>(itemId);
		msg.add<uint32_t>(stashCount);
	}

	writeToOutputBuffer(msg);
}

void ProtocolGame::parseOpenDepotSearch() {
	addGameTask(&Game::playerRequestDepotItems, player->getID());
}

void ProtocolGame::parseCloseDepotSearch() {
	addGameTask(&Game::playerRequestCloseDepotSearch, player->getID());
}

void ProtocolGame::parseDepotSearchItemRequest(NetworkMessage &msg) {
	uint16_t itemId = msg.get<uint16_t>();
	uint8_t itemTier = 0;
	if (Item::items[itemId].upgradeClassification > 0) {
		itemTier = msg.getByte();
	}

	addGameTask(&Game::playerRequestDepotSearchItem, player->getID(), itemId, itemTier);
}

void ProtocolGame::parseRetrieveDepotSearch(NetworkMessage &msg) {
	uint16_t itemId = msg.get<uint16_t>();
	uint8_t itemTier = 0;
	if (Item::items[itemId].upgradeClassification > 0) {
		itemTier = msg.getByte();
	}
	uint8_t type = msg.getByte();

	addGameTask(&Game::playerRequestDepotSearchRetrieve, player->getID(), itemId, itemTier, type);
}

void ProtocolGame::parseOpenParentContainer(NetworkMessage &msg) {
	Position pos = msg.getPosition();

	addGameTask(&Game::playerRequestOpenContainerFromDepotSearch, player->getID(), pos);
}

void ProtocolGame::sendUpdateCreature(const Creature* creature) {
	if (!creature || !player) {
		return;
	}

	if (!canSee(creature))
		return;

	int32_t stackPos = creature->getTile()->getClientIndexOfCreature(player, creature);
	if (stackPos == -1 || stackPos >= 10) {
		return;
	}

	NetworkMessage msg;
	msg.addByte(0x6B);
	msg.addPosition(creature->getPosition());
	msg.addByte(static_cast<uint8_t>(stackPos));
	AddCreature(msg, creature, false, 0);
	writeToOutputBuffer(msg);
}

void ProtocolGame::getForgeInfoMap(const Item* item, std::map<uint16_t, std::map<uint8_t, uint16_t>> &itemsMap) const {
	std::map<uint8_t, uint16_t> itemInfo;
	itemInfo.insert({ item->getTier(), item->getItemCount() });
	auto [first, inserted] = itemsMap.try_emplace(item->getID(), itemInfo);
	if (!inserted) {
		auto [otherFirst, otherInserted] = itemsMap[item->getID()].try_emplace(item->getTier(), item->getItemCount());
		if (!otherInserted) {
			(itemsMap[item->getID()])[item->getTier()] += item->getItemCount();
		}
	}
}

void ProtocolGame::sendForgeSkillStats(NetworkMessage &msg) const {
	std::vector<Slots_t> slots { CONST_SLOT_LEFT, CONST_SLOT_ARMOR, CONST_SLOT_HEAD };
	for (const auto &slot : slots) {
		double_t skill = 0;
		if (const Item* item = player->getInventoryItem(slot); item) {
			const ItemType &it = Item::items[item->getID()];
			if (it.isWeapon()) {
				skill = item->getFatalChance() * 100;
			}
			if (it.isArmor()) {
				skill = item->getDodgeChance() * 100;
			}
			if (it.isHelmet()) {
				skill = item->getMomentumChance() * 100;
			}
		}

		auto skillCast = static_cast<uint16_t>(skill);
		msg.add<uint16_t>(skillCast);
		msg.add<uint16_t>(skillCast);
	}
}

<<<<<<< HEAD
void ProtocolGame::sendSingleSoundEffect(const Position& pos, SoundEffect_t id, SourceEffect_t source)
{
	NetworkMessage msg;
	msg.addByte(0x83);
	msg.addPosition(pos);
	msg.addByte(0x06); // Sound effect type
	msg.addByte(static_cast<uint8_t>(source)); // Sound source type
	msg.add<uint16_t>(static_cast<uint16_t>(id)); // Sound id
	msg.addByte(0x00); // Breaking the effects loop
	writeToOutputBuffer(msg);
}

void ProtocolGame::sendDoubleSoundEffect(
	const Position& pos,
	SoundEffect_t mainSoundId,
	SourceEffect_t mainSource,
	SoundEffect_t secondarySoundId,
	SourceEffect_t secondarySource
)
{
	NetworkMessage msg;
	msg.addByte(0x83);
	msg.addPosition(pos);

	// Primary sound
	msg.addByte(0x06); // Sound effect type
	msg.addByte(static_cast<uint8_t>(mainSource)); // Sound source type
	msg.add<uint16_t>(static_cast<uint16_t>(mainSoundId)); // Sound id

	// Secondary sound (Can be an array too, but not necessary here)
	msg.addByte(0x07); // Multiple effect type
	msg.addByte(0x01); // Useless ENUM (So far)
	msg.addByte(static_cast<uint8_t>(secondarySource)); // Sound source type
	msg.add<uint16_t>(static_cast<uint16_t>(secondarySoundId)); // Sound id

	msg.addByte(0x00); // Breaking the effects loop
=======
void ProtocolGame::sendBosstiaryData() {
	NetworkMessage msg;
	msg.addByte(0x61);

	msg.add<uint16_t>(25); // Number of kills to achieve 'Bane Prowess'
	msg.add<uint16_t>(100); // Number of kills to achieve 'Bane expertise'
	msg.add<uint16_t>(300); // Number of kills to achieve 'Base Mastery'

	msg.add<uint16_t>(5); // Number of kills to achieve 'Archfoe Prowess'
	msg.add<uint16_t>(20); // Number of kills to achieve 'Archfoe Expertise'
	msg.add<uint16_t>(60); // Number of kills to achieve 'Archfoe Mastery'

	msg.add<uint16_t>(1); // Number of kills to achieve 'Nemesis Prowess'
	msg.add<uint16_t>(3); // Number of kills to achieve 'Nemesis Expertise'
	msg.add<uint16_t>(5); // Number of kills to achieve 'Nemesis Mastery'

	msg.add<uint16_t>(5); // Points will receive when reach 'Bane Prowess'
	msg.add<uint16_t>(15); // Points will receive when reach 'Bane Expertise'
	msg.add<uint16_t>(30); // Points will receive when reach 'Base Mastery'

	msg.add<uint16_t>(10); // Points will receive when reach 'Archfoe Prowess'
	msg.add<uint16_t>(30); // Points will receive when reach 'Archfoe Expertise'
	msg.add<uint16_t>(60); // Points will receive when reach 'Archfoe Mastery'

	msg.add<uint16_t>(10); // Points will receive when reach 'Nemesis Prowess'
	msg.add<uint16_t>(30); // Points will receive when reach 'Nemesis Expertise'
	msg.add<uint16_t>(60); // Points will receive when reach 'Nemesis Mastery'

	writeToOutputBuffer(msg);
}

void ProtocolGame::parseSendBosstiary() {
	sendBosstiaryData();

	NetworkMessage msg;
	msg.addByte(0x73);

	std::map<uint32_t, std::string> mtype_list = g_ioBosstiary().getBosstiaryMap();
	auto bossesBuffer = msg.getBufferPosition();
	uint16_t bossesCount = 0;
	msg.skipBytes(2);

	for (const auto &[bossid, name] : mtype_list) {
		const MonsterType* mType = g_monsters().getMonsterType(name);
		auto bossRace = magic_enum::enum_integer<BosstiaryRarity_t>(mType->info.bosstiaryRace);
		auto killCount = player->getBestiaryKillCount(static_cast<uint16_t>(bossid));
		msg.add<uint32_t>(bossid);
		msg.addByte(bossRace);
		msg.add<uint32_t>(killCount);
		msg.addByte(0);
		++bossesCount;
	}

	msg.setBufferPosition(bossesBuffer);
	msg.add<uint16_t>(bossesCount);

	writeToOutputBuffer(msg);
}

void ProtocolGame::parseSendBosstiarySlots() {
	sendBosstiaryData();

	NetworkMessage msg;
	msg.addByte(0x62);

	uint32_t playerBossPoints = player->getBossPoints();
	uint16_t currentBonus = g_ioBosstiary().calculateLootBonus(playerBossPoints);
	uint32_t pointsNextBonus = g_ioBosstiary().calculateBossPoints(currentBonus + 1);
	msg.add<uint32_t>(playerBossPoints); // Player Points
	msg.add<uint32_t>(pointsNextBonus); // Total Points next bonus
	msg.add<uint16_t>(currentBonus); // Current Bonus
	msg.add<uint16_t>(currentBonus + 1); // Next Bonus

	uint32_t bossIdSlotOne = player->getSlotBossId(1);
	uint32_t bossIdSlotTwo = player->getSlotBossId(2);
	uint32_t boostedBossId = g_ioBosstiary().getBoostedBossId();
	uint32_t removePrice = g_ioBosstiary().calculteRemoveBoss(player->getRemoveTimes());

	auto bossesUnlockedList = g_ioBosstiary().getBosstiaryFinished(player);
	if (auto it = std::ranges::find(bossesUnlockedList.begin(), bossesUnlockedList.end(), boostedBossId);
		it != bossesUnlockedList.end()) {
		bossesUnlockedList.erase(it);
	}
	auto bossesUnlockedSize = static_cast<uint16_t>(bossesUnlockedList.size());

	bool isSlotOneUnlocked = (bossesUnlockedSize > 0 ? true : false);
	msg.addByte(isSlotOneUnlocked ? 1 : 0);
	msg.add<uint32_t>(isSlotOneUnlocked ? bossIdSlotOne : 0);
	if (isSlotOneUnlocked && bossIdSlotOne != 0) {
		// Variables Boss Slot One
		const MonsterType* mType = g_ioBosstiary().getMonsterTypeByBossRaceId(bossIdSlotOne);
		auto bossRace = magic_enum::enum_integer<BosstiaryRarity_t>(mType->info.bosstiaryRace);
		auto bossKillCount = player->getBestiaryKillCount(static_cast<uint16_t>(bossIdSlotOne));
		auto slotOneBossLevel = g_ioBosstiary().getBossCurrentLevel(player, bossIdSlotOne);
		uint16_t bonusBossSlotOne = currentBonus + (slotOneBossLevel == 3 ? 25 : 0);
		uint8_t isSlotOneInactive = bossIdSlotOne == boostedBossId ? 1 : 0;
		// Bytes Slot One
		msg.addByte(bossRace); // Boss Race
		msg.add<uint32_t>(bossKillCount); // Kill Count
		msg.add<uint16_t>(bonusBossSlotOne); // Loot Bonus
		msg.addByte(0); // Kill Bonus
		msg.addByte(bossRace); // Boss Race
		msg.add<uint32_t>(isSlotOneInactive == 1 ? 0 : removePrice); // Remove Price
		msg.addByte(isSlotOneInactive); // Inactive? (Only true if equal to Boosted Boss)
		bossesUnlockedSize--;
	}

	uint32_t slotTwoPoints = 1500;
	bool isSlotTwoUnlocked = (playerBossPoints >= slotTwoPoints ? true : false);
	msg.addByte(isSlotTwoUnlocked ? 1 : 0);
	msg.add<uint32_t>(isSlotTwoUnlocked ? bossIdSlotTwo : slotTwoPoints);
	if (isSlotTwoUnlocked && bossIdSlotTwo != 0) {
		// Variables Boss Slot Two
		const MonsterType* mType = g_ioBosstiary().getMonsterTypeByBossRaceId(bossIdSlotTwo);
		auto bossRace = magic_enum::enum_integer<BosstiaryRarity_t>(mType->info.bosstiaryRace);
		auto bossKillCount = player->getBestiaryKillCount(static_cast<uint16_t>(bossIdSlotTwo));
		auto slotTwoBossLevel = g_ioBosstiary().getBossCurrentLevel(player, bossIdSlotTwo);
		uint16_t bonusBossSlotTwo = currentBonus + (slotTwoBossLevel == 3 ? 25 : 0);
		uint8_t isSlotTwoInactive = bossIdSlotTwo == boostedBossId ? 1 : 0;
		// Bytes Slot Two
		msg.addByte(bossRace); // Boss Race
		msg.add<uint32_t>(bossKillCount); // Kill Count
		msg.add<uint16_t>(bonusBossSlotTwo); // Loot Bonus
		msg.addByte(0); // Kill Bonus
		msg.addByte(bossRace); // Boss Race
		msg.add<uint32_t>(isSlotTwoInactive == 1 ? 0 : removePrice); // Remove Price
		msg.addByte(isSlotTwoInactive); // Inactive? (Only true if equal to Boosted Boss)
		bossesUnlockedSize--;
	}

	bool isTodaySlotUnlocked = g_configManager().getBoolean(BOOSTED_BOSS_SLOT);
	msg.addByte(isTodaySlotUnlocked ? 1 : 0);
	msg.add<uint32_t>(boostedBossId);
	if (isTodaySlotUnlocked && boostedBossId != 0) {
		std::string boostedBossName = g_ioBosstiary().getBoostedBossName();
		const MonsterType* mType = g_monsters().getMonsterType(boostedBossName);
		auto boostedBossRace = magic_enum::enum_integer<BosstiaryRarity_t>(mType->info.bosstiaryRace);
		auto boostedBossKillCount = player->getBestiaryKillCount(static_cast<uint16_t>(boostedBossId));
		auto boostedLootBonus = static_cast<uint16_t>(g_configManager().getNumber(BOOSTED_BOSS_LOOT_BONUS));
		auto boostedKillBonus = static_cast<uint8_t>(g_configManager().getNumber(BOOSTED_BOSS_KILL_BONUS));
		msg.addByte(boostedBossRace); // Boss Race
		msg.add<uint32_t>(boostedBossKillCount); // Kill Count
		msg.add<uint16_t>(boostedLootBonus); // Loot Bonus
		msg.addByte(boostedKillBonus); // Kill Bonus
		msg.addByte(boostedBossRace); // Boss Race
		msg.add<uint32_t>(0); // Remove Price
		msg.addByte(0); // Inactive? (Only true if equal to Boosted Boss)
	}

	msg.addByte(bossesUnlockedSize != 0 ? 1 : 0);
	if (bossesUnlockedSize != 0) {
		msg.add<uint16_t>(bossesUnlockedSize);
		for (const auto &bossId : bossesUnlockedList) {
			if (bossId == bossIdSlotOne || bossId == bossIdSlotTwo)
				continue;

			const MonsterType* mType = g_ioBosstiary().getMonsterTypeByBossRaceId(bossId);
			if (!mType) {
				continue;
			}

			auto bossRace = magic_enum::enum_integer<BosstiaryRarity_t>(mType->info.bosstiaryRace);
			msg.add<uint32_t>(bossId);
			msg.addByte(bossRace);
		}
	}

	writeToOutputBuffer(msg);
	parseSendResourceBalance();
}

void ProtocolGame::parseBosstiarySlot(NetworkMessage &msg) {
	uint8_t slotBossId = msg.getByte();
	uint32_t selectedBossId = msg.get<uint32_t>();

	addGameTask(&Game::playerBosstiarySlot, player->getID(), slotBossId, selectedBossId);
}

void ProtocolGame::sendBossPodiumWindow(const Item* podium, const Position &position, uint16_t itemId, uint8_t stackPos) {
	if (!podium) {
		SPDLOG_ERROR("[{}] item is nullptr", __FUNCTION__);
		return;
	}

	NetworkMessage msg;
	msg.addByte(0xC2);

	auto podiumVisible = podium->getCustomAttribute("PodiumVisible");
	auto lookType = podium->getCustomAttribute("LookType");
	auto lookDirection = podium->getCustomAttribute("LookDirection");

	bool isBossSelected = false;
	uint16_t lookValue = 0;
	if (lookType) {
		lookValue = static_cast<uint16_t>(lookType->getInteger());
		isBossSelected = true;
	}

	msg.add<uint16_t>(isBossSelected ? lookValue : 0); // Boss LookType
	if (isBossSelected) {
		auto lookHead = podium->getCustomAttribute("LookHead");
		auto lookBody = podium->getCustomAttribute("LookBody");
		auto lookLegs = podium->getCustomAttribute("LookLegs");
		auto lookFeet = podium->getCustomAttribute("LookFeet");

		msg.addByte(lookHead ? static_cast<uint8_t>(lookHead->getInteger()) : 0);
		msg.addByte(lookBody ? static_cast<uint8_t>(lookBody->getInteger()) : 0);
		msg.addByte(lookLegs ? static_cast<uint8_t>(lookLegs->getInteger()) : 0);
		msg.addByte(lookFeet ? static_cast<uint8_t>(lookFeet->getInteger()) : 0);

		auto lookAddons = podium->getCustomAttribute("LookAddons");
		msg.addByte(lookAddons ? static_cast<uint8_t>(lookAddons->getInteger()) : 0);
	} else {
		msg.add<uint16_t>(0); // Boss LookType
	}
	msg.add<uint16_t>(0); // Size of an unknown list. (No ingame visual effect)

	auto unlockedBosses = g_ioBosstiary().getBosstiaryFinished(player, 2);
	auto unlockedBossesSize = static_cast<uint16_t>(unlockedBosses.size());
	msg.add<uint16_t>(unlockedBossesSize);

	for (const auto &boss : unlockedBosses) {
		const MonsterType* mType = g_ioBosstiary().getMonsterTypeByBossRaceId(boss);
		if (!mType) {
			continue;
		}
		const auto &bossName = mType->name;
		auto bossOutfit = mType->info.outfit;

		msg.addString(bossName); // Nome from boss unlocked
		msg.add<uint32_t>(boss); // ID from boss unlocked
		msg.add<uint16_t>(bossOutfit.lookType); // LookType from boss unlocked
		if (bossOutfit.lookType != 0) {
			msg.addByte(bossOutfit.lookHead); // LookHead from boss unlocked
			msg.addByte(bossOutfit.lookBody); // LookBody from boss unlocked
			msg.addByte(bossOutfit.lookLegs); // LookLegs from boss unlocked
			msg.addByte(bossOutfit.lookFeet); // LookFeet from boss unlocked
			msg.addByte(bossOutfit.lookAddons); // LookAddon from boss unlocked
		} else {
			msg.add<uint16_t>(bossOutfit.lookTypeEx); // LookTypeEx from boss unlocked
		}
	}

	msg.addPosition(position); // Position of the podium on the map
	msg.add<uint16_t>(itemId); // ClientID of the podium
	msg.addByte(stackPos); // StackPos of the podium on the map

	msg.addByte(podiumVisible ? static_cast<uint8_t>(podiumVisible->getInteger()) : 0x01); // A boolean saying if it's visible or not
	msg.addByte(lookType ? 0x01 : 0x00); // A boolean saying if there's a boss selected
	msg.addByte(lookDirection ? static_cast<uint8_t>(lookDirection->getInteger()) : 2); // Direction where the boss is looking
	writeToOutputBuffer(msg);
}

void ProtocolGame::parseSetBossPodium(NetworkMessage &msg) const {
	uint32_t bossRaceId = msg.get<uint32_t>();
	Position pos = msg.getPosition();
	uint16_t itemId = msg.get<uint16_t>();
	uint8_t stackpos = msg.getByte();
	uint8_t direction = msg.getByte();
	uint8_t podiumVisible = msg.getByte();
	uint8_t bossVisible = msg.getByte();

	g_game().playerSetBossPodium(player->getID(), bossRaceId, pos, stackpos, itemId, direction, podiumVisible, bossVisible);
}

void ProtocolGame::sendBosstiaryCooldownTimer() {
	NetworkMessage msg;
	msg.addByte(0xBD);

	auto bossesOnTracker = g_ioBosstiary().getBosstiaryCooldown(player);
	auto bossesOnTrackerSize = static_cast<uint16_t>(bossesOnTracker.size());
	msg.add<uint16_t>(bossesOnTrackerSize); // Number of bosses on timer
	for (const auto &bossRaceId : bossesOnTracker) {
		const MonsterType* mType = g_ioBosstiary().getMonsterTypeByBossRaceId(bossRaceId);
		if (!mType) {
			continue;
		}

		int32_t timer = player->getStorageValue(mType->info.bossStorageCooldown);
		uint64_t sendTimer = timer > 0 ? static_cast<uint64_t>(timer) : 0;
		msg.add<uint32_t>(bossRaceId); // bossRaceId
		msg.add<uint64_t>(sendTimer); // Boss cooldown in seconds
	}

	writeToOutputBuffer(msg);
}

void ProtocolGame::sendBosstiaryEntryChanged(uint32_t bossid) {
	NetworkMessage msg;
	msg.addByte(0xE6);
	msg.add<uint32_t>(bossid);
>>>>>>> 4b1d92c0
	writeToOutputBuffer(msg);
}<|MERGE_RESOLUTION|>--- conflicted
+++ resolved
@@ -2615,12 +2615,7 @@
 	}
 }
 
-<<<<<<< HEAD
-void ProtocolGame::parseMarketCreateOffer(NetworkMessage &msg)
-{
-=======
 void ProtocolGame::parseMarketCreateOffer(NetworkMessage &msg) {
->>>>>>> 4b1d92c0
 	uint8_t type = msg.getByte();
 	uint16_t itemId = msg.get<uint16_t>();
 	uint8_t itemTier = 0;
@@ -3382,14 +3377,8 @@
 
 	std::list<uint16_t> spellsList = g_spells().getSpellsByVocation(player->getVocationId());
 	msg.add<uint16_t>(spellsList.size());
-<<<<<<< HEAD
-	for (uint16_t sid : spellsList)
-	{
+	for (uint16_t sid : spellsList) {
 		msg.add<uint16_t>(sid);
-=======
-	for (uint16_t sid : spellsList) {
-		msg.addByte(sid);
->>>>>>> 4b1d92c0
 	}
 	msg.addByte(player->getVocation()->getMagicShield()); // bool - determine whether magic shield is active or not
 	writeToOutputBuffer(msg);
@@ -3447,7 +3436,6 @@
 	NetworkMessage msg;
 	msg.addByte(0xB4);
 	msg.addByte(message.type);
-<<<<<<< HEAD
 	switch (message.type)
 	{
 	case MESSAGE_DAMAGE_DEALT:
@@ -3477,39 +3465,7 @@
 		msg.add<uint16_t>(message.channelId);
 		break;
 	default:
-	{
 		break;
-	}
-=======
-	switch (message.type) {
-		case MESSAGE_DAMAGE_DEALT:
-		case MESSAGE_DAMAGE_RECEIVED:
-		case MESSAGE_DAMAGE_OTHERS: {
-			msg.addPosition(message.position);
-			msg.add<uint32_t>(message.primary.value);
-			msg.addByte(message.primary.color);
-			msg.add<uint32_t>(message.secondary.value);
-			msg.addByte(message.secondary.color);
-			break;
-		}
-		case MESSAGE_HEALED:
-		case MESSAGE_HEALED_OTHERS:
-		case MESSAGE_EXPERIENCE:
-		case MESSAGE_EXPERIENCE_OTHERS: {
-			msg.addPosition(message.position);
-			msg.add<uint32_t>(message.primary.value);
-			msg.addByte(message.primary.color);
-			break;
-		}
-		case MESSAGE_GUILD:
-		case MESSAGE_PARTY_MANAGEMENT:
-		case MESSAGE_PARTY:
-			msg.add<uint16_t>(message.channelId);
-			break;
-		default: {
-			break;
-		}
->>>>>>> 4b1d92c0
 	}
 	msg.addString(message.text);
 	writeToOutputBuffer(msg);
@@ -4895,7 +4851,6 @@
 
 	if (creature->isHealthHidden()) {
 		msg.addByte(0x00);
-<<<<<<< HEAD
 	}
 	else
 	{
@@ -4903,10 +4858,6 @@
 		auto creatureMaxHealth = std::max<int64_t>(creature->getMaxHealth(), 1);
 		double healthPercentage = (static_cast<double>(creatureHealth / creatureMaxHealth)) * 100.;
 		msg.addByte(convertToSafeInteger<uint8_t>(std::ceil(healthPercentage)));
-=======
-	} else {
-		msg.addByte(std::ceil((static_cast<double>(creature->getHealth()) / std::max<int32_t>(creature->getMaxHealth(), 1)) * 100));
->>>>>>> 4b1d92c0
 	}
 	writeToOutputBuffer(msg);
 }
@@ -5705,12 +5656,7 @@
 	writeToOutputBuffer(msg);
 }
 
-<<<<<<< HEAD
-void ProtocolGame::sendSpellCooldown(uint16_t spellId, uint32_t time)
-{
-=======
-void ProtocolGame::sendSpellCooldown(uint8_t spellId, uint32_t time) {
->>>>>>> 4b1d92c0
+void ProtocolGame::sendSpellCooldown(uint16_t spellId, uint32_t time) {
 	NetworkMessage msg;
 	msg.addByte(0xA4);
 
@@ -5923,7 +5869,6 @@
 
 	if (creature->isHealthHidden()) {
 		msg.addByte(0x00);
-<<<<<<< HEAD
 	}
 	else
 	{
@@ -5931,10 +5876,6 @@
 		auto creatureMaxHealth = std::max<int64_t>(creature->getMaxHealth(), 1);
 		double healthPercentage = (static_cast<double>(creatureHealth / creatureMaxHealth)) * 100.;
 		msg.addByte(convertToSafeInteger<uint8_t>(std::ceil(healthPercentage)));
-=======
-	} else {
-		msg.addByte(std::ceil((static_cast<double>(creature->getHealth()) / std::max<int32_t>(creature->getMaxHealth(), 1)) * 100));
->>>>>>> 4b1d92c0
 	}
 
 	msg.addByte(creature->getDirection());
@@ -6084,13 +6025,8 @@
 	msg.add<uint16_t>(player->getExpBoostStamina()); // xp boost time (seconds)
 	msg.addByte(1); // enables exp boost in the store
 
-<<<<<<< HEAD
 	msg.add<uint32_t>(player->getManaShield());  // remaining mana shield
 	msg.add<uint32_t>(player->getMaxManaShield());  // total mana shield
-=======
-	msg.add<uint16_t>(player->getManaShield()); // remaining mana shield
-	msg.add<uint16_t>(player->getMaxManaShield()); // total mana shield
->>>>>>> 4b1d92c0
 }
 
 void ProtocolGame::AddPlayerSkills(NetworkMessage &msg) {
@@ -6363,12 +6299,7 @@
 	writeToOutputBuffer(msg);
 }
 
-<<<<<<< HEAD
-void ProtocolGame::sendUpdateImpactTracker(CombatType_t type, uint32_t amount)
-{
-=======
-void ProtocolGame::sendUpdateImpactTracker(CombatType_t type, int32_t amount) {
->>>>>>> 4b1d92c0
+void ProtocolGame::sendUpdateImpactTracker(CombatType_t type, uint32_t amount) {
 	NetworkMessage msg;
 	msg.addByte(0xCC);
 	if (type == COMBAT_HEALING) {
@@ -6381,12 +6312,8 @@
 	}
 	writeToOutputBuffer(msg);
 }
-<<<<<<< HEAD
-void ProtocolGame::sendUpdateInputAnalyzer(CombatType_t type, uint32_t amount, std::string const &target)
-{
-=======
-void ProtocolGame::sendUpdateInputAnalyzer(CombatType_t type, int32_t amount, std::string target) {
->>>>>>> 4b1d92c0
+
+void ProtocolGame::sendUpdateInputAnalyzer(CombatType_t type, uint32_t amount, std::string const &target) {
 	NetworkMessage msg;
 	msg.addByte(0xCC);
 	msg.addByte(ANALYZER_DAMAGE_RECEIVED);
@@ -6843,44 +6770,6 @@
 	}
 }
 
-<<<<<<< HEAD
-void ProtocolGame::sendSingleSoundEffect(const Position& pos, SoundEffect_t id, SourceEffect_t source)
-{
-	NetworkMessage msg;
-	msg.addByte(0x83);
-	msg.addPosition(pos);
-	msg.addByte(0x06); // Sound effect type
-	msg.addByte(static_cast<uint8_t>(source)); // Sound source type
-	msg.add<uint16_t>(static_cast<uint16_t>(id)); // Sound id
-	msg.addByte(0x00); // Breaking the effects loop
-	writeToOutputBuffer(msg);
-}
-
-void ProtocolGame::sendDoubleSoundEffect(
-	const Position& pos,
-	SoundEffect_t mainSoundId,
-	SourceEffect_t mainSource,
-	SoundEffect_t secondarySoundId,
-	SourceEffect_t secondarySource
-)
-{
-	NetworkMessage msg;
-	msg.addByte(0x83);
-	msg.addPosition(pos);
-
-	// Primary sound
-	msg.addByte(0x06); // Sound effect type
-	msg.addByte(static_cast<uint8_t>(mainSource)); // Sound source type
-	msg.add<uint16_t>(static_cast<uint16_t>(mainSoundId)); // Sound id
-
-	// Secondary sound (Can be an array too, but not necessary here)
-	msg.addByte(0x07); // Multiple effect type
-	msg.addByte(0x01); // Useless ENUM (So far)
-	msg.addByte(static_cast<uint8_t>(secondarySource)); // Sound source type
-	msg.add<uint16_t>(static_cast<uint16_t>(secondarySoundId)); // Sound id
-
-	msg.addByte(0x00); // Breaking the effects loop
-=======
 void ProtocolGame::sendBosstiaryData() {
 	NetworkMessage msg;
 	msg.addByte(0x61);
@@ -7172,6 +7061,44 @@
 	NetworkMessage msg;
 	msg.addByte(0xE6);
 	msg.add<uint32_t>(bossid);
->>>>>>> 4b1d92c0
+	writeToOutputBuffer(msg);
+}
+
+void ProtocolGame::sendSingleSoundEffect(const Position& pos, SoundEffect_t id, SourceEffect_t source)
+{
+	NetworkMessage msg;
+	msg.addByte(0x83);
+	msg.addPosition(pos);
+	msg.addByte(0x06); // Sound effect type
+	msg.addByte(static_cast<uint8_t>(source)); // Sound source type
+	msg.add<uint16_t>(static_cast<uint16_t>(id)); // Sound id
+	msg.addByte(0x00); // Breaking the effects loop
+	writeToOutputBuffer(msg);
+}
+
+void ProtocolGame::sendDoubleSoundEffect(
+	const Position& pos,
+	SoundEffect_t mainSoundId,
+	SourceEffect_t mainSource,
+	SoundEffect_t secondarySoundId,
+	SourceEffect_t secondarySource
+)
+{
+	NetworkMessage msg;
+	msg.addByte(0x83);
+	msg.addPosition(pos);
+
+	// Primary sound
+	msg.addByte(0x06); // Sound effect type
+	msg.addByte(static_cast<uint8_t>(mainSource)); // Sound source type
+	msg.add<uint16_t>(static_cast<uint16_t>(mainSoundId)); // Sound id
+
+	// Secondary sound (Can be an array too, but not necessary here)
+	msg.addByte(0x07); // Multiple effect type
+	msg.addByte(0x01); // Useless ENUM (So far)
+	msg.addByte(static_cast<uint8_t>(secondarySource)); // Sound source type
+	msg.add<uint16_t>(static_cast<uint16_t>(secondarySoundId)); // Sound id
+
+	msg.addByte(0x00); // Breaking the effects loop
 	writeToOutputBuffer(msg);
 }