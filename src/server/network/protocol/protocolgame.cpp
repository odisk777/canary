--- conflicted
+++ resolved
@@ -3436,38 +3436,6 @@
 	NetworkMessage msg;
 	msg.addByte(0xB4);
 	msg.addByte(message.type);
-<<<<<<< HEAD
-	switch (message.type)
-	{
-	case MESSAGE_DAMAGE_DEALT:
-	case MESSAGE_DAMAGE_RECEIVED:
-	case MESSAGE_DAMAGE_OTHERS:
-	{
-		msg.addPosition(message.position);
-		msg.add<uint32_t>(static_cast<uint32_t>(message.primary.value));
-		msg.addByte(message.primary.color);
-		msg.add<uint32_t>(static_cast<uint32_t>(message.secondary.value));
-		msg.addByte(message.secondary.color);
-		break;
-	}
-	case MESSAGE_HEALED:
-	case MESSAGE_HEALED_OTHERS:
-	case MESSAGE_EXPERIENCE:
-	case MESSAGE_EXPERIENCE_OTHERS:
-	{
-		msg.addPosition(message.position);
-		msg.add<uint32_t>(static_cast<uint32_t>(message.primary.value));
-		msg.addByte(message.primary.color);
-		break;
-	}
-	case MESSAGE_GUILD:
-	case MESSAGE_PARTY_MANAGEMENT:
-	case MESSAGE_PARTY:
-		msg.add<uint16_t>(message.channelId);
-		break;
-	default:
-		break;
-=======
 	switch (message.type) {
 		case MESSAGE_DAMAGE_DEALT:
 		case MESSAGE_DAMAGE_RECEIVED:
@@ -3495,7 +3463,6 @@
 			break;
 		default:
 			break;
->>>>>>> 0bff32f9
 	}
 	msg.addString(message.text);
 	writeToOutputBuffer(msg);
@@ -4882,14 +4849,7 @@
 	if (creature->isHealthHidden()) {
 		msg.addByte(0x00);
 	} else {
-<<<<<<< HEAD
 		msg.addByte(std::ceil((static_cast<double>(creature->getHealth()) / std::max<int32_t>(creature->getMaxHealth(), 1)) * 100));
-=======
-		auto creatureHealth = creature->getHealth();
-		auto creatureMaxHealth = std::max<int64_t>(creature->getMaxHealth(), 1);
-		double healthPercentage = (static_cast<double>(creatureHealth / creatureMaxHealth)) * 100.;
-		msg.addByte(convertToSafeInteger<uint8_t>(std::ceil(healthPercentage)));
->>>>>>> 0bff32f9
 	}
 	writeToOutputBuffer(msg);
 }
