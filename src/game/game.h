--- conflicted
+++ resolved
@@ -501,14 +501,13 @@
 			return CharmList;
 		}
 
-<<<<<<< HEAD
 		// Store
 		void playerOpenStore(uint32_t playerId, bool openStore, StoreOffers* offers = nullptr);
 		void playerBuyStoreOffer(uint32_t playerId, const StoreOffer& offer, std::string& param);
 		void playerStoreTransactionHistory(uint32_t playerId, uint32_t pages, uint8_t entryPages);
 		void queueSendStoreAlertToUser(uint32_t playerId, std::string message, StoreErrors_t storeErrorCode = STORE_ERROR_NETWORK);
 		void playerCoinTransfer(uint32_t playerId, const std::string &recipient, uint16_t amount);
-=======
+
 		void increasePlayerActiveImbuements(uint32_t playerId) {
 			setPlayerActiveImbuements(playerId, playersActiveImbuements[playerId] + 1);
 		}
@@ -529,7 +528,6 @@
 		uint8_t getPlayerActiveImbuements(uint32_t playerId) {
 			return playersActiveImbuements[playerId];
 		}
->>>>>>> ad7a35b1
 
 	private:
 		void checkImbuements();
@@ -539,15 +537,8 @@
 		bool playerSpeakTo(Player* player, SpeakClasses type, const std::string& receiver, const std::string& text);
 		void playerSpeakToNpc(Player* player, const std::string& text);
 
-<<<<<<< HEAD
-		void checkDecay();
-		void internalDecayItem(Item* item);
-
 		// Account id and history
 		std::unordered_map<uint32_t, std::vector<StoreHistory>> storeHistory;
-
-=======
->>>>>>> ad7a35b1
 		std::unordered_map<uint32_t, Player*> players;
 		std::unordered_map<uint32_t, uint8_t> playersActiveImbuements;
 		std::unordered_map<std::string, Player*> mappedPlayerNames;
