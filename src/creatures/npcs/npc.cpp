--- conflicted
+++ resolved
@@ -218,11 +218,6 @@
 		closeAllShopWindows();
 	}
 
-<<<<<<< HEAD
-	onThinkYell(interval);
-	onThinkWalk(interval);
-	onThinkSound(interval);
-=======
 	SpectatorHashSet spectators;
 	// Get a set of spectators that are within the visible range of the NPC
 	g_game().map.getSpectators(spectators, position, false, false);
@@ -235,8 +230,8 @@
 		// There is at least one normal player on the screen, so the NPC should continue walking and yelling
 		onThinkYell(interval);
 		onThinkWalk(interval);
-	}
->>>>>>> 9de023f6
+		onThinkSound(interval);
+	}
 }
 
 void Npc::onPlayerBuyItem(Player* player, uint16_t itemId,
