--- conflicted
+++ resolved
@@ -215,10 +215,6 @@
 		int32_t defense = 0;
 		int32_t extraDefense = 0;
 		int32_t armor = 0;
-<<<<<<< HEAD
-		uint8_t imbuementSlot = 0;
-=======
->>>>>>> 733b8135
 		int32_t rotateTo = 0;
 		int32_t runeMagLevel = 0;
 		int32_t runeLevel = 0;
