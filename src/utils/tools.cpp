/**
 * Canary - A free and open-source MMORPG server emulator
 * Copyright (©) 2019-2022 OpenTibiaBR <opentibiabr@outlook.com>
 * Repository: https://github.com/opentibiabr/canary
 * License: https://github.com/opentibiabr/canary/blob/main/LICENSE
 * Contributors: https://github.com/opentibiabr/canary/graphs/contributors
 * Website: https://docs.opentibiabr.org/
 */

#include "pch.hpp"

#include "core.hpp"
#include "utils/tools.h"

void printXMLError(const std::string &where, const std::string &fileName, const pugi::xml_parse_result &result) {
	SPDLOG_ERROR("[{}] Failed to load {}: {}", where, fileName, result.description());

	FILE* file = fopen(fileName.c_str(), "rb");
	if (!file) {
		return;
	}

	char buffer[32768];
	uint32_t currentLine = 1;
	std::string line;

	size_t offset = static_cast<size_t>(result.offset);
	size_t lineOffsetPosition = 0;
	size_t index = 0;
	size_t bytes;
	do {
		bytes = fread(buffer, 1, 32768, file);
		for (size_t i = 0; i < bytes; ++i) {
			char ch = buffer[i];
			if (ch == '\n') {
				if ((index + i) >= offset) {
					lineOffsetPosition = line.length() - ((index + i) - offset);
					bytes = 0;
					break;
				}
				++currentLine;
				line.clear();
			} else {
				line.push_back(ch);
			}
		}
		index += bytes;
	} while (bytes == 32768);
	fclose(file);

	SPDLOG_ERROR("Line {}:", currentLine);
	SPDLOG_ERROR("{}", line);
	for (size_t i = 0; i < lineOffsetPosition; i++) {
		if (line[i] == '\t') {
			SPDLOG_ERROR("\t");
		} else {
			SPDLOG_ERROR(" ");
		}
	}
	SPDLOG_ERROR("^");
}

static uint32_t circularShift(int bits, uint32_t value) {
	return (value << bits) | (value >> (32 - bits));
}

static void processSHA1MessageBlock(const uint8_t* messageBlock, uint32_t* H) {
	uint32_t W[80];
	for (int i = 0; i < 16; ++i) {
		const size_t offset = i << 2;
		W[i] = messageBlock[offset] << 24 | messageBlock[offset + 1] << 16 | messageBlock[offset + 2] << 8 | messageBlock[offset + 3];
	}

	for (int i = 16; i < 80; ++i) {
		W[i] = circularShift(1, W[i - 3] ^ W[i - 8] ^ W[i - 14] ^ W[i - 16]);
	}

	uint32_t A = H[0], B = H[1], C = H[2], D = H[3], E = H[4];

	for (int i = 0; i < 20; ++i) {
		const uint32_t tmp = circularShift(5, A) + ((B & C) | ((~B) & D)) + E + W[i] + 0x5A827999;
		E = D;
		D = C;
		C = circularShift(30, B);
		B = A;
		A = tmp;
	}

	for (int i = 20; i < 40; ++i) {
		const uint32_t tmp = circularShift(5, A) + (B ^ C ^ D) + E + W[i] + 0x6ED9EBA1;
		E = D;
		D = C;
		C = circularShift(30, B);
		B = A;
		A = tmp;
	}

	for (int i = 40; i < 60; ++i) {
		const uint32_t tmp = circularShift(5, A) + ((B & C) | (B & D) | (C & D)) + E + W[i] + 0x8F1BBCDC;
		E = D;
		D = C;
		C = circularShift(30, B);
		B = A;
		A = tmp;
	}

	for (int i = 60; i < 80; ++i) {
		const uint32_t tmp = circularShift(5, A) + (B ^ C ^ D) + E + W[i] + 0xCA62C1D6;
		E = D;
		D = C;
		C = circularShift(30, B);
		B = A;
		A = tmp;
	}

	H[0] += A;
	H[1] += B;
	H[2] += C;
	H[3] += D;
	H[4] += E;
}

std::string transformToSHA1(const std::string &input) {
	uint32_t H[] = {
		0x67452301,
		0xEFCDAB89,
		0x98BADCFE,
		0x10325476,
		0xC3D2E1F0
	};

	uint8_t messageBlock[64];
	size_t index = 0;

	uint32_t length_low = 0;
	uint32_t length_high = 0;
	for (char ch : input) {
		messageBlock[index++] = ch;

		length_low += 8;
		if (length_low == 0) {
			length_high++;
		}

		if (index == 64) {
			processSHA1MessageBlock(messageBlock, H);
			index = 0;
		}
	}

	messageBlock[index++] = 0x80;

	if (index > 56) {
		while (index < 64) {
			messageBlock[index++] = 0;
		}

		processSHA1MessageBlock(messageBlock, H);
		index = 0;
	}

	while (index < 56) {
		messageBlock[index++] = 0;
	}

	messageBlock[56] = length_high >> 24;
	messageBlock[57] = length_high >> 16;
	messageBlock[58] = length_high >> 8;
	messageBlock[59] = length_high;

	messageBlock[60] = length_low >> 24;
	messageBlock[61] = length_low >> 16;
	messageBlock[62] = length_low >> 8;
	messageBlock[63] = length_low;

	processSHA1MessageBlock(messageBlock, H);

	char hexstring[41];
	static const char hexDigits[] = { "0123456789abcdef" };
	for (int hashByte = 20; --hashByte >= 0;) {
		const uint8_t byte = H[hashByte >> 2] >> (((3 - hashByte) & 3) << 3);
		index = hashByte << 1;
		hexstring[index] = hexDigits[byte >> 4];
		hexstring[index + 1] = hexDigits[byte & 15];
	}
	return std::string(hexstring, 40);
}

uint16_t getStashSize(StashItemList itemList) {
	uint16_t size = 0;
	for (auto item : itemList) {
		size += ceil(item.second / 100.0);
	}
	return size;
}

std::string generateToken(const std::string &key, uint32_t ticks) {
	// generate message from ticks
	std::string message(8, 0);
	for (uint8_t i = 8; --i; ticks >>= 8) {
		message[i] = static_cast<char>(ticks & 0xFF);
	}

	// hmac key pad generation
	std::string iKeyPad(64, 0x36), oKeyPad(64, 0x5C);
	for (uint8_t i = 0; i < key.length(); ++i) {
		iKeyPad[i] ^= key[i];
		oKeyPad[i] ^= key[i];
	}

	oKeyPad.reserve(84);

	// hmac concat inner pad with message
	iKeyPad.append(message);

	// hmac first pass
	message.assign(transformToSHA1(iKeyPad));

	// hmac concat outer pad with message, conversion from hex to int needed
	for (uint8_t i = 0; i < message.length(); i += 2) {
		oKeyPad.push_back(static_cast<char>(std::stol(message.substr(i, 2), nullptr, 16)));
	}

	// hmac second pass
	message.assign(transformToSHA1(oKeyPad));

	// calculate hmac offset
	uint32_t offset = static_cast<uint32_t>(std::stol(message.substr(39, 1), nullptr, 16) & 0xF);

	// get truncated hash
	uint32_t truncHash = std::stol(message.substr(2 * offset, 8), nullptr, 16) & 0x7FFFFFFF;
	message.assign(std::to_string(truncHash));

	// return only last AUTHENTICATOR_DIGITS (default 6) digits, also asserts exactly 6 digits
	uint32_t hashLen = message.length();
	message.assign(message.substr(hashLen - std::min(hashLen, AUTHENTICATOR_DIGITS)));
	message.insert(0, AUTHENTICATOR_DIGITS - std::min(hashLen, AUTHENTICATOR_DIGITS), '0');
	return message;
}

void replaceString(std::string &str, const std::string &sought, const std::string &replacement) {
	size_t pos = 0;
	size_t start = 0;
	size_t soughtLen = sought.length();
	size_t replaceLen = replacement.length();

	while ((pos = str.find(sought, start)) != std::string::npos) {
		str = str.substr(0, pos) + replacement + str.substr(pos + soughtLen);
		start = pos + replaceLen;
	}
}

void trim_right(std::string &source, char t) {
	source.erase(source.find_last_not_of(t) + 1);
}

void trim_left(std::string &source, char t) {
	source.erase(0, source.find_first_not_of(t));
}

void toLowerCaseString(std::string &source) {
	std::transform(source.begin(), source.end(), source.begin(), tolower);
}

std::string asLowerCaseString(std::string source) {
	toLowerCaseString(source);
	return source;
}

std::string asUpperCaseString(std::string source) {
	std::transform(source.begin(), source.end(), source.begin(), toupper);
	return source;
}

StringVector explodeString(const std::string &inString, const std::string &separator, int32_t limit /* = -1*/) {
	StringVector returnVector;
	std::string::size_type start = 0, end = 0;

	while (--limit != -1 && (end = inString.find(separator, start)) != std::string::npos) {
		returnVector.push_back(inString.substr(start, end - start));
		start = end + separator.size();
	}

	returnVector.push_back(inString.substr(start));
	return returnVector;
}

IntegerVector vectorAtoi(const StringVector &stringVector) {
	IntegerVector returnVector;
	for (const auto &string : stringVector) {
		returnVector.push_back(std::stoi(string));
	}
	return returnVector;
}

std::mt19937 &getRandomGenerator() {
	static std::random_device rd;
	static std::mt19937 generator(rd());
	return generator;
}

<<<<<<< HEAD
int64_t uniform_random(int64_t minNumber, int64_t maxNumber)
{
	static std::uniform_int_distribution<int64_t> uniformRand;
=======
int32_t uniform_random(int32_t minNumber, int32_t maxNumber) {
	static std::uniform_int_distribution<int32_t> uniformRand;
>>>>>>> 4b1d92c0
	if (minNumber == maxNumber) {
		return minNumber;
	} else if (minNumber > maxNumber) {
		std::swap(minNumber, maxNumber);
	}
	return uniformRand(getRandomGenerator(), std::uniform_int_distribution<int64_t>::param_type(minNumber, maxNumber));
}

<<<<<<< HEAD
int64_t normal_random(int64_t minNumber, int64_t maxNumber)
{
=======
int32_t normal_random(int32_t minNumber, int32_t maxNumber) {
>>>>>>> 4b1d92c0
	static std::normal_distribution<float> normalRand(0.5f, 0.25f);
	if (minNumber == maxNumber) {
		return minNumber;
	} else if (minNumber > maxNumber) {
		std::swap(minNumber, maxNumber);
	}

	int64_t increment;
	const int64_t diff = maxNumber - minNumber;
	const float v = normalRand(getRandomGenerator());
	if (v < 0.0) {
		increment = diff / 2;
	} else if (v > 1.0) {
		increment = (diff + 1) / 2;
	} else {
		increment = round(v * diff);
	}
	return minNumber + increment;
}

bool boolean_random(double probability /* = 0.5*/) {
	static std::bernoulli_distribution booleanRand;
	return booleanRand(getRandomGenerator(), std::bernoulli_distribution::param_type(probability));
}

void trimString(std::string &str) {
	str.erase(str.find_last_not_of(' ') + 1);
	str.erase(0, str.find_first_not_of(' '));
}

std::string convertIPToString(uint32_t ip) {
	char buffer[17];
	fmt::format_to_n(buffer, sizeof(buffer), "{}.{}.{}.{}", ip & 0xFF, (ip >> 8) & 0xFF, (ip >> 16) & 0xFF, (ip >> 24));
	return buffer;
}

std::string formatDate(time_t time) {
	return fmt::format("{:%d/%m/%Y %H:%M:%S}", fmt::localtime(time));
}

std::string formatDateShort(time_t time) {
	return fmt::format("{:%Y-%m-%d %X}", fmt::localtime(time));
}

std::time_t getTimeNow() {
	return std::chrono::system_clock::to_time_t(std::chrono::system_clock::now());
}

Direction getDirection(const std::string &string) {
	Direction direction = DIRECTION_NORTH;

	if (string == "north" || string == "n" || string == "0") {
		direction = DIRECTION_NORTH;
	} else if (string == "east" || string == "e" || string == "1") {
		direction = DIRECTION_EAST;
	} else if (string == "south" || string == "s" || string == "2") {
		direction = DIRECTION_SOUTH;
	} else if (string == "west" || string == "w" || string == "3") {
		direction = DIRECTION_WEST;
	} else if (string == "southwest" || string == "south west" || string == "south-west" || string == "sw" || string == "4") {
		direction = DIRECTION_SOUTHWEST;
	} else if (string == "southeast" || string == "south east" || string == "south-east" || string == "se" || string == "5") {
		direction = DIRECTION_SOUTHEAST;
	} else if (string == "northwest" || string == "north west" || string == "north-west" || string == "nw" || string == "6") {
		direction = DIRECTION_NORTHWEST;
	} else if (string == "northeast" || string == "north east" || string == "north-east" || string == "ne" || string == "7") {
		direction = DIRECTION_NORTHEAST;
	}

	return direction;
}

Position getNextPosition(Direction direction, Position pos) {
	switch (direction) {
		case DIRECTION_NORTH:
			pos.y--;
			break;

		case DIRECTION_SOUTH:
			pos.y++;
			break;

		case DIRECTION_WEST:
			pos.x--;
			break;

		case DIRECTION_EAST:
			pos.x++;
			break;

		case DIRECTION_SOUTHWEST:
			pos.x--;
			pos.y++;
			break;

		case DIRECTION_NORTHWEST:
			pos.x--;
			pos.y--;
			break;

		case DIRECTION_NORTHEAST:
			pos.x++;
			pos.y--;
			break;

		case DIRECTION_SOUTHEAST:
			pos.x++;
			pos.y++;
			break;

		default:
			break;
	}

	return pos;
}

Direction getDirectionTo(const Position &from, const Position &to) {
	Direction dir;

	int32_t x_offset = Position::getOffsetX(from, to);
	if (x_offset < 0) {
		dir = DIRECTION_EAST;
		x_offset = std::abs(x_offset);
	} else {
		dir = DIRECTION_WEST;
	}

	int32_t y_offset = Position::getOffsetY(from, to);
	if (y_offset >= 0) {
		if (y_offset > x_offset) {
			dir = DIRECTION_NORTH;
		} else if (y_offset == x_offset) {
			if (dir == DIRECTION_EAST) {
				dir = DIRECTION_NORTHEAST;
			} else {
				dir = DIRECTION_NORTHWEST;
			}
		}
	} else {
		y_offset = std::abs(y_offset);
		if (y_offset > x_offset) {
			dir = DIRECTION_SOUTH;
		} else if (y_offset == x_offset) {
			if (dir == DIRECTION_EAST) {
				dir = DIRECTION_SOUTHEAST;
			} else {
				dir = DIRECTION_SOUTHWEST;
			}
		}
	}
	return dir;
}

using MagicEffectNames = phmap::flat_hash_map<std::string, MagicEffectClasses>;
using ShootTypeNames = phmap::flat_hash_map<std::string, ShootType_t>;
using CombatTypeNames = phmap::flat_hash_map<CombatType_t, std::string, std::hash<int32_t>>;
using AmmoTypeNames = phmap::flat_hash_map<std::string, Ammo_t>;
using WeaponActionNames = phmap::flat_hash_map<std::string, WeaponAction_t>;
using SkullNames = phmap::flat_hash_map<std::string, Skulls_t>;
using ImbuementTypeNames = phmap::flat_hash_map<std::string, ImbuementTypes_t>;

/**
 * @Deprecated
 * It will be dropped with monsters. Use RespawnPeriod_t instead.
 */
using SpawnTypeNames = phmap::flat_hash_map<std::string, SpawnType_t>;

MagicEffectNames magicEffectNames = {
	{ "assassin", CONST_ME_ASSASSIN },
	{ "bluefireworks", CONST_ME_BLUE_FIREWORKS },
	{ "bluebubble", CONST_ME_LOSEENERGY },
	{ "blackspark", CONST_ME_HITAREA },
	{ "blueshimmer", CONST_ME_MAGIC_BLUE },
	{ "bluenote", CONST_ME_SOUND_BLUE },
	{ "bubbles", CONST_ME_BUBBLES },
	{ "bluefirework", CONST_ME_FIREWORK_BLUE },
	{ "bigclouds", CONST_ME_BIGCLOUDS },
	{ "bigplants", CONST_ME_BIGPLANTS },
	{ "bloodysteps", CONST_ME_BLOODYSTEPS },
	{ "bats", CONST_ME_BATS },
	{ "blueenergyspark", CONST_ME_BLUE_ENERGY_SPARK },
	{ "blueghost", CONST_ME_BLUE_GHOST },
	{ "blacksmoke", CONST_ME_BLACKSMOKE },
	{ "carniphila", CONST_ME_CARNIPHILA },
	{ "cake", CONST_ME_CAKE },
	{ "confettihorizontal", CONST_ME_CONFETTI_HORIZONTAL },
	{ "confettivertical", CONST_ME_CONFETTI_VERTICAL },
	{ "criticaldagame", CONST_ME_CRITICAL_DAMAGE },
	{ "dice", CONST_ME_CRAPS },
	{ "dragonhead", CONST_ME_DRAGONHEAD },
	{ "explosionarea", CONST_ME_EXPLOSIONAREA },
	{ "explosion", CONST_ME_EXPLOSIONHIT },
	{ "energy", CONST_ME_ENERGYHIT },
	{ "energyarea", CONST_ME_ENERGYAREA },
	{ "earlythunder", CONST_ME_EARLY_THUNDER },
	{ "fire", CONST_ME_HITBYFIRE },
	{ "firearea", CONST_ME_FIREAREA },
	{ "fireattack", CONST_ME_FIREATTACK },
	{ "ferumbras", CONST_ME_FERUMBRAS },
	{ "greenspark", CONST_ME_HITBYPOISON },
	{ "greenbubble", CONST_ME_GREEN_RINGS },
	{ "greennote", CONST_ME_SOUND_GREEN },
	{ "greenshimmer", CONST_ME_MAGIC_GREEN },
	{ "giftwraps", CONST_ME_GIFT_WRAPS },
	{ "groundshaker", CONST_ME_GROUNDSHAKER },
	{ "giantice", CONST_ME_GIANTICE },
	{ "greensmoke", CONST_ME_GREENSMOKE },
	{ "greenenergyspark", CONST_ME_GREEN_ENERGY_SPARK },
	{ "greenfireworks", CONST_ME_GREEN_FIREWORKS },
	{ "hearts", CONST_ME_HEARTS },
	{ "holydamage", CONST_ME_HOLYDAMAGE },
	{ "holyarea", CONST_ME_HOLYAREA },
	{ "icearea", CONST_ME_ICEAREA },
	{ "icetornado", CONST_ME_ICETORNADO },
	{ "iceattack", CONST_ME_ICEATTACK },
	{ "insects", CONST_ME_INSECTS },
	{ "mortarea", CONST_ME_MORTAREA },
	{ "mirrorhorizontal", CONST_ME_MIRRORHORIZONTAL },
	{ "mirrorvertical", CONST_ME_MIRRORVERTICAL },
	{ "magicpowder", CONST_ME_MAGIC_POWDER },
	{ "orcshaman", CONST_ME_ORCSHAMAN },
	{ "orcshamanfire", CONST_ME_ORCSHAMAN_FIRE },
	{ "orangeenergyspark", CONST_ME_ORANGE_ENERGY_SPARK },
	{ "orangefireworks", CONST_ME_ORANGE_FIREWORKS },
	{ "poff", CONST_ME_POFF },
	{ "poison", CONST_ME_POISONAREA },
	{ "purplenote", CONST_ME_SOUND_PURPLE },
	{ "purpleenergy", CONST_ME_PURPLEENERGY },
	{ "plantattack", CONST_ME_PLANTATTACK },
	{ "plugingfish", CONST_ME_PLUNGING_FISH },
	{ "purplesmoke", CONST_ME_PURPLESMOKE },
	{ "pixieexplosion", CONST_ME_PIXIE_EXPLOSION },
	{ "pixiecoming", CONST_ME_PIXIE_COMING },
	{ "pixiegoing", CONST_ME_PIXIE_GOING },
	{ "pinkbeam", CONST_ME_PINK_BEAM },
	{ "pinkvortex", CONST_ME_PINK_VORTEX },
	{ "pinkenergyspark", CONST_ME_PINK_ENERGY_SPARK },
	{ "pinkfireworks", CONST_ME_PINK_FIREWORKS },
	{ "redspark", CONST_ME_DRAWBLOOD },
	{ "redshimmer", CONST_ME_MAGIC_RED },
	{ "rednote", CONST_ME_SOUND_RED },
	{ "redfirework", CONST_ME_FIREWORK_RED },
	{ "redsmoke", CONST_ME_REDSMOKE },
	{ "ragiazbonecapsule", CONST_ME_RAGIAZ_BONECAPSULE },
	{ "stun", CONST_ME_STUN },
	{ "sleep", CONST_ME_SLEEP },
	{ "smallclouds", CONST_ME_SMALLCLOUDS },
	{ "stones", CONST_ME_STONES },
	{ "smallplants", CONST_ME_SMALLPLANTS },
	{ "skullhorizontal", CONST_ME_SKULLHORIZONTAL },
	{ "skullvertical", CONST_ME_SKULLVERTICAL },
	{ "stepshorizontal", CONST_ME_STEPSHORIZONTAL },
	{ "stepsvertical", CONST_ME_STEPSVERTICAL },
	{ "smoke", CONST_ME_SMOKE },
	{ "storm", CONST_ME_STORM },
	{ "stonestorm", CONST_ME_STONE_STORM },
	{ "teleport", CONST_ME_TELEPORT },
	{ "tutorialarrow", CONST_ME_TUTORIALARROW },
	{ "tutorialsquare", CONST_ME_TUTORIALSQUARE },
	{ "thunder", CONST_ME_THUNDER },
	{ "treasuremap", CONST_ME_TREASURE_MAP },
	{ "yellowspark", CONST_ME_BLOCKHIT },
	{ "yellowbubble", CONST_ME_YELLOW_RINGS },
	{ "yellownote", CONST_ME_SOUND_YELLOW },
	{ "yellowfirework", CONST_ME_FIREWORK_YELLOW },
	{ "yellowenergy", CONST_ME_YELLOWENERGY },
	{ "yalaharighost", CONST_ME_YALAHARIGHOST },
	{ "yellowsmoke", CONST_ME_YELLOWSMOKE },
	{ "yellowenergyspark", CONST_ME_YELLOW_ENERGY_SPARK },
	{ "whitenote", CONST_ME_SOUND_WHITE },
	{ "watercreature", CONST_ME_WATERCREATURE },
	{ "watersplash", CONST_ME_WATERSPLASH },
	{ "whiteenergyspark", CONST_ME_WHITE_ENERGY_SPARK },
	{ "fatal", CONST_ME_FATAL },
	{ "dodge", CONST_ME_DODGE },
	{ "hourglass", CONST_ME_HOURGLASS },
	{ "ferumbras1", CONST_ME_FERUMBRAS_1 },
	{ "gazharagoth", CONST_ME_GAZHARAGOTH },
	{ "madmage", CONST_ME_MAD_MAGE },
	{ "horestis", CONST_ME_HORESTIS },
	{ "devovorga", CONST_ME_DEVOVORGA },
	{ "ferumbras2", CONST_ME_FERUMBRAS_2 },
};

ShootTypeNames shootTypeNames = {
	{ "arrow", CONST_ANI_ARROW },
	{ "bolt", CONST_ANI_BOLT },
	{ "burstarrow", CONST_ANI_BURSTARROW },
	{ "cake", CONST_ANI_CAKE },
	{ "crystallinearrow", CONST_ANI_CRYSTALLINEARROW },
	{ "drillbolt", CONST_ANI_DRILLBOLT },
	{ "death", CONST_ANI_DEATH },
	{ "energy", CONST_ANI_ENERGY },
	{ "enchantedspear", CONST_ANI_ENCHANTEDSPEAR },
	{ "etherealspear", CONST_ANI_ETHEREALSPEAR },
	{ "eartharrow", CONST_ANI_EARTHARROW },
	{ "explosion", CONST_ANI_EXPLOSION },
	{ "earth", CONST_ANI_EARTH },
	{ "energyball", CONST_ANI_ENERGYBALL },
	{ "envenomedarrow", CONST_ANI_ENVENOMEDARROW },
	{ "fire", CONST_ANI_FIRE },
	{ "flasharrow", CONST_ANI_FLASHARROW },
	{ "flammingarrow", CONST_ANI_FLAMMINGARROW },
	{ "greenstar", CONST_ANI_GREENSTAR },
	{ "gloothspear", CONST_ANI_GLOOTHSPEAR },
	{ "huntingspear", CONST_ANI_HUNTINGSPEAR },
	{ "holy", CONST_ANI_HOLY },
	{ "infernalbolt", CONST_ANI_INFERNALBOLT },
	{ "ice", CONST_ANI_ICE },
	{ "largerock", CONST_ANI_LARGEROCK },
	{ "leafstar", CONST_ANI_LEAFSTAR },
	{ "onyxarrow", CONST_ANI_ONYXARROW },
	{ "redstar", CONST_ANI_REDSTAR },
	{ "royalspear", CONST_ANI_ROYALSPEAR },
	{ "spear", CONST_ANI_SPEAR },
	{ "sniperarrow", CONST_ANI_SNIPERARROW },
	{ "smallstone", CONST_ANI_SMALLSTONE },
	{ "smallice", CONST_ANI_SMALLICE },
	{ "smallholy", CONST_ANI_SMALLHOLY },
	{ "smallearth", CONST_ANI_SMALLEARTH },
	{ "snowball", CONST_ANI_SNOWBALL },
	{ "suddendeath", CONST_ANI_SUDDENDEATH },
	{ "shiverarrow", CONST_ANI_SHIVERARROW },
	{ "simplearrow", CONST_ANI_SIMPLEARROW },
	{ "poisonarrow", CONST_ANI_POISONARROW },
	{ "powerbolt", CONST_ANI_POWERBOLT },
	{ "poison", CONST_ANI_POISON },
	{ "prismaticbolt", CONST_ANI_PRISMATICBOLT },
	{ "piercingbolt", CONST_ANI_PIERCINGBOLT },
	{ "throwingstar", CONST_ANI_THROWINGSTAR },
	{ "vortexbolt", CONST_ANI_VORTEXBOLT },
	{ "throwingknife", CONST_ANI_THROWINGKNIFE },
	{ "tarsalarrow", CONST_ANI_TARSALARROW },
	{ "whirlwindsword", CONST_ANI_WHIRLWINDSWORD },
	{ "whirlwindaxe", CONST_ANI_WHIRLWINDAXE },
	{ "whirlwindclub", CONST_ANI_WHIRLWINDCLUB },
	{ "diamondarrow", CONST_ANI_DIAMONDARROW },
	{ "spectralbolt", CONST_ANI_SPECTRALBOLT },
	{ "royalstar", CONST_ANI_ROYALSTAR },
};

CombatTypeNames combatTypeNames = {
	{ COMBAT_DROWNDAMAGE, "drown" },
	{ COMBAT_DEATHDAMAGE, "death" },
	{ COMBAT_ENERGYDAMAGE, "energy" },
	{ COMBAT_EARTHDAMAGE, "earth" },
	{ COMBAT_FIREDAMAGE, "fire" },
	{ COMBAT_HEALING, "healing" },
	{ COMBAT_HOLYDAMAGE, "holy" },
	{ COMBAT_ICEDAMAGE, "ice" },
	{ COMBAT_UNDEFINEDDAMAGE, "undefined" },
	{ COMBAT_LIFEDRAIN, "lifedrain" },
	{ COMBAT_MANADRAIN, "manadrain" },
	{ COMBAT_PHYSICALDAMAGE, "physical" },
};

AmmoTypeNames ammoTypeNames = {
	{ "arrow", AMMO_ARROW },
	{ "bolt", AMMO_BOLT },
	{ "poisonarrow", AMMO_ARROW },
	{ "burstarrow", AMMO_ARROW },
	{ "enchantedspear", AMMO_SPEAR },
	{ "etherealspear", AMMO_SPEAR },
	{ "eartharrow", AMMO_ARROW },
	{ "flasharrow", AMMO_ARROW },
	{ "flammingarrow", AMMO_ARROW },
	{ "huntingspear", AMMO_SPEAR },
	{ "infernalbolt", AMMO_BOLT },
	{ "largerock", AMMO_STONE },
	{ "onyxarrow", AMMO_ARROW },
	{ "powerbolt", AMMO_BOLT },
	{ "piercingbolt", AMMO_BOLT },
	{ "royalspear", AMMO_SPEAR },
	{ "snowball", AMMO_SNOWBALL },
	{ "smallstone", AMMO_STONE },
	{ "spear", AMMO_SPEAR },
	{ "sniperarrow", AMMO_ARROW },
	{ "shiverarrow", AMMO_ARROW },
	{ "throwingstar", AMMO_THROWINGSTAR },
	{ "throwingknife", AMMO_THROWINGKNIFE },
	{ "diamondarrow", AMMO_ARROW },
	{ "spectralbolt", AMMO_BOLT },

};

WeaponActionNames weaponActionNames = {
	{ "move", WEAPONACTION_MOVE },
	{ "removecharge", WEAPONACTION_REMOVECHARGE },
	{ "removecount", WEAPONACTION_REMOVECOUNT },
};

SkullNames skullNames = {
	{ "black", SKULL_BLACK },
	{ "green", SKULL_GREEN },
	{ "none", SKULL_NONE },
	{ "orange", SKULL_ORANGE },
	{ "red", SKULL_RED },
	{ "yellow", SKULL_YELLOW },
	{ "white", SKULL_WHITE },
};

const ImbuementTypeNames imbuementTypeNames = {
	{ "elemental damage", IMBUEMENT_ELEMENTAL_DAMAGE },
	{ "life leech", IMBUEMENT_LIFE_LEECH },
	{ "mana leech", IMBUEMENT_MANA_LEECH },
	{ "critical hit", IMBUEMENT_CRITICAL_HIT },
	{ "elemental protection death", IMBUEMENT_ELEMENTAL_PROTECTION_DEATH },
	{ "elemental protection earth", IMBUEMENT_ELEMENTAL_PROTECTION_EARTH },
	{ "elemental protection fire", IMBUEMENT_ELEMENTAL_PROTECTION_FIRE },
	{ "elemental protection ice", IMBUEMENT_ELEMENTAL_PROTECTION_ICE },
	{ "elemental protection energy", IMBUEMENT_ELEMENTAL_PROTECTION_ENERGY },
	{ "elemental protection holy", IMBUEMENT_ELEMENTAL_PROTECTION_HOLY },
	{ "increase speed", IMBUEMENT_INCREASE_SPEED },
	{ "skillboost axe", IMBUEMENT_SKILLBOOST_AXE },
	{ "skillboost sword", IMBUEMENT_SKILLBOOST_SWORD },
	{ "skillboost club", IMBUEMENT_SKILLBOOST_CLUB },
	{ "skillboost shielding", IMBUEMENT_SKILLBOOST_SHIELDING },
	{ "skillboost distance", IMBUEMENT_SKILLBOOST_DISTANCE },
	{ "skillboost magic level", IMBUEMENT_SKILLBOOST_MAGIC_LEVEL },
	{ "increase capacity", IMBUEMENT_INCREASE_CAPACITY }
};

/**
 * @Deprecated
 * It will be dropped with monsters. Use RespawnPeriod_t instead.
 */
SpawnTypeNames spawnTypeNames = {
	{ "all", RESPAWN_IN_ALL },
	{ "day", RESPAWN_IN_DAY },
	{ "dayandcave", RESPAWN_IN_DAY_CAVE },
	{ "night", RESPAWN_IN_NIGHT },
	{ "nightandcave", RESPAWN_IN_NIGHT_CAVE },
};

MagicEffectClasses getMagicEffect(const std::string &strValue) {
	auto magicEffect = magicEffectNames.find(strValue);
	if (magicEffect != magicEffectNames.end()) {
		return magicEffect->second;
	}
	return CONST_ME_NONE;
}

ShootType_t getShootType(const std::string &strValue) {
	auto shootType = shootTypeNames.find(strValue);
	if (shootType != shootTypeNames.end()) {
		return shootType->second;
	}
	return CONST_ANI_NONE;
}

std::string getCombatName(CombatType_t combatType) {
	auto combatName = combatTypeNames.find(combatType);
	if (combatName != combatTypeNames.end()) {
		return combatName->second;
	}
	return "unknown";
}

CombatType_t getCombatType(const std::string &combatname) {
	auto it = std::find_if(combatTypeNames.begin(), combatTypeNames.end(), [combatname](const std::pair<CombatType_t, std::string> &pair) {
		return pair.second == combatname;
	});

	return it != combatTypeNames.end() ? it->first : COMBAT_NONE;
}

Ammo_t getAmmoType(const std::string &strValue) {
	auto ammoType = ammoTypeNames.find(strValue);
	if (ammoType != ammoTypeNames.end()) {
		return ammoType->second;
	}
	return AMMO_NONE;
}

WeaponAction_t getWeaponAction(const std::string &strValue) {
	auto weaponAction = weaponActionNames.find(strValue);
	if (weaponAction != weaponActionNames.end()) {
		return weaponAction->second;
	}
	return WEAPONACTION_NONE;
}

Skulls_t getSkullType(const std::string &strValue) {
	auto skullType = skullNames.find(strValue);
	if (skullType != skullNames.end()) {
		return skullType->second;
	}
	return SKULL_NONE;
}

ImbuementTypes_t getImbuementType(const std::string &strValue) {
	auto imbuementType = imbuementTypeNames.find(strValue);
	if (imbuementType != imbuementTypeNames.end()) {
		return imbuementType->second;
	}
	return IMBUEMENT_NONE;
}

/**
 * @Deprecated
 * It will be dropped with monsters. Use RespawnPeriod_t instead.
 */
SpawnType_t getSpawnType(const std::string &strValue) {
	auto spawnType = spawnTypeNames.find(strValue);
	if (spawnType != spawnTypeNames.end()) {
		return spawnType->second;
	}
	return RESPAWN_IN_ALL;
}

std::string getSkillName(uint8_t skillid) {
	switch (skillid) {
		case SKILL_FIST:
			return "fist fighting";

		case SKILL_CLUB:
			return "club fighting";

		case SKILL_SWORD:
			return "sword fighting";

		case SKILL_AXE:
			return "axe fighting";

		case SKILL_DISTANCE:
			return "distance fighting";

		case SKILL_SHIELD:
			return "shielding";

		case SKILL_FISHING:
			return "fishing";

		case SKILL_CRITICAL_HIT_CHANCE:
			return "critical hit chance";

		case SKILL_CRITICAL_HIT_DAMAGE:
			return "critical extra damage";

		case SKILL_LIFE_LEECH_CHANCE:
			return "life leech chance";

		case SKILL_LIFE_LEECH_AMOUNT:
			return "life leech amount";

		case SKILL_MANA_LEECH_CHANCE:
			return "mana leech chance";

		case SKILL_MANA_LEECH_AMOUNT:
			return "mana leech amount";

		case SKILL_MAGLEVEL:
			return "magic level";

		case SKILL_LEVEL:
			return "level";

		default:
			return "unknown";
	}
}

uint32_t adlerChecksum(const uint8_t* data, size_t length) {
	if (length > NETWORKMESSAGE_MAXSIZE) {
		return 0;
	}

	const uint16_t adler = 65521;

	uint32_t a = 1, b = 0;

	while (length > 0) {
		size_t tmp = length > 5552 ? 5552 : length;
		length -= tmp;

		do {
			a += *data++;
			b += a;
		} while (--tmp);

		a %= adler;
		b %= adler;
	}

	return (b << 16) | a;
}

std::string ucfirst(std::string str) {
	for (char &i : str) {
		if (i != ' ') {
			i = toupper(i);
			break;
		}
	}
	return str;
}

std::string ucwords(std::string str) {
	size_t strLength = str.length();
	if (strLength == 0) {
		return str;
	}

	str[0] = toupper(str.front());
	for (size_t i = 1; i < strLength; ++i) {
		if (str[i - 1] == ' ') {
			str[i] = toupper(str[i]);
		}
	}

	return str;
}

bool booleanString(const std::string &str) {
	if (str.empty()) {
		return false;
	}

	char ch = tolower(str.front());
	return ch != 'f' && ch != 'n' && ch != '0';
}

std::string getWeaponName(WeaponType_t weaponType) {
	switch (weaponType) {
		case WEAPON_SWORD:
			return "sword";
		case WEAPON_CLUB:
			return "club";
		case WEAPON_AXE:
			return "axe";
		case WEAPON_DISTANCE:
			return "distance";
		case WEAPON_WAND:
			return "wand";
		case WEAPON_AMMO:
			return "ammunition";
		default:
			return std::string();
	}
}

size_t combatTypeToIndex(CombatType_t combatType) {
	switch (combatType) {
		case COMBAT_PHYSICALDAMAGE:
			return 0;
		case COMBAT_ENERGYDAMAGE:
			return 1;
		case COMBAT_EARTHDAMAGE:
			return 2;
		case COMBAT_FIREDAMAGE:
			return 3;
		case COMBAT_UNDEFINEDDAMAGE:
			return 4;
		case COMBAT_LIFEDRAIN:
			return 5;
		case COMBAT_MANADRAIN:
			return 6;
		case COMBAT_HEALING:
			return 7;
		case COMBAT_DROWNDAMAGE:
			return 8;
		case COMBAT_ICEDAMAGE:
			return 9;
		case COMBAT_HOLYDAMAGE:
			return 10;
		case COMBAT_DEATHDAMAGE:
			return 11;
		default:
			return 0;
	}
}

CombatType_t indexToCombatType(size_t v) {
	return static_cast<CombatType_t>(1 << v);
}

ItemAttribute_t stringToItemAttribute(const std::string &str) {
	if (str == "aid") {
		return ItemAttribute_t::ACTIONID;
	} else if (str == "uid") {
		return ItemAttribute_t::UNIQUEID;
	} else if (str == "description") {
		return ItemAttribute_t::DESCRIPTION;
	} else if (str == "text") {
		return ItemAttribute_t::TEXT;
	} else if (str == "date") {
		return ItemAttribute_t::DATE;
	} else if (str == "writer") {
		return ItemAttribute_t::WRITER;
	} else if (str == "name") {
		return ItemAttribute_t::NAME;
	} else if (str == "article") {
		return ItemAttribute_t::ARTICLE;
	} else if (str == "pluralname") {
		return ItemAttribute_t::PLURALNAME;
	} else if (str == "weight") {
		return ItemAttribute_t::WEIGHT;
	} else if (str == "attack") {
		return ItemAttribute_t::ATTACK;
	} else if (str == "defense") {
		return ItemAttribute_t::DEFENSE;
	} else if (str == "extradefense") {
		return ItemAttribute_t::EXTRADEFENSE;
	} else if (str == "armor") {
		return ItemAttribute_t::ARMOR;
	} else if (str == "hitchance") {
		return ItemAttribute_t::HITCHANCE;
	} else if (str == "shootrange") {
		return ItemAttribute_t::SHOOTRANGE;
	} else if (str == "owner") {
		return ItemAttribute_t::OWNER;
	} else if (str == "duration") {
		return ItemAttribute_t::DURATION;
	} else if (str == "decaystate") {
		return ItemAttribute_t::DECAYSTATE;
	} else if (str == "corpseowner") {
		return ItemAttribute_t::CORPSEOWNER;
	} else if (str == "charges") {
		return ItemAttribute_t::CHARGES;
	} else if (str == "fluidtype") {
		return ItemAttribute_t::FLUIDTYPE;
	} else if (str == "doorid") {
		return ItemAttribute_t::DOORID;
	} else if (str == "timestamp") {
		return ItemAttribute_t::DURATION_TIMESTAMP;
	}
	return ItemAttribute_t::NONE;
}

std::string getFirstLine(const std::string &str) {
	std::string firstLine;
	firstLine.reserve(str.length());
	for (const char c : str) {
		if (c == '\n') {
			break;
		}
		firstLine.push_back(c);
	}
	return firstLine;
}

const char* getReturnMessage(ReturnValue value) {
	switch (value) {
		case RETURNVALUE_NOERROR:
			return "No error.";

		case RETURNVALUE_REWARDCHESTISEMPTY:
			return "The chest is currently empty. You did not take part in any battles in the last seven days or already claimed your reward.";

		case RETURNVALUE_DESTINATIONOUTOFREACH:
			return "Destination is out of reach.";

		case RETURNVALUE_NOTMOVEABLE:
			return "You cannot move this object.";

		case RETURNVALUE_DROPTWOHANDEDITEM:
			return "Drop the double-handed object first.";

		case RETURNVALUE_BOTHHANDSNEEDTOBEFREE:
			return "Both hands need to be free.";

		case RETURNVALUE_CANNOTBEDRESSED:
			return "You cannot dress this object there.";

		case RETURNVALUE_PUTTHISOBJECTINYOURHAND:
			return "Put this object in your hand.";

		case RETURNVALUE_PUTTHISOBJECTINBOTHHANDS:
			return "Put this object in both hands.";

		case RETURNVALUE_CANONLYUSEONEWEAPON:
			return "You may only use one weapon.";

		case RETURNVALUE_TOOFARAWAY:
			return "Too far away.";

		case RETURNVALUE_FIRSTGODOWNSTAIRS:
			return "First go downstairs.";

		case RETURNVALUE_FIRSTGOUPSTAIRS:
			return "First go upstairs.";

		case RETURNVALUE_NOTENOUGHCAPACITY:
			return "This object is too heavy for you to carry.";

		case RETURNVALUE_CONTAINERNOTENOUGHROOM:
			return "You cannot put more objects in this container.";

		case RETURNVALUE_ONLYAMMOINQUIVER:
			return "This quiver only holds arrows and bolts.\nYou cannot put any other items in it.";

		case RETURNVALUE_CREATUREBLOCK:
		case RETURNVALUE_NEEDEXCHANGE:
		case RETURNVALUE_NOTENOUGHROOM:
			return "There is not enough room.";

		case RETURNVALUE_CANNOTPICKUP:
			return "You cannot take this object.";

		case RETURNVALUE_CANNOTTHROW:
			return "You cannot throw there.";

		case RETURNVALUE_THEREISNOWAY:
			return "There is no way.";

		case RETURNVALUE_THISISIMPOSSIBLE:
			return "This is impossible.";

		case RETURNVALUE_PLAYERISPZLOCKED:
			return "You can not enter a protection zone after attacking another player.";

		case RETURNVALUE_PLAYERISNOTINVITED:
			return "You are not invited.";

		case RETURNVALUE_CREATUREDOESNOTEXIST:
			return "Creature does not exist.";

		case RETURNVALUE_DEPOTISFULL:
			return "You cannot put more items in this depot.";

		case RETURNVALUE_CANNOTUSETHISOBJECT:
			return "You cannot use this object.";

		case RETURNVALUE_PLAYERWITHTHISNAMEISNOTONLINE:
			return "A player with this name is not online.";

		case RETURNVALUE_NOTREQUIREDLEVELTOUSERUNE:
			return "You do not have the required magic level to use this rune.";

		case RETURNVALUE_YOUAREALREADYTRADING:
			return "You are already trading.";

		case RETURNVALUE_THISPLAYERISALREADYTRADING:
			return "This player is already trading.";

		case RETURNVALUE_YOUMAYNOTLOGOUTDURINGAFIGHT:
			return "You may not logout during or immediately after a fight!";

		case RETURNVALUE_DIRECTPLAYERSHOOT:
			return "You are not allowed to shoot directly on players.";

		case RETURNVALUE_NOTENOUGHLEVEL:
			return "You do not have enough level.";

		case RETURNVALUE_NOTENOUGHMAGICLEVEL:
			return "You do not have enough magic level.";

		case RETURNVALUE_NOTENOUGHMANA:
			return "You do not have enough mana.";

		case RETURNVALUE_NOTENOUGHSOUL:
			return "You do not have enough soul.";

		case RETURNVALUE_YOUAREEXHAUSTED:
			return "You are exhausted.";

		case RETURNVALUE_CANONLYUSETHISRUNEONCREATURES:
			return "You can only use this rune on creatures.";

		case RETURNVALUE_PLAYERISNOTREACHABLE:
			return "Player is not reachable.";

		case RETURNVALUE_CREATUREISNOTREACHABLE:
			return "Creature is not reachable.";

		case RETURNVALUE_ACTIONNOTPERMITTEDINPROTECTIONZONE:
			return "This action is not permitted in a protection zone.";

		case RETURNVALUE_YOUMAYNOTATTACKTHISPLAYER:
			return "You may not attack this player.";

		case RETURNVALUE_YOUMAYNOTATTACKTHISCREATURE:
			return "You may not attack this creature.";

		case RETURNVALUE_YOUMAYNOTATTACKAPERSONINPROTECTIONZONE:
			return "You may not attack a person in a protection zone.";

		case RETURNVALUE_YOUMAYNOTATTACKAPERSONWHILEINPROTECTIONZONE:
			return "You may not attack a person while you are in a protection zone.";

		case RETURNVALUE_YOUCANONLYUSEITONCREATURES:
			return "You can only use it on creatures.";

		case RETURNVALUE_TURNSECUREMODETOATTACKUNMARKEDPLAYERS:
			return "Turn secure mode off if you really want to attack unmarked players.";

		case RETURNVALUE_YOUNEEDPREMIUMACCOUNT:
			return "You need a premium account.";

		case RETURNVALUE_YOUNEEDTOLEARNTHISSPELL:
			return "You need to learn this spell first.";

		case RETURNVALUE_YOURVOCATIONCANNOTUSETHISSPELL:
			return "Your vocation cannot use this spell.";

		case RETURNVALUE_YOUNEEDAWEAPONTOUSETHISSPELL:
			return "You need to equip a weapon to use this spell.";

		case RETURNVALUE_PLAYERISPZLOCKEDLEAVEPVPZONE:
			return "You can not leave a pvp zone after attacking another player.";

		case RETURNVALUE_PLAYERISPZLOCKEDENTERPVPZONE:
			return "You can not enter a pvp zone after attacking another player.";

		case RETURNVALUE_ACTIONNOTPERMITTEDINANOPVPZONE:
			return "This action is not permitted in a non pvp zone.";

		case RETURNVALUE_YOUCANNOTLOGOUTHERE:
			return "You can not logout here.";

		case RETURNVALUE_YOUNEEDAMAGICITEMTOCASTSPELL:
			return "You need a magic item to cast this spell.";

		case RETURNVALUE_CANNOTCONJUREITEMHERE:
			return "You cannot conjure items here.";

		case RETURNVALUE_YOUNEEDTOSPLITYOURSPEARS:
			return "You need to split your spears first.";

		case RETURNVALUE_NAMEISTOOAMBIGUOUS:
			return "Player name is ambiguous.";

		case RETURNVALUE_CANONLYUSEONESHIELD:
			return "You may use only one shield.";

		case RETURNVALUE_NOPARTYMEMBERSINRANGE:
			return "No party members in range.";

		case RETURNVALUE_YOUARENOTTHEOWNER:
			return "You are not the owner.";

		case RETURNVALUE_YOUCANTOPENCORPSEADM:
			return "You can't open this corpse, because you are an Admin.";

		case RETURNVALUE_NOSUCHRAIDEXISTS:
			return "No such raid exists.";

		case RETURNVALUE_ANOTHERRAIDISALREADYEXECUTING:
			return "Another raid is already executing.";

		case RETURNVALUE_TRADEPLAYERFARAWAY:
			return "Trade player is too far away.";

		case RETURNVALUE_YOUDONTOWNTHISHOUSE:
			return "You don't own this house.";

		case RETURNVALUE_TRADEPLAYERALREADYOWNSAHOUSE:
			return "Trade player already owns a house.";

		case RETURNVALUE_TRADEPLAYERHIGHESTBIDDER:
			return "Trade player is currently the highest bidder of an auctioned house.";

		case RETURNVALUE_YOUCANNOTTRADETHISHOUSE:
			return "You can not trade this house.";

		case RETURNVALUE_YOUDONTHAVEREQUIREDPROFESSION:
			return "You don't have the required profession.";

		case RETURNVALUE_NOTENOUGHFISTLEVEL:
			return "You do not have enough fist level";

		case RETURNVALUE_NOTENOUGHCLUBLEVEL:
			return "You do not have enough club level";

		case RETURNVALUE_NOTENOUGHSWORDLEVEL:
			return "You do not have enough sword level";

		case RETURNVALUE_NOTENOUGHAXELEVEL:
			return "You do not have enough axe level";

		case RETURNVALUE_NOTENOUGHDISTANCELEVEL:
			return "You do not have enough distance level";

		case RETURNVALUE_NOTENOUGHSHIELDLEVEL:
			return "You do not have enough shielding level";

		case RETURNVALUE_NOTENOUGHFISHLEVEL:
			return "You do not have enough fishing level";

		case RETURNVALUE_NOTPOSSIBLE:
			return "Sorry, not possible.";

		case RETURNVALUE_CONTACTADMINISTRATOR:
			return "An error has occurred, please contact your administrator.";

		// Any unhandled ReturnValue will go enter here
		default:
			return "Unknown error.";
	}
}

int64_t OTSYS_TIME() {
	return std::chrono::duration_cast<std::chrono::milliseconds>(std::chrono::system_clock::now().time_since_epoch()).count();
}

SpellGroup_t stringToSpellGroup(const std::string &value) {
	std::string tmpStr = asLowerCaseString(value);
	if (tmpStr == "attack" || tmpStr == "1") {
		return SPELLGROUP_ATTACK;
	} else if (tmpStr == "healing" || tmpStr == "2") {
		return SPELLGROUP_HEALING;
	} else if (tmpStr == "support" || tmpStr == "3") {
		return SPELLGROUP_SUPPORT;
	} else if (tmpStr == "special" || tmpStr == "4") {
		return SPELLGROUP_SPECIAL;
	} else if (tmpStr == "crippling" || tmpStr == "6") {
		return SPELLGROUP_CRIPPLING;
	} else if (tmpStr == "focus" || tmpStr == "7") {
		return SPELLGROUP_FOCUS;
	} else if (tmpStr == "ultimatestrikes" || tmpStr == "8") {
		return SPELLGROUP_ULTIMATESTRIKES;
	}

	return SPELLGROUP_NONE;
}

/**
 * @authors jlcvp, acmh
 * @details
 * capitalize the first letter of every word in source
 * @param source
 */
void capitalizeWords(std::string &source) {
	toLowerCaseString(source);
	uint8_t size = (uint8_t)source.size();
	for (uint8_t i = 0; i < size; i++) {
		if (i == 0) {
			source[i] = (char)toupper(source[i]);
		} else if (source[i - 1] == ' ' || source[i - 1] == '\'') {
			source[i] = (char)toupper(source[i]);
		}
	}
}

/**
 * @details
 * Prevents the console from closing so there is time to read the error information
 * Then can press any key to close
 */
void consoleHandlerExit() {
	SPDLOG_ERROR("The program will close after pressing the enter key...");
	getchar();
	return;
}

NameEval_t validateName(const std::string &name) {
	StringVector prohibitedWords = { "owner", "gamemaster", "hoster", "admin", "staff", "tibia", "account", "god", "anal", "ass", "fuck", "sex", "hitler", "pussy", "dick", "rape", "cm", "gm", "tutor", "counsellor", "god" };
	StringVector toks;
	std::regex regexValidChars("^[a-zA-Z' ]+$");

	std::stringstream ss(name);
	std::istream_iterator<std::string> begin(ss);
	std::istream_iterator<std::string> end;
	std::copy(begin, end, std::back_inserter(toks));

	if (name.length() < 3 || name.length() > 14) {
		return INVALID_LENGTH;
	}

	if (!std::regex_match(name, regexValidChars)) { // invalid chars in name
		return INVALID_CHARACTER;
	}

	for (std::string str : toks) {
		if (str.length() < 2)
			return INVALID_TOKEN_LENGTH;
		else if (std::find(prohibitedWords.begin(), prohibitedWords.end(), str) != prohibitedWords.end()) { // searching for prohibited words
			return INVALID_FORBIDDEN;
		}
	}

	return VALID;
}

bool isCaskItem(uint16_t itemId) {
	return (itemId >= ITEM_HEALTH_CASK_START && itemId <= ITEM_HEALTH_CASK_END) || (itemId >= ITEM_MANA_CASK_START && itemId <= ITEM_MANA_CASK_END) || (itemId >= ITEM_SPIRIT_CASK_START && itemId <= ITEM_SPIRIT_CASK_END);
}

std::string getObjectCategoryName(ObjectCategory_t category) {
	switch (category) {
		case OBJECTCATEGORY_ARMORS:
			return "Armors";
		case OBJECTCATEGORY_NECKLACES:
			return "Amulets";
		case OBJECTCATEGORY_BOOTS:
			return "Boots";
		case OBJECTCATEGORY_CONTAINERS:
			return "Containers";
		case OBJECTCATEGORY_DECORATION:
			return "Decoration";
		case OBJECTCATEGORY_FOOD:
			return "Food";
		case OBJECTCATEGORY_HELMETS:
			return "Helmets";
		case OBJECTCATEGORY_LEGS:
			return "Legs";
		case OBJECTCATEGORY_OTHERS:
			return "Others";
		case OBJECTCATEGORY_POTIONS:
			return "Potions";
		case OBJECTCATEGORY_RINGS:
			return "Rings";
		case OBJECTCATEGORY_RUNES:
			return "Runes";
		case OBJECTCATEGORY_SHIELDS:
			return "Shields";
		case OBJECTCATEGORY_TOOLS:
			return "Tools";
		case OBJECTCATEGORY_VALUABLES:
			return "Valuables";
		case OBJECTCATEGORY_AMMO:
			return "Weapons: Ammunition";
		case OBJECTCATEGORY_AXES:
			return "Weapons: Axes";
		case OBJECTCATEGORY_CLUBS:
			return "Weapons: Clubs";
		case OBJECTCATEGORY_DISTANCEWEAPONS:
			return "Weapons: Distance";
		case OBJECTCATEGORY_SWORDS:
			return "Weapons: Swords";
		case OBJECTCATEGORY_WANDS:
			return "Weapons: Wands";
		case OBJECTCATEGORY_PREMIUMSCROLLS:
			return "Premium Scrolls";
		case OBJECTCATEGORY_TIBIACOINS:
			return "Tibia Coins";
		case OBJECTCATEGORY_CREATUREPRODUCTS:
			return "Creature Products";
		case OBJECTCATEGORY_STASHRETRIEVE:
			return "Stash Retrieve";
		case OBJECTCATEGORY_GOLD:
			return "Gold";
		case OBJECTCATEGORY_DEFAULT:
			return "Unassigned Loot";
		default:
			return std::string();
	}
}

uint8_t forgeBonus(int32_t number) {
	// None
	if (number < 7400)
		return 0;
	// Dust not consumed
	else if (number >= 7400 && number < 9000)
		return 1;
	// Cores not consumed
	else if (number >= 9000 && number < 9500)
		return 2;
	// Gold not consumed
	else if (number >= 9500 && number < 9525)
		return 3;
	// Second item retained with decreased tier
	else if (number >= 9525 && number < 9550)
		return 4;
	// Second item retained with unchanged tier
	else if (number >= 9550 && number < 9950)
		return 5;
	// Second item retained with increased tier
	else if (number >= 9950 && number < 9975)
		return 6;
	// Gain two tiers
	else if (number >= 9975)
		return 7;

	return 0;
}

std::string formatPrice(std::string price, bool space /* = false*/) {
	std::ranges::reverse(price.begin(), price.end());
	price = std::regex_replace(price, std::regex("000"), "k");
	std::ranges::reverse(price.begin(), price.end());
	if (space) {
		price = std::regex_replace(price, std::regex("k"), " k", std::regex_constants::format_first_only);
	}

	return price;
}<|MERGE_RESOLUTION|>--- conflicted
+++ resolved
@@ -299,14 +299,8 @@
 	return generator;
 }
 
-<<<<<<< HEAD
-int64_t uniform_random(int64_t minNumber, int64_t maxNumber)
-{
+int64_t uniform_random(int64_t minNumber, int64_t maxNumber) {
 	static std::uniform_int_distribution<int64_t> uniformRand;
-=======
-int32_t uniform_random(int32_t minNumber, int32_t maxNumber) {
-	static std::uniform_int_distribution<int32_t> uniformRand;
->>>>>>> 4b1d92c0
 	if (minNumber == maxNumber) {
 		return minNumber;
 	} else if (minNumber > maxNumber) {
@@ -315,12 +309,7 @@
 	return uniformRand(getRandomGenerator(), std::uniform_int_distribution<int64_t>::param_type(minNumber, maxNumber));
 }
 
-<<<<<<< HEAD
-int64_t normal_random(int64_t minNumber, int64_t maxNumber)
-{
-=======
-int32_t normal_random(int32_t minNumber, int32_t maxNumber) {
->>>>>>> 4b1d92c0
+int64_t normal_random(int64_t minNumber, int64_t maxNumber) {
 	static std::normal_distribution<float> normalRand(0.5f, 0.25f);
 	if (minNumber == maxNumber) {
 		return minNumber;
