/**
 * Canary - A free and open-source MMORPG server emulator
 * Copyright (©) 2019-2022 OpenTibiaBR <opentibiabr@outlook.com>
 * Repository: https://github.com/opentibiabr/canary
 * License: https://github.com/opentibiabr/canary/blob/main/LICENSE
 * Contributors: https://github.com/opentibiabr/canary/graphs/contributors
 * Website: https://docs.opentibiabr.org/
 */

#ifndef SRC_CREATURES_COMBAT_COMBAT_H_
#define SRC_CREATURES_COMBAT_COMBAT_H_

#include "lua/global/baseevents.h"
#include "creatures/combat/condition.h"
#include "declarations.hpp"
#include "map/map.h"

class Condition;
class Creature;
class Item;

// for luascript callback
class ValueCallback final : public CallBack {
	public:
		explicit ValueCallback(formulaType_t initType) :
			type(initType) { }
		void getMinMaxValues(Player* player, CombatDamage &damage, bool useCharges) const;

	private:
		formulaType_t type;
};

class TileCallback final : public CallBack {
	public:
		void onTileCombat(Creature* creature, Tile* tile) const;

	protected:
		formulaType_t type;
};

class TargetCallback final : public CallBack {
	public:
		void onTargetCombat(Creature* creature, Creature* target) const;

	protected:
		formulaType_t type;
};

struct CombatParams {
		std::forward_list<std::unique_ptr<const Condition>> conditionList;

		std::unique_ptr<ValueCallback> valueCallback;
		std::unique_ptr<TileCallback> tileCallback;
		std::unique_ptr<TargetCallback> targetCallback;

		uint16_t itemId = 0;

		ConditionType_t dispelType = CONDITION_NONE;
		CombatType_t combatType = COMBAT_NONE;
		CombatOrigin origin = ORIGIN_SPELL;

<<<<<<< HEAD
	uint8_t impactEffect = CONST_ME_NONE;
	SoundEffect_t soundImpactEffect = SoundEffect_t::SILENCE;

	uint8_t distanceEffect = CONST_ANI_NONE;
	SoundEffect_t soundCastEffect = SoundEffect_t::SILENCE;
=======
		uint8_t impactEffect = CONST_ME_NONE;
		uint8_t distanceEffect = CONST_ANI_NONE;
>>>>>>> 4b1d92c0

		bool blockedByArmor = false;
		bool blockedByShield = false;
		bool targetCasterOrTopMost = false;
		bool aggressive = true;
		bool useCharges = false;
};

using CombatFunction = std::function<void(Creature*, Creature*, const CombatParams &, CombatDamage*)>;

class MatrixArea {
	public:
		MatrixArea(uint32_t initRows, uint32_t initCols) :
			centerX(0), centerY(0), rows(initRows), cols(initCols) {
			data_ = new bool*[rows];

			for (uint32_t row = 0; row < rows; ++row) {
				data_[row] = new bool[cols];

				for (uint32_t col = 0; col < cols; ++col) {
					data_[row][col] = 0;
				}
			}
		}

		MatrixArea(const MatrixArea &rhs) {
			centerX = rhs.centerX;
			centerY = rhs.centerY;
			rows = rhs.rows;
			cols = rhs.cols;

			data_ = new bool*[rows];

			for (uint32_t row = 0; row < rows; ++row) {
				data_[row] = new bool[cols];

				for (uint32_t col = 0; col < cols; ++col) {
					data_[row][col] = rhs.data_[row][col];
				}
			}
		}

		~MatrixArea() {
			for (uint32_t row = 0; row < rows; ++row) {
				delete[] data_[row];
			}

			delete[] data_;
		}

		// non-assignable
		MatrixArea &operator=(const MatrixArea &) = delete;

		void setValue(uint32_t row, uint32_t col, bool value) {
			if (row < rows && col < cols) {
				data_[row][col] = value;
			} else {
				SPDLOG_ERROR("[{}] Access exceeds the upper limit of memory block");
				throw std::out_of_range("Access exceeds the upper limit of memory block");
			}
		}
		bool getValue(uint32_t row, uint32_t col) const {
			return data_[row][col];
		}

		void setCenter(uint32_t y, uint32_t x) {
			centerX = x;
			centerY = y;
		}
		void getCenter(uint32_t &y, uint32_t &x) const {
			x = centerX;
			y = centerY;
		}

		uint32_t getRows() const {
			return rows;
		}
		uint32_t getCols() const {
			return cols;
		}

		const bool* operator[](uint32_t i) const {
			return data_[i];
		}
		bool* operator[](uint32_t i) {
			return data_[i];
		}

	private:
		uint32_t centerX;
		uint32_t centerY;

		uint32_t rows;
		uint32_t cols;
		bool** data_;
};

class AreaCombat {
	public:
		AreaCombat() = default;

		AreaCombat(const AreaCombat &rhs);
		~AreaCombat() {
			clear();
		}

		// non-assignable
		AreaCombat &operator=(const AreaCombat &) = delete;

		void getList(const Position &centerPos, const Position &targetPos, std::forward_list<Tile*> &list) const;

		void setupArea(const std::list<uint32_t> &list, uint32_t rows);
		void setupArea(int32_t length, int32_t spread);
		void setupArea(int32_t radius);
		void setupExtArea(const std::list<uint32_t> &list, uint32_t rows);
		void clear();

	private:
		MatrixArea* createArea(const std::list<uint32_t> &list, uint32_t rows);
		void copyArea(const MatrixArea* input, MatrixArea* output, MatrixOperation_t op) const;

		MatrixArea* getArea(const Position &centerPos, const Position &targetPos) const {
			int32_t dx = Position::getOffsetX(targetPos, centerPos);
			int32_t dy = Position::getOffsetY(targetPos, centerPos);

			Direction dir;
			if (dx < 0) {
				dir = DIRECTION_WEST;
			} else if (dx > 0) {
				dir = DIRECTION_EAST;
			} else if (dy < 0) {
				dir = DIRECTION_NORTH;
			} else {
				dir = DIRECTION_SOUTH;
			}

			if (hasExtArea) {
				if (dx < 0 && dy < 0) {
					dir = DIRECTION_NORTHWEST;
				} else if (dx > 0 && dy < 0) {
					dir = DIRECTION_NORTHEAST;
				} else if (dx < 0 && dy > 0) {
					dir = DIRECTION_SOUTHWEST;
				} else if (dx > 0 && dy > 0) {
					dir = DIRECTION_SOUTHEAST;
				}
			}

			auto it = areas.find(dir);
			if (it == areas.end()) {
				return nullptr;
			}
			return it->second;
		}

		std::map<Direction, MatrixArea*> areas;
		bool hasExtArea = false;
};

class Combat {
	public:
		Combat() = default;

		// non-copyable
		Combat(const Combat &) = delete;
		Combat &operator=(const Combat &) = delete;

		static void doCombatHealth(Creature* caster, Creature* target, CombatDamage &damage, const CombatParams &params);
		static void doCombatHealth(Creature* caster, const Position &position, const AreaCombat* area, CombatDamage &damage, const CombatParams &params);

		static void doCombatMana(Creature* caster, Creature* target, CombatDamage &damage, const CombatParams &params);
		static void doCombatMana(Creature* caster, const Position &position, const AreaCombat* area, CombatDamage &damage, const CombatParams &params);

		static void doCombatCondition(Creature* caster, Creature* target, const CombatParams &params);
		static void doCombatCondition(Creature* caster, const Position &position, const AreaCombat* area, const CombatParams &params);

		static void doCombatDispel(Creature* caster, Creature* target, const CombatParams &params);
		static void doCombatDispel(Creature* caster, const Position &position, const AreaCombat* area, const CombatParams &params);

		static void getCombatArea(const Position &centerPos, const Position &targetPos, const AreaCombat* area, std::forward_list<Tile*> &list);

		static bool isInPvpZone(const Creature* attacker, const Creature* target);
		static bool isProtected(const Player* attacker, const Player* target);
		static bool isPlayerCombat(const Creature* target);
		static CombatType_t ConditionToDamageType(ConditionType_t type);
		static ConditionType_t DamageToConditionType(CombatType_t type);
		static ReturnValue canTargetCreature(Player* attacker, Creature* target);
		static ReturnValue canDoCombat(Creature* caster, Tile* tile, bool aggressive);
		static ReturnValue canDoCombat(Creature* attacker, Creature* target);
		static void postCombatEffects(Creature* caster, const Position &pos, const CombatParams &params);

		static void addDistanceEffect(Creature* caster, const Position &fromPos, const Position &toPos, uint8_t effect);

		void doCombat(Creature* caster, Creature* target) const;
		void doCombat(Creature* caster, const Position &pos) const;

		bool setCallback(CallBackParam_t key);
		CallBack* getCallback(CallBackParam_t key);

		bool setParam(CombatParam_t param, uint32_t value);
		void setArea(AreaCombat* newArea) {
			this->area.reset(newArea);
		}
		bool hasArea() const {
			return area != nullptr;
		}
		void addCondition(const Condition* condition) {
			params.conditionList.emplace_front(condition);
		}
		void setPlayerCombatValues(formulaType_t formulaType, double mina, double minb, double maxa, double maxb);
		void postCombatEffects(Creature* caster, const Position &pos) const {
			postCombatEffects(caster, pos, params);
		}

		void setOrigin(CombatOrigin origin) {
			params.origin = origin;
		}

	private:
		static void doCombatDefault(Creature* caster, Creature* target, const CombatParams &params);

		static void CombatFunc(Creature* caster, const Position &pos, const AreaCombat* area, const CombatParams &params, CombatFunction func, CombatDamage* data);

		static void CombatHealthFunc(Creature* caster, Creature* target, const CombatParams &params, CombatDamage* data);
		static CombatDamage applyImbuementElementalDamage(Item* item, CombatDamage damage);
		static void CombatManaFunc(Creature* caster, Creature* target, const CombatParams &params, CombatDamage* damage);
		static void CombatConditionFunc(Creature* caster, Creature* target, const CombatParams &params, CombatDamage* data);
		static void CombatDispelFunc(Creature* caster, Creature* target, const CombatParams &params, CombatDamage* data);
		static void CombatNullFunc(Creature* caster, Creature* target, const CombatParams &params, CombatDamage* data);

		static void combatTileEffects(const SpectatorHashSet &spectators, Creature* caster, Tile* tile, const CombatParams &params);
		CombatDamage getCombatDamage(Creature* creature, Creature* target) const;

		// configureable
		CombatParams params;

		// formula variables
		formulaType_t formulaType = COMBAT_FORMULA_UNDEFINED;
		double mina = 0.0;
		double minb = 0.0;
		double maxa = 0.0;
		double maxb = 0.0;

		std::unique_ptr<AreaCombat> area;
};

class MagicField final : public Item {
	public:
		explicit MagicField(uint16_t type) :
			Item(type), createTime(OTSYS_TIME()) { }

		MagicField* getMagicField() override {
			return this;
		}
		const MagicField* getMagicField() const override {
			return this;
		}

		bool isReplaceable() const {
			return Item::items[getID()].replaceable;
		}
		CombatType_t getCombatType() const {
			const ItemType &it = items[getID()];
			return it.combatType;
		}
<<<<<<< HEAD
		int64_t getDamage() const {
			const ItemType& it = items[getID()];
=======
		int32_t getDamage() const {
			const ItemType &it = items[getID()];
>>>>>>> 4b1d92c0
			if (it.conditionDamage) {
				return it.conditionDamage->getTotalDamage();
			}
			return 0;
		}
		void onStepInField(Creature &creature);

	private:
		int64_t createTime;
};

#endif // SRC_CREATURES_COMBAT_COMBAT_H_<|MERGE_RESOLUTION|>--- conflicted
+++ resolved
@@ -59,16 +59,11 @@
 		CombatType_t combatType = COMBAT_NONE;
 		CombatOrigin origin = ORIGIN_SPELL;
 
-<<<<<<< HEAD
 	uint8_t impactEffect = CONST_ME_NONE;
 	SoundEffect_t soundImpactEffect = SoundEffect_t::SILENCE;
 
 	uint8_t distanceEffect = CONST_ANI_NONE;
 	SoundEffect_t soundCastEffect = SoundEffect_t::SILENCE;
-=======
-		uint8_t impactEffect = CONST_ME_NONE;
-		uint8_t distanceEffect = CONST_ANI_NONE;
->>>>>>> 4b1d92c0
 
 		bool blockedByArmor = false;
 		bool blockedByShield = false;
@@ -334,13 +329,8 @@
 			const ItemType &it = items[getID()];
 			return it.combatType;
 		}
-<<<<<<< HEAD
 		int64_t getDamage() const {
 			const ItemType& it = items[getID()];
-=======
-		int32_t getDamage() const {
-			const ItemType &it = items[getID()];
->>>>>>> 4b1d92c0
 			if (it.conditionDamage) {
 				return it.conditionDamage->getTotalDamage();
 			}
