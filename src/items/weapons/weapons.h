/**
 * Canary - A free and open-source MMORPG server emulator
 * Copyright (©) 2019-2022 OpenTibiaBR <opentibiabr@outlook.com>
 * Repository: https://github.com/opentibiabr/canary
 * License: https://github.com/opentibiabr/canary/blob/main/LICENSE
 * Contributors: https://github.com/opentibiabr/canary/graphs/contributors
 * Website: https://docs.opentibiabr.org/
*/

#ifndef SRC_ITEMS_WEAPONS_WEAPONS_H_
#define SRC_ITEMS_WEAPONS_WEAPONS_H_

#include "lua/scripts/luascript.h"
#include "creatures/players/player.h"
#include "lua/scripts/scripts.h"
#include "creatures/combat/combat.h"
#include "utils/utils_definitions.hpp"
#include "creatures/players/vocations/vocation.h"

class Weapon;
class WeaponMelee;
class WeaponDistance;
class WeaponWand;

using Weapon_ptr = std::unique_ptr<Weapon>;

class Weapons final : public Scripts
{
	public:
		Weapons();
		~Weapons();

		// non-copyable
		Weapons(const Weapons&) = delete;
		Weapons& operator=(const Weapons&) = delete;

		static Weapons& getInstance() {
			// Guaranteed to be destroyed
			static Weapons instance;
			// Instantiated on first use
			return instance;
		}

		const Weapon* getWeapon(const Item* item) const;

		static int32_t getMaxMeleeDamage(int32_t attackSkill, int32_t attackValue);
		static int32_t getMaxWeaponDamage(uint32_t level, int32_t attackSkill, int32_t attackValue, float attackFactor, bool isMelee);

		bool registerLuaEvent(Weapon* event);
		void clear();

	private:
<<<<<<< HEAD
		LuaScriptInterface& getScriptInterface() override;
		std::string getScriptBaseName() const override;
		Event_ptr getEvent(const std::string& nodeName) override;
		bool registerEvent(Event_ptr event, const pugi::xml_node& node) override {
			return true;
		}

=======
>>>>>>> 9de023f6
		std::map<uint32_t, Weapon*> weapons;
};

constexpr auto g_weapons = &Weapons::getInstance;

class Weapon : public Script
{
	public:
		using Script::Script;

<<<<<<< HEAD
		bool configureEvent(const pugi::xml_node& node) override {
			return true;
		}
		bool loadFunction(const pugi::xml_attribute&, bool) final {
			return true;
		}
=======
>>>>>>> 9de023f6
		virtual void configureWeapon(const ItemType& it);
		virtual bool interruptSwing() const {
			return false;
		}

		int32_t playerWeaponCheck(Player* player, Creature* target, uint8_t shootRange) const;
		static bool useFist(Player* player, Creature* target);
		virtual bool useWeapon(Player* player, Item* item, Creature* target) const;

		virtual int64_t getWeaponDamage(const Player* player, const Creature* target, const Item* item, bool maxDamage = false) const = 0;
		virtual int64_t getElementDamage(const Player* player, const Creature* target, const Item* item) const = 0;
		virtual CombatType_t getElementType() const = 0;
		virtual int16_t getElementDamageValue() const = 0;
		virtual CombatDamage getCombatDamage(CombatDamage combat, Player* player, Item* item, int32_t damageModifier) const;
		uint16_t getID() const {
			return id;
		}
		void setID(uint16_t newId) {
			id = newId;
		}

		uint32_t getReqLevel() const {
			return level;
		}
		void setRequiredLevel(uint32_t reqlvl) {
			level = reqlvl;
		}

		uint32_t getReqMagLv() const {
			return magLevel;
		}
		void setRequiredMagLevel(uint32_t reqlvl) {
			magLevel = reqlvl;
		}

		bool isPremium() const {
			return premium;
		}
		void setNeedPremium(bool prem) {
			premium = prem;
		}

		bool isWieldedUnproperly() const {
			return wieldUnproperly;
		}
		void setWieldUnproperly(bool unproperly) {
			wieldUnproperly = unproperly;
		}

		uint32_t getMana() const {
			return mana;
		}
		void setMana(uint32_t m) {
			mana = m;
		}

		uint32_t getManaPercent() const {
			return manaPercent;
		}
		void setManaPercent(uint32_t m) {
			manaPercent = m;
		}

		uint32_t getHealth() const {
			return health;
		}
		void setHealth(uint32_t h) {
			health = h;
		}

		uint32_t getHealthPercent() const {
			return healthPercent;
		}
		void setHealthPercent(uint32_t m) {
			healthPercent = m;
		}

		uint32_t getSoul() const {
			return soul;
		}
		void setSoul(uint32_t s) {
			soul = s;
		}

		uint8_t getBreakChance() const {
			return breakChance;
		}
		void setBreakChance(uint8_t b) {
			breakChance = b;
		}

		bool isEnabled() const {
			return enabled;
		}
		void setIsEnabled(bool e) {
			enabled = e;
		}

		uint32_t getWieldInfo() const {
			return wieldInfo;
		}
		void setWieldInfo(uint32_t info) {
			wieldInfo |= info;
		}

		void addVocWeaponMap(std::string vocName) {
			int32_t vocationId = g_vocations().getVocationId(vocName);
			if (vocationId != -1) {
				vocWeaponMap[vocationId] = true;
			}
		}

		const std::string& getVocationString() const {
			return vocationString;
		}
		void setVocationString(const std::string& str) {
			vocationString = str;
		}

	protected:
		void internalUseWeapon(Player* player, Item* item, Creature* target, int32_t damageModifier) const;
		void internalUseWeapon(Player* player, Item* item, Tile* tile) const;


	private:
		virtual bool getSkillType(const Player*, const Item*, skills_t&, uint32_t&) const {
			return false;
		}

		uint32_t getManaCost(const Player* player) const;
<<<<<<< HEAD
		int64_t getHealthCost(const Player* player) const;
=======
		int32_t getHealthCost(const Player* player) const;
		bool executeUseWeapon(Player* player, const LuaVariant& var) const;

		uint16_t id = 0;
>>>>>>> 9de023f6

		uint32_t level = 0;
		uint32_t magLevel = 0;
		uint32_t mana = 0;
		uint32_t manaPercent = 0;
		uint32_t health = 0;
		uint32_t healthPercent = 0;
		uint32_t soul = 0;
		uint32_t wieldInfo = WIELDINFO_NONE;
		uint8_t breakChance = 0;
		bool enabled = true;
		bool premium = false;
		bool wieldUnproperly = false;
		std::string vocationString = "";

		void onUsedWeapon(Player* player, Item* item, Tile* destTile) const;

		static void decrementItemCount(Item* item);

		WeaponAction_t action = WEAPONACTION_NONE;
		CombatParams params;
		WeaponType_t weaponType;
		std::map<uint16_t, bool> vocWeaponMap;

		friend class Combat;
		friend class WeaponWand;
		friend class WeaponMelee;
		friend class WeaponDistance;
		friend class WeaponFunctions;
};

class WeaponMelee final : public Weapon
{
	public:
		explicit WeaponMelee(LuaScriptInterface* interface);

		std::string getScriptTypeName() const override {
			return "onUseWeapon";
		}

		void configureWeapon(const ItemType& it) override;

		bool useWeapon(Player* player, Item* item, Creature* target) const override;

		int64_t getWeaponDamage(const Player* player, const Creature* target, const Item* item, bool maxDamage = false) const override;
		int64_t getElementDamage(const Player* player, const Creature* target, const Item* item) const override;
		CombatType_t getElementType() const override { return elementType; }
		virtual int16_t getElementDamageValue() const override;


	private:
		bool getSkillType(const Player* player, const Item* item, skills_t& skill, uint32_t& skillpoint) const override;
		uint16_t elementDamage = 0;
		CombatType_t elementType = COMBAT_NONE;
};

class WeaponDistance final : public Weapon
{
	public:
		explicit WeaponDistance(LuaScriptInterface* interface);

		std::string getScriptTypeName() const override {
			return "onUseWeapon";
		}

		void configureWeapon(const ItemType& it) override;
		bool interruptSwing() const override {
			return true;
		}

		bool useWeapon(Player* player, Item* item, Creature* target) const override;

		int64_t getWeaponDamage(const Player* player, const Creature* target, const Item* item, bool maxDamage = false) const override;
		int64_t getElementDamage(const Player* player, const Creature* target, const Item* item) const override;
		CombatType_t getElementType() const override { return elementType; }
		virtual int16_t getElementDamageValue() const override;
	private:
		bool getSkillType(const Player* player, const Item* item, skills_t& skill, uint32_t& skillpoint) const override;

		CombatType_t elementType = COMBAT_NONE;
		uint16_t elementDamage = 0;
};

class WeaponWand final : public Weapon
{
	public:
		using Weapon::Weapon;

		std::string getScriptTypeName() const override {
			return "onUseWeapon";
		}

		void configureWeapon(const ItemType& it) override;

		int64_t getWeaponDamage(const Player* player, const Creature* target, const Item* item, bool maxDamage = false) const override;
		int64_t getElementDamage(const Player*, const Creature*, const Item*) const override { return 0; }
		CombatType_t getElementType() const override { return COMBAT_NONE; }
		virtual int16_t getElementDamageValue() const override;
		void setMinChange(int32_t change) {
			minChange = change;
		}

		void setMaxChange(int32_t change) {
			maxChange = change;
		}

	private:
		bool getSkillType(const Player*, const Item*, skills_t&, uint32_t&) const override {
			return false;
		}

		int32_t minChange = 0;
		int32_t maxChange = 0;
};

#endif  // SRC_ITEMS_WEAPONS_WEAPONS_H_<|MERGE_RESOLUTION|>--- conflicted
+++ resolved
@@ -50,16 +50,6 @@
 		void clear();
 
 	private:
-<<<<<<< HEAD
-		LuaScriptInterface& getScriptInterface() override;
-		std::string getScriptBaseName() const override;
-		Event_ptr getEvent(const std::string& nodeName) override;
-		bool registerEvent(Event_ptr event, const pugi::xml_node& node) override {
-			return true;
-		}
-
-=======
->>>>>>> 9de023f6
 		std::map<uint32_t, Weapon*> weapons;
 };
 
@@ -70,15 +60,6 @@
 	public:
 		using Script::Script;
 
-<<<<<<< HEAD
-		bool configureEvent(const pugi::xml_node& node) override {
-			return true;
-		}
-		bool loadFunction(const pugi::xml_attribute&, bool) final {
-			return true;
-		}
-=======
->>>>>>> 9de023f6
 		virtual void configureWeapon(const ItemType& it);
 		virtual bool interruptSwing() const {
 			return false;
@@ -209,14 +190,10 @@
 		}
 
 		uint32_t getManaCost(const Player* player) const;
-<<<<<<< HEAD
-		int64_t getHealthCost(const Player* player) const;
-=======
 		int32_t getHealthCost(const Player* player) const;
 		bool executeUseWeapon(Player* player, const LuaVariant& var) const;
 
 		uint16_t id = 0;
->>>>>>> 9de023f6
 
 		uint32_t level = 0;
 		uint32_t magLevel = 0;
