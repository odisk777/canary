/**
 * Canary - A free and open-source MMORPG server emulator
 * Copyright (©) 2019-2022 OpenTibiaBR <opentibiabr@outlook.com>
 * Repository: https://github.com/opentibiabr/canary
 * License: https://github.com/opentibiabr/canary/blob/main/LICENSE
 * Contributors: https://github.com/opentibiabr/canary/graphs/contributors
 * Website: https://docs.opentibiabr.org/
*/

#ifndef SRC_ITEMS_ITEM_H_
#define SRC_ITEMS_ITEM_H_

#include <utility>
#include <vector>

#include "items/cylinder.h"
#include "core/file_handle.hpp"
#include "items/thing.h"
#include "items/items.h"
#include "lua/scripts/luascript.h"
#include "utils/tools.h"

#include <typeinfo>
#include <deque>
#include <iostream>
#include <string>
#include <variant>
#include <limits>

class Creature;
class Player;
class Container;
class Depot;
class Teleport;
class TrashHolder;
class Mailbox;
class Door;
class MagicField;
class BedItem;
class Imbuement;

class ItemAttributes
{
	public:
		ItemAttributes() = default;

		void setSpecialDescription(const std::string& desc) {
			setStrAttr(ITEM_ATTRIBUTE_DESCRIPTION, desc);
		}
		const std::string& getSpecialDescription() const {
			return getStrAttr(ITEM_ATTRIBUTE_DESCRIPTION);
		}

		void setText(const std::string& text) {
			setStrAttr(ITEM_ATTRIBUTE_TEXT, text);
		}
		void resetText() {
			removeAttribute(ITEM_ATTRIBUTE_TEXT);
		}
		const std::string& getText() const {
			return getStrAttr(ITEM_ATTRIBUTE_TEXT);
		}

		void setDate(int32_t n) {
			setIntAttr(ITEM_ATTRIBUTE_DATE, n);
		}
		void resetDate() {
			removeAttribute(ITEM_ATTRIBUTE_DATE);
		}
		time_t getDate() const {
			return getIntAttr(ITEM_ATTRIBUTE_DATE);
		}

		void setWriter(const std::string& writer) {
			setStrAttr(ITEM_ATTRIBUTE_WRITER, writer);
		}
		void resetWriter() {
			removeAttribute(ITEM_ATTRIBUTE_WRITER);
		}
		const std::string& getWriter() const {
			return getStrAttr(ITEM_ATTRIBUTE_WRITER);
		}

		void setActionId(uint16_t n) {
			setIntAttr(ITEM_ATTRIBUTE_ACTIONID, n);
		}
		uint16_t getActionId() const {
			return static_cast<uint16_t>(getIntAttr(ITEM_ATTRIBUTE_ACTIONID));
		}

		void setUniqueId(uint16_t n) {
			setIntAttr(ITEM_ATTRIBUTE_UNIQUEID, n);
		}
		uint16_t getUniqueId() const {
			return static_cast<uint16_t>(getIntAttr(ITEM_ATTRIBUTE_UNIQUEID));
		}

		void setCharges(uint16_t n) {
			setIntAttr(ITEM_ATTRIBUTE_CHARGES, n);
		}
		uint16_t getCharges() const {
			return static_cast<uint16_t>(getIntAttr(ITEM_ATTRIBUTE_CHARGES));
		}

		void setFluidType(uint16_t n) {
			setIntAttr(ITEM_ATTRIBUTE_FLUIDTYPE, n);
		}
		uint16_t getFluidType() const {
			return static_cast<uint16_t>(getIntAttr(ITEM_ATTRIBUTE_FLUIDTYPE));
		}

		void setOwner(uint32_t owner) {
			setIntAttr(ITEM_ATTRIBUTE_OWNER, owner);
		}
		uint32_t getOwner() const {
			return getIntAttr(ITEM_ATTRIBUTE_OWNER);
		}

		void setCorpseOwner(uint32_t corpseOwner) {
			setIntAttr(ITEM_ATTRIBUTE_CORPSEOWNER, corpseOwner);
		}
		uint32_t getCorpseOwner() const {
			return getIntAttr(ITEM_ATTRIBUTE_CORPSEOWNER);
		}

		void setDuration(int32_t time) {
			setIntAttr(ITEM_ATTRIBUTE_DURATION, std::max<int32_t>(0, time));
		}
		void setDurationTimestamp(int64_t timestamp) {
			setIntAttr(ITEM_ATTRIBUTE_DURATION_TIMESTAMP, timestamp);
		}
		int32_t getDuration() const {
			ItemDecayState_t decayState = getDecaying();
			if (decayState == DECAYING_TRUE || decayState == DECAYING_STOPPING) {
				return std::max<int32_t>(0, static_cast<int32_t>(getIntAttr(ITEM_ATTRIBUTE_DURATION_TIMESTAMP) - OTSYS_TIME()));
			} else {
				return getIntAttr(ITEM_ATTRIBUTE_DURATION);
			}
		}

		void setDecaying(ItemDecayState_t decayState) {
			setIntAttr(ITEM_ATTRIBUTE_DECAYSTATE, decayState);
			if (decayState == DECAYING_FALSE) {
				removeAttribute(ITEM_ATTRIBUTE_DURATION_TIMESTAMP);
			}
		}
		ItemDecayState_t getDecaying() const {
			return static_cast<ItemDecayState_t>(getIntAttr(ITEM_ATTRIBUTE_DECAYSTATE));
		}

		struct CustomAttribute
		{
			std::variant<std::monostate, std::string, int64_t, double, bool> value;

			CustomAttribute() : value(std::monostate()) {}

			template<typename T>
			explicit CustomAttribute(const T& v) : value(v) {}

			template<typename T>
			void set(const T& v) {
				value = v;
			}

			const std::string& getString() const {
				try {
					return std::get<std::string>(value);
				}
				catch (const std::bad_variant_access& ex) {
					SPDLOG_ERROR("[CustomAttribute::std::string& getString()] - Object not is string: {}]", ex.what());
				}
				return emptyString;
			}

			const int64_t& getInt() const {
				try {
					return std::get<int64_t>(value);
				}
				catch (const std::bad_variant_access& ex) {
					SPDLOG_ERROR("[CustomAttribute::std::string& getString()] - Object not is int64_t: {}", ex.what());
				}
				return emptyInt;
			}

			const double& getDouble() const {
				try {
					return std::get<double>(value);
				}
				catch (const std::bad_variant_access& ex) {
					SPDLOG_ERROR("[CustomAttribute::std::string& getString()] - Object not is double {}", ex.what());
				}
				return emptyDouble;
			}

			const bool& getBool() const {
				try {
					return std::get<bool>(value);
				}
				catch (const std::bad_variant_access& ex) {
					SPDLOG_ERROR("[CustomAttribute::std::string& getString() - Object not is bool: {}", ex.what());
				}
				return emptyBool;
			}

			struct PushLuaVisitor {
				lua_State* L;

				explicit PushLuaVisitor(lua_State* L) : L(L) {}

				void operator()(const std::monostate&) const {
					lua_pushnil(L);
				}

				void operator()(const std::string& v) const {
					LuaScriptInterface::pushString(L, v);
				}

				void operator()(bool v) const {
					LuaScriptInterface::pushBoolean(L, v);
				}

				void operator()(const int64_t& v) const {
					lua_pushnumber(L, v);
				}

				void operator()(const double& v) const {
					lua_pushnumber(L, v);
				}
			};

			void pushToLua(lua_State* L) const {
				std::visit(PushLuaVisitor(L), value);
			}

			struct SerializeVisitor {
				PropWriteStream& propWriteStream;

				explicit SerializeVisitor(PropWriteStream& propWriteStream) : propWriteStream(propWriteStream) {}

				void operator()(const std::monostate&) const {
					return;
				}

				void operator()(const std::string& v) const {
					propWriteStream.writeString(v);
				}

				template<typename T>
				void operator()(const T& v) const {
					propWriteStream.write<T>(v);
				}
			};

			void serialize(PropWriteStream& propWriteStream) const {
				propWriteStream.write<uint8_t>(static_cast<uint8_t>(value.index()));
				std::visit(SerializeVisitor(propWriteStream), value);
			}

			// BinaryNode unserialize parses
			bool unserializeString(BinaryNode &binaryNode)
			{
				std::string string = binaryNode.getString();
				if (string.empty()) {
					SPDLOG_ERROR("[Item::unserializeString] - String is empty");
					return false;
				}

				value = string;
				return true;
			}
			bool unserializeInt(BinaryNode &binaryNode)
			{
				int64_t int64 = binaryNode.get64();
				if (int64 == 0) {
					SPDLOG_ERROR("[Item::unserializeInt] - Failed to get64");
					return false;
				}

				value = int64;
				return true;
			}
			bool unserializeDouble(BinaryNode &binaryNode)
			{
				double doubleValue = binaryNode.getDouble();
				if (doubleValue == 0) {
					SPDLOG_ERROR("[Item::unserializeDouble] - Failed to getDouble");
					return false;
				}

				value = doubleValue;
				return true;
			}

			bool unserialize(PropStream& propStream) {
				// This is hard coded so it's not general, depends on the position of the variants.
				uint8_t pos;
				if (!propStream.read<uint8_t>(pos)) {
					return false;
				}

				switch (pos) {
					case 1:  { // std::string
						std::string tmp;
						if (!propStream.readString(tmp)) {
							return false;
						}
						value = tmp;
						break;
					}

					case 2: { // int64_t
						int64_t tmp;
						if (!propStream.read<int64_t>(tmp)) {
							return false;
						}
						value = tmp;
						break;
					}

					case 3: { // double
						double tmp;
						if (!propStream.read<double>(tmp)) {
							return false;
						}
						value = tmp;
						break;
					}

					case 4: { // bool
						bool tmp;
						if (!propStream.read<bool>(tmp)) {
							return false;
						}
						value = tmp;
						break;
					}

					default: {
						value = std::monostate();
						return false;
					}
				}
				return true;
			}

			bool unserialize(BinaryNode& binaryNode) {
				// This is hard coded so it's not general, depends on the position of the variants.
				uint8_t position = binaryNode.getU8();
				if (position == 0) {
					SPDLOG_ERROR("[Item::unserialize] - Variant position is wrong");
					return false;
				}

				switch (position) {
					case 1:
						if (!unserializeString(binaryNode)) {
							return false;
						}
						break;
					case 2:
						if (!unserializeInt(binaryNode)) {
							return false;
						}
						break;
					case 3:
						if (!unserializeDouble(binaryNode)) {
							return false;
						}
						break;
					case 4:
						value = binaryNode.getBoolean();
						break;
					default:
						value = std::monostate();
						return false;
				}
				return true;
			}
		};

	private:
		bool hasAttribute(ItemAttrTypes type) const {
			return (type & static_cast<ItemAttrTypes>(attributeBits)) != 0;
		}
		void removeAttribute(ItemAttrTypes type);

		static std::string emptyString;
		static int64_t emptyInt;
		static double emptyDouble;
		static bool emptyBool;

<<<<<<< HEAD
		using CustomAttributeMap = phmap::flat_hash_map<std::string, CustomAttribute>;
=======
		typedef phmap::flat_hash_map<std::string, CustomAttribute> CustomAttributeMap;
>>>>>>> 0185869e

		struct Attribute {
			union {
				int64_t integer;
				std::string* string;
				CustomAttributeMap* custom;
			} value;
			ItemAttrTypes type;

			// Singleton - ensures we don't accidentally copy it
			Attribute& operator=(const Attribute& other) = delete;

			explicit Attribute(ItemAttrTypes type) : type(type) {
				memset(&value, 0, sizeof(value));
			}
			Attribute(const Attribute& i) {
				type = i.type;
				if (ItemAttributes::isIntAttrType(type)) {
					value.integer = i.value.integer;
				} else if (ItemAttributes::isStrAttrType(type)) {
					value.string = new std::string(*i.value.string);
				} else if (ItemAttributes::isCustomAttrType(type)) {
					value.custom = new CustomAttributeMap(*i.value.custom);
				} else {
					memset(&value, 0, sizeof(value));
				}
			}
			Attribute(Attribute&& attribute) noexcept : value(attribute.value), type(attribute.type) {
				memset(&attribute.value, 0, sizeof(value));
				attribute.type = ITEM_ATTRIBUTE_NONE;
			}
			Attribute& operator=(Attribute&& other) noexcept {
				if (this != &other) {
					if (ItemAttributes::isStrAttrType(type)) {
						delete value.string;
					} else if (ItemAttributes::isCustomAttrType(type)) {
						delete value.custom;
					}

					value = other.value;
					type = other.type;

					memset(&other.value, 0, sizeof(value));
					other.type = ITEM_ATTRIBUTE_NONE;
				}
				return *this;
			}
			~Attribute() {
				if (ItemAttributes::isStrAttrType(type)) {
					delete value.string;
				} else if (ItemAttributes::isCustomAttrType(type)) {
					delete value.custom;
				}
			}
		};

		std::vector<Attribute> attributes;
		std::underlying_type_t<ItemAttrTypes> attributeBits = 0;

	public:
		const std::string& getStrAttr(ItemAttrTypes type) const;
		void setStrAttr(ItemAttrTypes type, const std::string& value);

		int64_t getIntAttr(ItemAttrTypes type) const;
		void setIntAttr(ItemAttrTypes type, int64_t value);
		void increaseIntAttr(ItemAttrTypes type, int64_t value);

		const Attribute* getExistingAttr(ItemAttrTypes type) const;
		Attribute& getAttr(ItemAttrTypes type);

		CustomAttributeMap* getCustomAttributeMap() {
			if (!hasAttribute(ITEM_ATTRIBUTE_CUSTOM)) {
				return nullptr;
			}

			return getAttr(ITEM_ATTRIBUTE_CUSTOM).value.custom;
		}

		template<typename R>
		void setCustomAttribute(int64_t key, R value) {
			std::string tmp = std::to_string(key);
			setCustomAttribute(tmp, value);
		}

		void setCustomAttribute(int64_t key, CustomAttribute& value) {
			std::string tmp = std::to_string(key);
			setCustomAttribute(tmp, value);
		}

		template<typename R>
		void setCustomAttribute(std::string& key, R value) {
			toLowerCaseString(key);
			if (hasAttribute(ITEM_ATTRIBUTE_CUSTOM)) {
				removeCustomAttribute(key);
			} else {
				getAttr(ITEM_ATTRIBUTE_CUSTOM).value.custom = new CustomAttributeMap();
			}
			getAttr(ITEM_ATTRIBUTE_CUSTOM).value.custom->emplace(key, value);
		}

		void setCustomAttribute(std::string& key, CustomAttribute& value) {
			toLowerCaseString(key);
			if (hasAttribute(ITEM_ATTRIBUTE_CUSTOM)) {
				removeCustomAttribute(key);
			} else {
				getAttr(ITEM_ATTRIBUTE_CUSTOM).value.custom = new CustomAttributeMap();
			}
			getAttr(ITEM_ATTRIBUTE_CUSTOM).value.custom->insert(std::make_pair(std::move(key), std::move(value)));
		}

		const CustomAttribute* getCustomAttribute(int64_t key) {
			std::string tmp = std::to_string(key);
			return getCustomAttribute(tmp);
		}

		const CustomAttribute* getCustomAttribute(const std::string& key) {
			if (const CustomAttributeMap* customAttrMap = getCustomAttributeMap()) {
				auto it = customAttrMap->find(asLowerCaseString(key));
				if (it != customAttrMap->end()) {
					return &(it->second);
				}
			}
			return nullptr;
		}

		bool removeCustomAttribute(int64_t key) {
			std::string tmp = std::to_string(key);
			return removeCustomAttribute(tmp);
		}

		bool removeCustomAttribute(const std::string& key) {
			if (CustomAttributeMap* customAttrMap = getCustomAttributeMap()) {
				auto it = customAttrMap->find(asLowerCaseString(key));
				if (it != customAttrMap->end()) {
					customAttrMap->erase(it);
					return true;
				}
			}
			return false;
		}

		static bool isIntAttrType(ItemAttrTypes type) {
			std::underlying_type_t<ItemAttrTypes> checkTypes = 0;
			checkTypes |= ITEM_ATTRIBUTE_ACTIONID;
			checkTypes |= ITEM_ATTRIBUTE_UNIQUEID;
			checkTypes |= ITEM_ATTRIBUTE_DATE;
			checkTypes |= ITEM_ATTRIBUTE_WEIGHT;
			checkTypes |= ITEM_ATTRIBUTE_ATTACK;
			checkTypes |= ITEM_ATTRIBUTE_DEFENSE;
			checkTypes |= ITEM_ATTRIBUTE_EXTRADEFENSE;
			checkTypes |= ITEM_ATTRIBUTE_ARMOR;
			checkTypes |= ITEM_ATTRIBUTE_HITCHANCE;
			checkTypes |= ITEM_ATTRIBUTE_SHOOTRANGE;
			checkTypes |= ITEM_ATTRIBUTE_OWNER;
			checkTypes |= ITEM_ATTRIBUTE_DURATION;
			checkTypes |= ITEM_ATTRIBUTE_DECAYSTATE;
			checkTypes |= ITEM_ATTRIBUTE_CORPSEOWNER;
			checkTypes |= ITEM_ATTRIBUTE_CHARGES;
			checkTypes |= ITEM_ATTRIBUTE_FLUIDTYPE;
			checkTypes |= ITEM_ATTRIBUTE_DOORID;
			checkTypes |= ITEM_ATTRIBUTE_IMBUEMENT_SLOT;
			checkTypes |= ITEM_ATTRIBUTE_OPENCONTAINER;
			checkTypes |= ITEM_ATTRIBUTE_QUICKLOOTCONTAINER;
			checkTypes |= ITEM_ATTRIBUTE_DURATION_TIMESTAMP;
			return (type & static_cast<ItemAttrTypes>(checkTypes)) != 0;
		}
		static bool isStrAttrType(ItemAttrTypes type) {
			std::underlying_type_t<ItemAttrTypes> checkTypes = 0;
			checkTypes |= ITEM_ATTRIBUTE_DESCRIPTION;
			checkTypes |= ITEM_ATTRIBUTE_TEXT;
			checkTypes |= ITEM_ATTRIBUTE_WRITER;
			checkTypes |= ITEM_ATTRIBUTE_NAME;
			checkTypes |= ITEM_ATTRIBUTE_ARTICLE;
			checkTypes |= ITEM_ATTRIBUTE_PLURALNAME;
			checkTypes |= ITEM_ATTRIBUTE_SPECIAL;
			return (type & static_cast<ItemAttrTypes>(checkTypes)) != 0;
		}
		inline static bool isCustomAttrType(ItemAttrTypes type) {
			return (type & ITEM_ATTRIBUTE_CUSTOM) != 0;
		}

		const std::vector<Attribute>& getList() const {
			return attributes;
		}

	friend class Item;
};

class Item : virtual public Thing
{
	public:
		//Factory member to create item of right type based on type
		static Item* CreateItem(const uint16_t type, uint16_t count = 0);
		static Container* CreateItemAsContainer(const uint16_t type, uint16_t size);
		static Item* createMapItem(uint16_t mapItemId);
		static Items items;

		// Constructor for items
		Item(const uint16_t type, uint16_t count = 0);
		Item(const Item& i);
		virtual Item* clone() const;

		Item() = default;
		virtual ~Item() = default;

		// non-assignable
		Item& operator=(const Item&) = delete;

		bool equals(const Item* otherItem) const;

		Item* getItem() override final {
			return this;
		}
		const Item* getItem() const override final {
			return this;
		}
		virtual Teleport* getTeleport() {
			return nullptr;
		}
		virtual const Teleport* getTeleport() const {
			return nullptr;
		}
		virtual TrashHolder* getTrashHolder() {
			return nullptr;
		}
		virtual const TrashHolder* getTrashHolder() const {
			return nullptr;
		}
		virtual Mailbox* getMailbox() {
			return nullptr;
		}
		virtual const Mailbox* getMailbox() const {
			return nullptr;
		}
		virtual Door* getDoor() {
			return nullptr;
		}
		virtual const Door* getDoor() const {
			return nullptr;
		}
		virtual MagicField* getMagicField() {
			return nullptr;
		}
		virtual const MagicField* getMagicField() const {
			return nullptr;
		}
		virtual BedItem* getBed() {
			return nullptr;
		}
		virtual const BedItem* getBed() const {
			return nullptr;
		}

		const std::string& getStrAttr(ItemAttrTypes type) const {
			if (!itemAttributesPtr) {
				return ItemAttributes::emptyString;
			}
			return itemAttributesPtr->getStrAttr(type);
		}
		void setStrAttr(ItemAttrTypes type, const std::string& value) {
			getAttributes()->setStrAttr(type, value);
		}

		int64_t getIntAttr(ItemAttrTypes type) const {
			if (!itemAttributesPtr) {
				return 0;
			}
			return itemAttributesPtr->getIntAttr(type);
		}
		void setIntAttr(ItemAttrTypes type, int64_t value) {
			getAttributes()->setIntAttr(type, value);
		}
		void increaseIntAttr(ItemAttrTypes type, int64_t value) {
			getAttributes()->increaseIntAttr(type, value);
		}

		void setIsLootTrackeable(bool value) {
			isLootTrackeable = value;
		}

		bool getIsLootTrackeable() {
			return isLootTrackeable;
		}

		void removeAttribute(ItemAttrTypes type) {
			if (itemAttributesPtr) {
				itemAttributesPtr->removeAttribute(type);
			}
		}
		bool hasAttribute(ItemAttrTypes type) const {
			if (!itemAttributesPtr) {
				return false;
			}
			return itemAttributesPtr->hasAttribute(type);
		}

		template<typename R>
		void setCustomAttribute(std::string& key, R value) {
			getAttributes()->setCustomAttribute(key, value);
		}

		void setCustomAttribute(std::string& key, ItemAttributes::CustomAttribute& value) {
			getAttributes()->setCustomAttribute(key, value);
		}

		const ItemAttributes::CustomAttribute* getCustomAttribute(int64_t key) {
			return getAttributes()->getCustomAttribute(key);
		}

		const ItemAttributes::CustomAttribute* getCustomAttribute(const std::string& key) {
			return getAttributes()->getCustomAttribute(key);
		}
		const ItemAttributes::CustomAttribute* getCustomAttribute(const std::string& key) const {
			if (!itemAttributesPtr) {
				return nullptr;
			}

			if (!itemAttributesPtr->hasAttribute(ITEM_ATTRIBUTE_CUSTOM)) {
				return nullptr;
			}

			ItemAttributes::CustomAttributeMap* customAttrMap = itemAttributesPtr->getAttr(ITEM_ATTRIBUTE_CUSTOM).value.custom;
			if (!customAttrMap) {
				return nullptr;
			}

			auto it = customAttrMap->find(asLowerCaseString(key));
			if (it != customAttrMap->end()) {
				return &(it->second);
			}

			return nullptr;
		}

		bool removeCustomAttribute(int64_t key) {
			return getAttributes()->removeCustomAttribute(key);
		}

		bool removeCustomAttribute(const std::string& key) {
			return getAttributes()->removeCustomAttribute(key);
		}

		void setSpecialDescription(const std::string& desc) {
			setStrAttr(ITEM_ATTRIBUTE_DESCRIPTION, desc);
		}
		const std::string& getSpecialDescription() const {
			return getStrAttr(ITEM_ATTRIBUTE_DESCRIPTION);
		}

		void setText(const std::string& text) {
			setStrAttr(ITEM_ATTRIBUTE_TEXT, text);
		}
		void resetText() {
			removeAttribute(ITEM_ATTRIBUTE_TEXT);
		}
		const std::string& getText() const {
			return getStrAttr(ITEM_ATTRIBUTE_TEXT);
		}

		void setDate(int32_t n) {
			setIntAttr(ITEM_ATTRIBUTE_DATE, n);
		}
		void resetDate() {
			removeAttribute(ITEM_ATTRIBUTE_DATE);
		}
		time_t getDate() const {
			return static_cast<time_t>(getIntAttr(ITEM_ATTRIBUTE_DATE));
		}

		void setWriter(const std::string& writer) {
			setStrAttr(ITEM_ATTRIBUTE_WRITER, writer);
		}
		void resetWriter() {
			removeAttribute(ITEM_ATTRIBUTE_WRITER);
		}
		const std::string& getWriter() const {
			return getStrAttr(ITEM_ATTRIBUTE_WRITER);
		}

		void setActionId(uint16_t n) {
			if (n < 100) {
				n = 100;
			}

			setIntAttr(ITEM_ATTRIBUTE_ACTIONID, n);
		}
		uint16_t getActionId() const {
			if (!itemAttributesPtr) {
				return 0;
			}
			return static_cast<uint16_t>(getIntAttr(ITEM_ATTRIBUTE_ACTIONID));
		}

		uint16_t getUniqueId() const {
			if (!itemAttributesPtr) {
				return 0;
			}
			return static_cast<uint16_t>(getIntAttr(ITEM_ATTRIBUTE_UNIQUEID));
		}

		void setCharges(uint16_t n) {
			setIntAttr(ITEM_ATTRIBUTE_CHARGES, n);
		}
		uint16_t getCharges() const {
			if (!itemAttributesPtr) {
				return 0;
			}
			return static_cast<uint16_t>(getIntAttr(ITEM_ATTRIBUTE_CHARGES));
		}

		void setFluidType(uint16_t n) {
			setIntAttr(ITEM_ATTRIBUTE_FLUIDTYPE, n);
		}
		uint16_t getFluidType() const {
			if (!itemAttributesPtr) {
				return 0;
			}
			return static_cast<uint16_t>(getIntAttr(ITEM_ATTRIBUTE_FLUIDTYPE));
		}

		void setOwner(uint32_t owner) {
			setIntAttr(ITEM_ATTRIBUTE_OWNER, owner);
		}
		uint32_t getOwner() const {
			if (!itemAttributesPtr) {
				return 0;
			}
			return getIntAttr(ITEM_ATTRIBUTE_OWNER);
		}

		void setCorpseOwner(uint32_t corpseOwner) {
			setIntAttr(ITEM_ATTRIBUTE_CORPSEOWNER, corpseOwner);
		}
		uint32_t getCorpseOwner() const {
			if (!itemAttributesPtr) {
				return 0;
			}
			return getIntAttr(ITEM_ATTRIBUTE_CORPSEOWNER);
		}

		void setRewardCorpse() {
			setCorpseOwner(static_cast<uint32_t>(std::numeric_limits<int32_t>::max()));
		}
		bool isRewardCorpse() {
			return getCorpseOwner() == static_cast<uint32_t>(std::numeric_limits<int32_t>::max());
		}

		void setDuration(int32_t time) {
			setIntAttr(ITEM_ATTRIBUTE_DURATION, std::max<int32_t>(0, time));
		}
		void setDurationTimestamp(int64_t timestamp) {
			setIntAttr(ITEM_ATTRIBUTE_DURATION_TIMESTAMP, timestamp);
		}
		int32_t getDuration() const {
			ItemDecayState_t decayState = getDecaying();
			if (decayState == DECAYING_TRUE || decayState == DECAYING_STOPPING) {
				return std::max<int32_t>(0, static_cast<int32_t>(getIntAttr(ITEM_ATTRIBUTE_DURATION_TIMESTAMP) - OTSYS_TIME()));
			} else {
				return getIntAttr(ITEM_ATTRIBUTE_DURATION);
			}
		}

		void setDecaying(ItemDecayState_t decayState) {
			setIntAttr(ITEM_ATTRIBUTE_DECAYSTATE, decayState);
			if (decayState == DECAYING_FALSE) {
				removeAttribute(ITEM_ATTRIBUTE_DURATION_TIMESTAMP);
			}
		}
		ItemDecayState_t getDecaying() const {
			if (!itemAttributesPtr) {
				return DECAYING_FALSE;
			}
			return static_cast<ItemDecayState_t>(getIntAttr(ITEM_ATTRIBUTE_DECAYSTATE));
		}

		static std::string parseImbuementDescription(const Item* item);
		static std::string parseShowAttributesDescription(const Item *item, const uint16_t itemId);

		static std::vector<std::pair<std::string, std::string>> getDescriptions(const ItemType& it,
                                    const Item* item = nullptr);
		static std::string getDescription(const ItemType& it, int32_t lookDistance, const Item* item = nullptr, int32_t subType = -1, bool addArticle = true);
		static std::string getNameDescription(const ItemType& it, const Item* item = nullptr, int32_t subType = -1, bool addArticle = true);
		static std::string getWeightDescription(const ItemType& it, uint32_t weight, uint32_t count = 1);

		std::string getDescription(int32_t lookDistance) const override final;
		std::string getNameDescription() const;
		std::string getWeightDescription() const;

		// Serialization items
		virtual Attr_ReadValue readAttr(AttrTypes_t attr, PropStream& propStream);
		bool unserializeAttr(PropStream& propStream);

		// Serialization map items
		virtual bool unserializeMapItem(BinaryNode &binaryNode, Position position);

		virtual void serializeAttr(PropWriteStream& propWriteStream) const;

		// Serialization functions for classes: Teleport, Bed, Container, DepotLocker, Door
		// Depot class
		virtual uint16_t getDepotId() const {
			return depotId;
		}
		virtual void setDepotId(uint16_t newDepotId) {
			depotId = newDepotId;
		}
		// Door class
		virtual void setDoorId(uint32_t doorId) {
			setIntAttr(ITEM_ATTRIBUTE_DOORID, doorId);
		}
		virtual uint32_t getDoorId() const {
			return static_cast<uint32_t>(getIntAttr(ITEM_ATTRIBUTE_DOORID));
		}
		// Bed class
		virtual const uint32_t& getSleeperGUID() const {
			return sleeperGUID;
		}
		virtual void setSleeperGuid(uint32_t newSleeperGuid) {
			sleeperGUID = newSleeperGuid;
		}
		virtual const uint32_t& getSleepStart() const {
			return sleepStart;
		}
		virtual void setSleepStart(uint32_t newSleepStart) {
			sleepStart = newSleepStart;
		}
		// Teleport class
		virtual const Position& getDestination() const {
			return destinationPosition;
		}
		virtual void setDestination(Position position) {
			destinationPosition = std::move(position);
		}
		// Container class
		virtual uint32_t getSerializationCount() const {
			return serializationCount;
		}
		virtual void setSerializationCount(uint32_t newCount) {
			serializationCount = newCount;
		}

		bool isPushable() const override final {
			return isMoveable();
		}
		int32_t getThrowRange() const override final {
			return (isPickupable() ? 15 : 2);
		}

		uint16_t getID() const {
			return id;
		}
		void setID(uint16_t newid);

		// Returns the player that is holding this item in his inventory
		Player* getHoldingPlayer() const;

		WeaponType_t getWeaponType() const {
			return items[id].weaponType;
		}
		Ammo_t getAmmoType() const {
			return items[id].ammoType;
		}
		uint8_t getShootRange() const {
			if (hasAttribute(ITEM_ATTRIBUTE_SHOOTRANGE)) {
				return static_cast<uint8_t>(getIntAttr(ITEM_ATTRIBUTE_SHOOTRANGE));
			}
			return items[id].shootRange;
		}

		virtual uint32_t getWeight() const;
		uint32_t getBaseWeight() const {
			if (hasAttribute(ITEM_ATTRIBUTE_WEIGHT)) {
				return getIntAttr(ITEM_ATTRIBUTE_WEIGHT);
			}
			return items[id].weight;
		}
		int32_t getAttack() const {
			if (hasAttribute(ITEM_ATTRIBUTE_ATTACK)) {
				return getIntAttr(ITEM_ATTRIBUTE_ATTACK);
			}
			return items[id].attack;
		}
		int32_t getArmor() const {
			if (hasAttribute(ITEM_ATTRIBUTE_ARMOR)) {
				return getIntAttr(ITEM_ATTRIBUTE_ARMOR);
			}
			return items[id].armor;
		}
		int32_t getDefense() const {
			if (hasAttribute(ITEM_ATTRIBUTE_DEFENSE)) {
				return getIntAttr(ITEM_ATTRIBUTE_DEFENSE);
			}
			return items[id].defense;
		}
		int32_t getExtraDefense() const {
			if (hasAttribute(ITEM_ATTRIBUTE_EXTRADEFENSE)) {
				return getIntAttr(ITEM_ATTRIBUTE_EXTRADEFENSE);
			}
			return items[id].extraDefense;
		}
		uint8_t getImbuementSlot() const {
			if (hasAttribute(ITEM_ATTRIBUTE_IMBUEMENT_SLOT)) {
				return getIntAttr(ITEM_ATTRIBUTE_IMBUEMENT_SLOT);
			}
			return items[id].imbuementSlot;
		}
		int32_t getSlotPosition() const {
			return items[id].slotPosition;
		}
		int8_t getHitChance() const {
			if (hasAttribute(ITEM_ATTRIBUTE_HITCHANCE)) {
				return static_cast<uint8_t>(getIntAttr(ITEM_ATTRIBUTE_HITCHANCE));
			}
			return items[id].hitChance;
		}
		uint32_t getQuicklootAttr() const {
			if (hasAttribute(ITEM_ATTRIBUTE_QUICKLOOTCONTAINER)) {
				return getIntAttr(ITEM_ATTRIBUTE_QUICKLOOTCONTAINER);
			}
			return 0;
		}

		uint32_t getWorth() const;
		LightInfo getLightInfo() const;

		bool hasProperty(ItemProperty prop) const;
		bool isBlocking() const {
			return items[id].blockSolid;
		}
		bool isStackable() const {
			return items[id].stackable;
		}
		bool isStowable() const {
			return items[id].stackable && items[id].wareId > 0;
		}
		bool isAlwaysOnTop() const {
			return items[id].alwaysOnTopOrder != 0;
		}
		bool isGroundTile() const {
			return items[id].isGroundTile();
		}
		bool isMagicField() const {
			return items[id].isMagicField();
		}
		bool isWrapContainer() const {
			return items[id].wrapContainer;
		}
		bool isMoveable() const {
			return items[id].moveable;
		}
		bool isCorpse() const {
			return items[id].isCorpse;
		}
		bool isPickupable() const {
			return items[id].pickupable;
		}
		bool isMultiUse() const {
			return items[id].multiUse;
		}
		bool isHangable() const {
			return items[id].isHangable;
		}
		bool isRotatable() const {
			return items[id].rotatable && items[id].rotateTo;
		}
		bool isPodium() const {
			return items[id].isPodium;
		}
		bool isWrapable() const {
			return items[id].wrapable && items[id].wrapableTo;
		}
		bool hasWalkStack() const {
			return items[id].walkStack;
		}
		bool isQuiver() const {
			return items[id].isQuiver();
		}

		const std::string& getName() const {
			if (hasAttribute(ITEM_ATTRIBUTE_NAME)) {
				return getStrAttr(ITEM_ATTRIBUTE_NAME);
			}
			return items[id].name;
		}
		const std::string getPluralName() const {
			if (hasAttribute(ITEM_ATTRIBUTE_PLURALNAME)) {
				return getStrAttr(ITEM_ATTRIBUTE_PLURALNAME);
			}
			return items[id].getPluralName();
		}
		const std::string& getArticle() const {
			if (hasAttribute(ITEM_ATTRIBUTE_ARTICLE)) {
				return getStrAttr(ITEM_ATTRIBUTE_ARTICLE);
			}
			return items[id].article;
		}

		// get the number of items
		uint16_t getItemCount() const {
			return count;
		}
		void setItemCount(uint8_t n) {
			count = n;
		}

		static uint32_t countByType(const Item* item, int32_t subType) {
			if (subType == -1 || subType == item->getSubType()) {
				return item->getItemCount();
			}

			return 0;
		}

		void setDefaultSubtype();
		uint16_t getSubType() const;
		bool isItemStorable() const;
		void setSubType(uint16_t n);

		void setUniqueId(uint16_t n);

		void setDefaultDuration() {
			uint32_t duration = getDefaultDuration();
			if (duration != 0) {
				setDuration(duration);
			}
		}
		uint32_t getDefaultDuration() const {
			return items[id].decayTime * 1000;
		}
		bool canDecay() const;

		virtual bool canRemove() const {
			return true;
		}
		virtual bool canTransform() const {
			return true;
		}
		virtual void onRemoved();
		virtual void onTradeEvent(TradeEvents_t, Player*) {}

		virtual void startDecaying();
		virtual void stopDecaying();

		void setLoadedFromMap(bool value) {
			loadedFromMap = value;
		}
		bool isCleanable() const {
			return !loadedFromMap && canRemove() && isPickupable() && !hasAttribute(ITEM_ATTRIBUTE_UNIQUEID) && !hasAttribute(ITEM_ATTRIBUTE_ACTIONID);
		}

		bool hasMarketAttributes();

		std::unique_ptr<ItemAttributes>& getAttributes() {
			if (!itemAttributesPtr) {
				itemAttributesPtr.reset(new ItemAttributes());
			}
			return itemAttributesPtr;
		}

		void incrementReferenceCounter() {
			++referenceCounter;
		}
		void decrementReferenceCounter() {
			if (--referenceCounter == 0) {
				delete this;
			}
		}

		Cylinder* getParent() const override {
			return parent;
		}
		void setParent(Cylinder* cylinder) override {
			parent = cylinder;
		}
		Cylinder* getTopParent();
		const Cylinder* getTopParent() const;
		Tile* getTile() override;
		const Tile* getTile() const override;
		bool isRemoved() const override {
			return !parent || parent->isRemoved();
		}

		bool isInsideDepot(bool includeInbox = false) const;

		/**
		 * @brief Get the Imbuement Info object
		 *
		 * @param slot
		 * @param imbuementInfo (Imbuement *imbuement, uint32_t duration = 0)
		 * @return true = duration is > 0 (info >> 8)
		 * @return false
		 */
		bool getImbuementInfo(uint8_t slot, ImbuementInfo *imbuementInfo);
		void addImbuement(uint8_t slot, uint16_t imbuementId, int32_t duration);
		/**
		 * @brief Decay imbuement time duration, only use this for decay the imbuement time
		 * 
		 * @param slot Slot id to decay
		 * @param imbuementId Imbuement id to decay
		 * @param duration New duration
		 */
		void decayImbuementTime(uint8_t slot, uint16_t imbuementId, int32_t duration) {
			return setImbuement(slot, imbuementId, duration);
		}
		void clearImbuement(uint8_t slot, uint16_t imbuementId) {
			return setImbuement(slot, imbuementId, 0);
		}
		bool hasImbuementType(ImbuementTypes_t imbuementType, uint16_t imbuementTier) {
			auto it = items[id].imbuementTypes.find(imbuementType);
			if (it != items[id].imbuementTypes.end()) {
				return (it->second >= imbuementTier);
			}
			return false;
		}
		bool hasImbuementCategoryId(uint16_t categoryId);
		bool hasImbuements() {
			for (uint8_t slotid = 0; slotid < getImbuementSlot(); slotid++) {
				ImbuementInfo imbuementInfo;
				if (getImbuementInfo(slotid, &imbuementInfo)) {
					return true;
				}
			}

			return false;
		}

	protected:
		std::string getWeightDescription(uint32_t weight) const;

		Cylinder* parent = nullptr;

		uint32_t referenceCounter = 0;

		uint16_t id;  // the same id as in ItemType
		uint8_t count = 1; // number of stacked items

		bool loadedFromMap = false;
		bool isLootTrackeable = false;
	
	private:
		std::unique_ptr<ItemAttributes> itemAttributesPtr;
		uint16_t depotId;
		uint32_t sleeperGUID;
		uint32_t sleepStart;
		Position destinationPosition;
		uint32_t serializationCount = 0;

		void setImbuement(uint8_t slot, uint16_t imbuementId, int32_t duration);
		//Don't add variables here, use the ItemAttribute class.
		friend class Decay;
		friend class IOMapSerialize;
};

using ItemList = std::list<Item*>;
using ItemDeque = std::deque<Item*>;
using StashContainerList = std::vector<std::pair<Item*, uint32_t>>;

#endif  // SRC_ITEMS_ITEM_H_<|MERGE_RESOLUTION|>--- conflicted
+++ resolved
@@ -389,11 +389,7 @@
 		static double emptyDouble;
 		static bool emptyBool;
 
-<<<<<<< HEAD
-		using CustomAttributeMap = phmap::flat_hash_map<std::string, CustomAttribute>;
-=======
 		typedef phmap::flat_hash_map<std::string, CustomAttribute> CustomAttributeMap;
->>>>>>> 0185869e
 
 		struct Attribute {
 			union {
