--- conflicted
+++ resolved
@@ -16,8 +16,6 @@
 #include "game/scheduling/scheduler.h"
 #include "creatures/monsters/monster.h"
 #include "io/ioprey.h"
-#include "protobuf/itemsserialization.pb.h"
-#include "protobuf/playersystems.pb.h"
 
 bool IOLoginData::authenticateAccountPassword(const std::string &accountIdentifier, const std::string &password, account::Account* account) {
 	if (account::ERROR_NO != account->LoadAccountDB(accountIdentifier)) {
@@ -247,944 +245,6 @@
 		SPDLOG_WARN("[IOLoginData::loadPlayer] An unregistered creature looktype type with id '{}' was blocked to prevent client crash.", player->defaultOutfit.lookFamiliarsType);
 		return false;
 	}
-<<<<<<< HEAD
-  player->isDailyReward = result->getNumber<uint16_t>("isreward");
-  player->currentOutfit = player->defaultOutfit;
-
-  if (g_game().getWorldType() != WORLD_TYPE_PVP_ENFORCED) {
-    const time_t skullSeconds = result->getNumber<time_t>("skulltime") - time(nullptr);
-    if (skullSeconds > 0) {
-      //ensure that we round up the number of ticks
-      player->skullTicks = (skullSeconds + 2);
-
-      uint16_t skull = result->getNumber<uint16_t>("skull");
-      if (skull == SKULL_RED) {
-        player->skull = SKULL_RED;
-      } else if (skull == SKULL_BLACK) {
-        player->skull = SKULL_BLACK;
-      }
-    }
-  }
-
-  player->loginPosition.x = result->getNumber<uint16_t>("posx");
-  player->loginPosition.y = result->getNumber<uint16_t>("posy");
-  player->loginPosition.z = result->getNumber<uint16_t>("posz");
-
-  player->addPreyCards(result->getNumber<uint64_t>("prey_wildcard"));
-  player->addTaskHuntingPoints(result->getNumber<uint64_t>("task_points"));
-  player->addForgeDusts(result->getNumber<uint64_t>("forge_dusts"));
-  player->addForgeDustLevel(result->getNumber<uint64_t>("forge_dust_level"));
-
-  player->charmPoints = result->getNumber<uint32_t>("charm_points");
-  player->charmExpansion = result->getNumber<bool>("charm_upgrade");
-
-  player->lastLoginSaved = result->getNumber<time_t>("lastlogin");
-  player->lastLogout = result->getNumber<time_t>("lastlogout");
-
-  player->offlineTrainingTime = result->getNumber<int32_t>("offlinetraining_time") * 1000;
-  auto skill = result->getInt8FromString(result->getString("offlinetraining_skill"), __FUNCTION__);
-  player->setOfflineTrainingSkill(skill);
-
-  Town* town = g_game().map.towns.getTown(result->getNumber<uint32_t>("town_id"));
-  if (!town) {
-    SPDLOG_ERROR("Player {} has town id {} whitch doesn't exist", player->name,
-			result->getNumber<uint16_t>("town_id"));
-    return false;
-  }
-
-  player->town = town;
-
-  const Position& loginPos = player->loginPosition;
-  if (loginPos.x == 0 && loginPos.y == 0 && loginPos.z == 0) {
-    player->loginPosition = player->getTemplePosition();
-  }
-
-  player->staminaMinutes = result->getNumber<uint16_t>("stamina");
-  player->setStoreXpBoost(result->getNumber<uint16_t>("xpboost_value"));
-  player->setExpBoostStamina(result->getNumber<uint16_t>("xpboost_stamina"));
-
-  static const std::string skillNames[] = {"skill_fist", "skill_club", "skill_sword", "skill_axe", "skill_dist", "skill_shielding", "skill_fishing", "skill_critical_hit_chance", "skill_critical_hit_damage", "skill_life_leech_chance", "skill_life_leech_amount", "skill_mana_leech_chance", "skill_mana_leech_amount"};
-  static const std::string skillNameTries[] = {"skill_fist_tries", "skill_club_tries", "skill_sword_tries", "skill_axe_tries", "skill_dist_tries", "skill_shielding_tries", "skill_fishing_tries", "skill_critical_hit_chance_tries", "skill_critical_hit_damage_tries", "skill_life_leech_chance_tries", "skill_life_leech_amount_tries", "skill_mana_leech_chance_tries", "skill_mana_leech_amount_tries"};
-  static constexpr size_t size = sizeof(skillNames) / sizeof(std::string);
-  for (uint8_t i = 0; i < size; ++i) {
-    uint16_t skillLevel = result->getNumber<uint16_t>(skillNames[i]);
-    uint64_t skillTries = result->getNumber<uint64_t>(skillNameTries[i]);
-    uint64_t nextSkillTries = player->vocation->getReqSkillTries(i, skillLevel + 1);
-    if (skillTries > nextSkillTries) {
-      skillTries = 0;
-    }
-
-    player->skills[i].level = skillLevel;
-    player->skills[i].tries = skillTries;
-    player->skills[i].percent = Player::getPercentLevel(skillTries, nextSkillTries);
-  }
-
-  player->setManaShield(result->getNumber<uint16_t>("manashield"));
-  player->setMaxManaShield(result->getNumber<uint16_t>("max_manashield"));
-
-  // Load forge history
-  IOLoginDataLoad::loadPlayerForgeHistory(player, result);
-
-  std::ostringstream query;
-  query << "SELECT `guild_id`, `rank_id`, `nick` FROM `guild_membership` WHERE `player_id` = " << player->getGUID();
-  if ((result = db.storeQuery(query.str()))) {
-    uint32_t guildId = result->getNumber<uint32_t>("guild_id");
-    uint32_t playerRankId = result->getNumber<uint32_t>("rank_id");
-    player->guildNick = result->getString("nick");
-
-    Guild* guild = g_game().getGuild(guildId);
-    if (!guild) {
-      guild = IOGuild::loadGuild(guildId);
-      g_game().addGuild(guild);
-    }
-
-    if (guild) {
-      player->guild = guild;
-      GuildRank_ptr rank = guild->getRankById(playerRankId);
-      if (!rank) {
-        query.str(std::string());
-        query << "SELECT `id`, `name`, `level` FROM `guild_ranks` WHERE `id` = " << playerRankId;
-
-        if ((result = db.storeQuery(query.str()))) {
-          guild->addRank(result->getNumber<uint32_t>("id"), result->getString("name"), result->getNumber<uint16_t>("level"));
-        }
-
-        rank = guild->getRankById(playerRankId);
-        if (!rank) {
-          player->guild = nullptr;
-        }
-      }
-
-      player->guildRank = rank;
-
-      IOGuild::getWarList(guildId, player->guildWarVector);
-
-      query.str(std::string());
-      query << "SELECT COUNT(*) AS `members` FROM `guild_membership` WHERE `guild_id` = " << guildId;
-      if ((result = db.storeQuery(query.str()))) {
-        guild->setMemberCount(result->getNumber<uint32_t>("members"));
-      }
-    }
-  }
-
-  query.str(std::string());
-  query << "SELECT * FROM `player_bin_data` WHERE `player_id` = " << player->getGUID();
-  if ((result = db.storeQuery(query.str()))) {
-    loadPlayerDataFromProtobufArray(player, result);
-  }
-
-  query.str(std::string());
-  query << "SELECT `player_id`, `name` FROM `player_spells` WHERE `player_id` = " << player->getGUID();
-  if ((result = db.storeQuery(query.str()))) {
-    do {
-      player->learnedInstantSpellList.emplace_front(result->getString("name"));
-    } while (result->next());
-  }
-
-  query.str(std::string());
-  query << "SELECT `player_id`, `time`, `target`, `unavenged` FROM `player_kills` WHERE `player_id` = " << player->getGUID();
-  if ((result = db.storeQuery(query.str()))) {
-    do {
-      time_t killTime = result->getNumber<time_t>("time");
-      if ((time(nullptr) - killTime) <= g_configManager().getNumber(FRAG_TIME)) {
-        player->unjustifiedKills.emplace_back(result->getNumber<uint32_t>("target"), killTime, result->getNumber<bool>("unavenged"));
-      }
-    } while (result->next());
-  }
-
-  // Store Inbox
-  if (!player->inventory[CONST_SLOT_STORE_INBOX]) {
-    player->internalAddThing(CONST_SLOT_STORE_INBOX, Item::CreateItem(ITEM_STORE_INBOX));
-  }
-
-  //load storage map
-  query.str(std::string());
-  query << "SELECT `key`, `value` FROM `player_storage` WHERE `player_id` = " << player->getGUID();
-  if ((result = db.storeQuery(query.str()))) {
-    do {
-      player->addStorageValue(result->getNumber<uint32_t>("key"), result->getNumber<int32_t>("value"), true);
-    } while (result->next());
-  }
-
-  //load vip
-  query.str(std::string());
-  query << "SELECT `player_id` FROM `account_viplist` WHERE `account_id` = " << player->getAccount();
-  if ((result = db.storeQuery(query.str()))) {
-    do {
-      player->addVIPInternal(result->getNumber<uint32_t>("player_id"));
-    } while (result->next());
-  }
-
-  player->initializePrey();
-  player->initializeTaskHunting();
-  player->updateBaseSpeed();
-  player->updateInventoryWeight();
-  player->updateInventoryImbuement(true);
-  player->updateItemsLight(true);
-  return true;
-}
-
-void IOLoginData::savePlayerDataToProtobufArray(Player* player, std::ostringstream& query)
-{
-  Database& db = Database::getInstance();
-  using ContainerBlock = std::pair<Container*, int32_t>;
-  std::list<ContainerBlock> queue;
-  ItemBlockList itemList;
-  int32_t runningId = 100;
-  const auto& openContainers = player->getOpenContainers();
-  size_t protobufSize;
-
-  // Inventory
-  auto inventoryItemsProtobuf = Canary::protobuf::itemsserialization::ItemsSerialization();
-  for (int32_t slotId = CONST_SLOT_FIRST; slotId <= CONST_SLOT_LAST; ++slotId) {
-    if (Item* item = player->inventory[slotId]) {
-      itemList.emplace_back(slotId, item);
-    }
-  }
-
-  for (const auto& it : itemList) {
-    int32_t pid = it.first;
-    Item* item = it.second;
-    ++runningId;
-
-    if (Container* container = item->getContainer()) {
-      if (container->getIntAttr(ITEM_ATTRIBUTE_OPENCONTAINER) > 0) {
-        container->setIntAttr(ITEM_ATTRIBUTE_OPENCONTAINER, 0);
-      }
-
-      if (!openContainers.empty()) {
-        for (const auto& its : openContainers) {
-          auto openContainer = its.second;
-          auto opcontainer = openContainer.container;
-
-          if (opcontainer == container) {
-            container->setIntAttr(ITEM_ATTRIBUTE_OPENCONTAINER, ((int)its.first) + 1);
-            break;
-          }
-        }
-      }
-
-      queue.emplace_back(container, runningId);
-    }
-
-    auto inventoryItem = inventoryItemsProtobuf.add_item();
-    inventoryItem->set_pid(pid);
-    inventoryItem->set_sid(runningId);
-    inventoryItem->set_id(item->getID());
-    inventoryItem->set_subtype(item->getSubType());
-    item->serializeAttrToProtobuf(inventoryItem);
-  }
-
-  while (!queue.empty()) {
-    const ContainerBlock& cb = queue.front();
-    Container* container = cb.first;
-    int32_t parentId = cb.second;
-    queue.pop_front();
-
-    for (Item* item : container->getItemList()) {
-      ++runningId;
-
-      if (Container* subContainer = item->getContainer()) {
-        queue.emplace_back(subContainer, runningId);
-        if (subContainer->getIntAttr(ITEM_ATTRIBUTE_OPENCONTAINER) > 0) {
-          subContainer->setIntAttr(ITEM_ATTRIBUTE_OPENCONTAINER, 0);
-        }
-
-        if (!openContainers.empty()) {
-          for (const auto& it : openContainers) {
-            auto openContainer = it.second;
-            auto opcontainer = openContainer.container;
-
-            if (opcontainer == subContainer) {
-              subContainer->setIntAttr(ITEM_ATTRIBUTE_OPENCONTAINER, ((int)it.first) + 1);
-              break;
-            }
-          }
-        }
-      }
-
-      auto inventoryItem = inventoryItemsProtobuf.add_item();
-      inventoryItem->set_pid(parentId);
-      inventoryItem->set_sid(runningId);
-      inventoryItem->set_id(item->getID());
-      inventoryItem->set_subtype(item->getSubType());
-      item->serializeAttrToProtobuf(inventoryItem);
-    }
-  }
-
-  protobufSize = inventoryItemsProtobuf.ByteSizeLong();
-  std::unique_ptr<char[]> inventorySerialized(new char[protobufSize]);
-  inventoryItemsProtobuf.SerializeToArray(&inventorySerialized[0], static_cast<int>(protobufSize));
-
-  query << "," << db.escapeBlob(&inventorySerialized[0], protobufSize);
-  // End inventory
-
-  // Depot items
-  queue.clear();
-  itemList.clear();
-  runningId = 100;
-  auto depotItemsProtobuf = Canary::protobuf::itemsserialization::ItemsSerialization();
-  for (const auto& it : player->depotChests) {
-    DepotChest* depotChest = it.second;
-    for (Item* item : depotChest->getItemList()) {
-      itemList.emplace_back(it.first, item);
-    }
-  }
-
-  for (const auto& it : itemList) {
-    int32_t pid = it.first;
-    Item* item = it.second;
-    ++runningId;
-
-    if (Container* container = item->getContainer()) {
-      if (container->getIntAttr(ITEM_ATTRIBUTE_OPENCONTAINER) > 0) {
-        container->setIntAttr(ITEM_ATTRIBUTE_OPENCONTAINER, 0);
-      }
-
-      if (!openContainers.empty()) {
-        for (const auto& its : openContainers) {
-          auto openContainer = its.second;
-          auto opcontainer = openContainer.container;
-
-          if (opcontainer == container) {
-            container->setIntAttr(ITEM_ATTRIBUTE_OPENCONTAINER, ((int)its.first) + 1);
-            break;
-          }
-        }
-      }
-
-      queue.emplace_back(container, runningId);
-    }
-
-    auto depotItem = depotItemsProtobuf.add_item();
-    depotItem->set_pid(pid);
-    depotItem->set_sid(runningId);
-    depotItem->set_id(item->getID());
-    depotItem->set_subtype(item->getSubType());
-    item->serializeAttrToProtobuf(depotItem);
-  }
-
-  while (!queue.empty()) {
-    const ContainerBlock& cb = queue.front();
-    Container* container = cb.first;
-    int32_t parentId = cb.second;
-    queue.pop_front();
-
-    for (Item* item : container->getItemList()) {
-      ++runningId;
-
-      if (Container* subContainer = item->getContainer()) {
-        queue.emplace_back(subContainer, runningId);
-        if (subContainer->getIntAttr(ITEM_ATTRIBUTE_OPENCONTAINER) > 0) {
-          subContainer->setIntAttr(ITEM_ATTRIBUTE_OPENCONTAINER, 0);
-        }
-
-        if (!openContainers.empty()) {
-          for (const auto& it : openContainers) {
-            auto openContainer = it.second;
-            auto opcontainer = openContainer.container;
-
-            if (opcontainer == subContainer) {
-              subContainer->setIntAttr(ITEM_ATTRIBUTE_OPENCONTAINER, ((int)it.first) + 1);
-              break;
-            }
-          }
-        }
-      }
-
-      auto depotItem = depotItemsProtobuf.add_item();
-      depotItem->set_pid(parentId);
-      depotItem->set_sid(runningId);
-      depotItem->set_id(item->getID());
-      depotItem->set_subtype(item->getSubType());
-      item->serializeAttrToProtobuf(depotItem);
-    }
-  }
-
-  protobufSize = depotItemsProtobuf.ByteSizeLong();
-  std::unique_ptr<char[]> depotSerialized(new char[protobufSize]);
-  depotItemsProtobuf.SerializeToArray(&depotSerialized[0], static_cast<int>(protobufSize));
-
-  query << "," << db.escapeBlob(&depotSerialized[0], protobufSize);
-  // End depot
-
-  // Inbox
-  queue.clear();
-  itemList.clear();
-  runningId = 100;
-  auto inboxItemsProtobuf = Canary::protobuf::itemsserialization::ItemsSerialization();
-  for (Item* item : player->getInbox()->getItemList()) {
-    itemList.emplace_back(0, item);
-  }
-
-  for (const auto& it : itemList) {
-    int32_t pid = it.first;
-    Item* item = it.second;
-    ++runningId;
-
-    if (Container* container = item->getContainer()) {
-      if (container->getIntAttr(ITEM_ATTRIBUTE_OPENCONTAINER) > 0) {
-        container->setIntAttr(ITEM_ATTRIBUTE_OPENCONTAINER, 0);
-      }
-
-      if (!openContainers.empty()) {
-        for (const auto& its : openContainers) {
-          auto openContainer = its.second;
-          auto opcontainer = openContainer.container;
-
-          if (opcontainer == container) {
-            container->setIntAttr(ITEM_ATTRIBUTE_OPENCONTAINER, ((int)its.first) + 1);
-            break;
-          }
-        }
-      }
-
-      queue.emplace_back(container, runningId);
-    }
-
-    auto inboxItem = inboxItemsProtobuf.add_item();
-    inboxItem->set_pid(pid);
-    inboxItem->set_sid(runningId);
-    inboxItem->set_id(item->getID());
-    inboxItem->set_subtype(item->getSubType());
-    item->serializeAttrToProtobuf(inboxItem);
-  }
-
-  while (!queue.empty()) {
-    const ContainerBlock& cb = queue.front();
-    Container* container = cb.first;
-    int32_t parentId = cb.second;
-    queue.pop_front();
-
-    for (Item* item : container->getItemList()) {
-      ++runningId;
-
-      if (Container* subContainer = item->getContainer()) {
-        queue.emplace_back(subContainer, runningId);
-        if (subContainer->getIntAttr(ITEM_ATTRIBUTE_OPENCONTAINER) > 0) {
-          subContainer->setIntAttr(ITEM_ATTRIBUTE_OPENCONTAINER, 0);
-        }
-
-        if (!openContainers.empty()) {
-          for (const auto& it : openContainers) {
-            auto openContainer = it.second;
-            auto opcontainer = openContainer.container;
-
-            if (opcontainer == subContainer) {
-              subContainer->setIntAttr(ITEM_ATTRIBUTE_OPENCONTAINER, ((int)it.first) + 1);
-              break;
-            }
-          }
-        }
-      }
-
-      auto inboxItem = inboxItemsProtobuf.add_item();
-      inboxItem->set_pid(parentId);
-      inboxItem->set_sid(runningId);
-      inboxItem->set_id(item->getID());
-      inboxItem->set_subtype(item->getSubType());
-      item->serializeAttrToProtobuf(inboxItem);
-    }
-  }
-
-  protobufSize = inboxItemsProtobuf.ByteSizeLong();
-  std::unique_ptr<char[]> inboxSerialized(new char[protobufSize]);
-  inboxItemsProtobuf.SerializeToArray(&inboxSerialized[0], static_cast<int>(protobufSize));
-
-  query << "," << db.escapeBlob(&inboxSerialized[0], protobufSize);
-  // End inbox
-
-  // Stash
-  auto stashItemsProtobuf = Canary::protobuf::itemsserialization::ItemsSerialization();
-  for (auto const [itemId, count] : player->getStashItems()) {
-    auto stashItem = stashItemsProtobuf.add_item();
-    stashItem->set_id(itemId);
-    stashItem->set_subtype(count);
-  }
-
-  protobufSize = stashItemsProtobuf.ByteSizeLong();
-  std::unique_ptr<char[]> stashSerialized(new char[protobufSize]);
-  stashItemsProtobuf.SerializeToArray(&stashSerialized[0], static_cast<int>(protobufSize));
-
-  query << "," << db.escapeBlob(&stashSerialized[0], protobufSize);
-  // End stash
-
-  // Reward
-  std::vector<uint32_t> rewardList;
-  player->getRewardList(rewardList);
-  queue.clear();
-  itemList.clear();
-  runningId = 100;
-  int running = 0;
-  auto rewardItemsProtobuf = Canary::protobuf::itemsserialization::ItemsSerialization();
-  for (const auto& rewardId : rewardList) {
-    // rewards that are empty or older than 7 days aren't stored
-    if (Reward* reward = player->getReward(rewardId, false);
-        !reward->empty() && (time(nullptr) - rewardId <= 60 * 60 * 24 * 7)) {
-      itemList.emplace_back(++running, reward);
-    }
-  }
-
-  for (const auto& it : itemList) {
-    int32_t pid = it.first;
-    Item* item = it.second;
-    ++runningId;
-
-    if (Container* container = item->getContainer()) {
-      if (container->getIntAttr(ITEM_ATTRIBUTE_OPENCONTAINER) > 0) {
-        container->setIntAttr(ITEM_ATTRIBUTE_OPENCONTAINER, 0);
-      }
-
-      if (!openContainers.empty()) {
-        for (const auto& its : openContainers) {
-          auto openContainer = its.second;
-          auto opcontainer = openContainer.container;
-
-          if (opcontainer == container) {
-            container->setIntAttr(ITEM_ATTRIBUTE_OPENCONTAINER, ((int)its.first) + 1);
-            break;
-          }
-        }
-      }
-
-      queue.emplace_back(container, runningId);
-    }
-
-    auto rewardItem = rewardItemsProtobuf.add_item();
-    rewardItem->set_pid(pid);
-    rewardItem->set_sid(runningId);
-    rewardItem->set_id(item->getID());
-    rewardItem->set_subtype(item->getSubType());
-    item->serializeAttrToProtobuf(rewardItem);
-  }
-
-  while (!queue.empty()) {
-    const ContainerBlock& cb = queue.front();
-    Container* container = cb.first;
-    int32_t parentId = cb.second;
-    queue.pop_front();
-
-    for (Item* item : container->getItemList()) {
-      ++runningId;
-
-      if (Container* subContainer = item->getContainer()) {
-        queue.emplace_back(subContainer, runningId);
-        if (subContainer->getIntAttr(ITEM_ATTRIBUTE_OPENCONTAINER) > 0) {
-          subContainer->setIntAttr(ITEM_ATTRIBUTE_OPENCONTAINER, 0);
-        }
-
-        if (!openContainers.empty()) {
-          for (const auto& it : openContainers) {
-            auto openContainer = it.second;
-            auto opcontainer = openContainer.container;
-
-            if (opcontainer == subContainer) {
-              subContainer->setIntAttr(ITEM_ATTRIBUTE_OPENCONTAINER, ((int)it.first) + 1);
-              break;
-            }
-          }
-        }
-      }
-
-      auto rewardItem = rewardItemsProtobuf.add_item();
-      rewardItem->set_pid(parentId);
-      rewardItem->set_sid(runningId);
-      rewardItem->set_id(item->getID());
-      rewardItem->set_subtype(item->getSubType());
-      item->serializeAttrToProtobuf(rewardItem);
-    }
-  }
-
-  protobufSize = rewardItemsProtobuf.ByteSizeLong();
-  std::unique_ptr<char[]> rewardSerialized(new char[protobufSize]);
-  rewardItemsProtobuf.SerializeToArray(&rewardSerialized[0], static_cast<int>(protobufSize));
-
-  query << "," << db.escapeBlob(&rewardSerialized[0], protobufSize);
-  // End reward
-
-  // Player systems
-  auto playerSystemsList = Canary::protobuf::playersystems::PlayerSystems();
-  
-  // Prey
-  for (uint8_t slotId = PreySlot_First; slotId <= PreySlot_Last; slotId++) {
-    PreySlot* slot = player->getPreySlotById(static_cast<PreySlot_t>(slotId));
-    if (slot) {
-      auto preyProtobuf = playerSystemsList.add_prey();
-      preyProtobuf->set_slot(static_cast<uint32_t>(slot->id));
-      preyProtobuf->set_state(static_cast<uint32_t>(slot->state));
-      preyProtobuf->set_raceid(static_cast<uint32_t>(slot->selectedRaceId));
-      preyProtobuf->set_option(static_cast<uint32_t>(slot->option));
-      preyProtobuf->set_bonus_type(static_cast<uint32_t>(slot->bonus));
-      preyProtobuf->set_bonus_rarity(static_cast<uint32_t>(slot->bonusRarity));
-      preyProtobuf->set_bonus_percentage(static_cast<uint32_t>(slot->bonusPercentage));
-      preyProtobuf->set_bonus_time(static_cast<uint32_t>(slot->bonusTimeLeft));
-      preyProtobuf->set_free_reroll(static_cast<uint64_t>(slot->freeRerollTimeStamp));
-      std::for_each(slot->raceIdList.begin(), slot->raceIdList.end(), [preyProtobuf](uint16_t raceId)
-      {
-        preyProtobuf->add_grid(static_cast<uint32_t>(raceId));
-      });
-    }
-  }
-  // End prey
-
-  // Task hunting
-  for (uint8_t slotId = PreySlot_First; slotId <= PreySlot_Last; slotId++) {
-    TaskHuntingSlot* slot = player->getTaskHuntingSlotById(static_cast<PreySlot_t>(slotId));
-    if (slot) {
-      auto taskHuntingProtobuf = playerSystemsList.add_task_hunting();
-      taskHuntingProtobuf->set_slot(static_cast<uint32_t>(slot->id));
-      taskHuntingProtobuf->set_state(static_cast<uint32_t>(slot->state));
-      taskHuntingProtobuf->set_raceid(static_cast<uint32_t>(slot->selectedRaceId));
-      taskHuntingProtobuf->set_upgrade(slot->upgrade);
-      taskHuntingProtobuf->set_rarity(static_cast<uint32_t>(slot->rarity));
-      taskHuntingProtobuf->set_kills(static_cast<uint32_t>(slot->currentKills));
-      taskHuntingProtobuf->set_disable_time(static_cast<uint32_t>(slot->disabledUntilTimeStamp));
-      taskHuntingProtobuf->set_free_reroll(static_cast<uint64_t>(slot->freeRerollTimeStamp));
-      std::for_each(slot->raceIdList.begin(), slot->raceIdList.end(), [taskHuntingProtobuf](uint16_t raceId)
-      {
-        taskHuntingProtobuf->add_grid(static_cast<uint32_t>(raceId));
-      });
-    }
-  }
-  // End task hunting
-
-  // Charm
-  auto charmProtobuf = playerSystemsList.add_charms();
-  charmProtobuf->set_type(Canary::protobuf::playersystems::CHARM_TYPE::CHARM_TYPE_USED);
-  charmProtobuf->set_raceid(static_cast<uint32_t>(player->UsedRunesBit));
-
-  charmProtobuf = playerSystemsList.add_charms();
-  charmProtobuf->set_type(Canary::protobuf::playersystems::CHARM_TYPE::CHARM_TYPE_UNLOCKED);
-  charmProtobuf->set_raceid(static_cast<uint32_t>(player->UnlockedRunesBit));
-
-  charmProtobuf = playerSystemsList.add_charms();
-  charmProtobuf->set_type(Canary::protobuf::playersystems::CHARM_TYPE::CHARM_TYPE_WOUND);
-  charmProtobuf->set_raceid(static_cast<uint32_t>(player->charmRuneWound));
-
-  charmProtobuf = playerSystemsList.add_charms();
-  charmProtobuf->set_type(Canary::protobuf::playersystems::CHARM_TYPE::CHARM_TYPE_ENFLAME);
-  charmProtobuf->set_raceid(static_cast<uint32_t>(player->charmRuneEnflame));
-
-  charmProtobuf = playerSystemsList.add_charms();
-  charmProtobuf->set_type(Canary::protobuf::playersystems::CHARM_TYPE::CHARM_TYPE_POISON);
-  charmProtobuf->set_raceid(static_cast<uint32_t>(player->charmRunePoison));
-
-  charmProtobuf = playerSystemsList.add_charms();
-  charmProtobuf->set_type(Canary::protobuf::playersystems::CHARM_TYPE::CHARM_TYPE_FREEZE);
-  charmProtobuf->set_raceid(static_cast<uint32_t>(player->charmRuneFreeze));
-
-  charmProtobuf = playerSystemsList.add_charms();
-  charmProtobuf->set_type(Canary::protobuf::playersystems::CHARM_TYPE::CHARM_TYPE_ZAP);
-  charmProtobuf->set_raceid(static_cast<uint32_t>(player->charmRuneZap));
-
-  charmProtobuf = playerSystemsList.add_charms();
-  charmProtobuf->set_type(Canary::protobuf::playersystems::CHARM_TYPE::CHARM_TYPE_CURSE);
-  charmProtobuf->set_raceid(static_cast<uint32_t>(player->charmRuneCurse));
-
-  charmProtobuf = playerSystemsList.add_charms();
-  charmProtobuf->set_type(Canary::protobuf::playersystems::CHARM_TYPE::CHARM_TYPE_CRIPPLE);
-  charmProtobuf->set_raceid(static_cast<uint32_t>(player->charmRuneCripple));
-
-  charmProtobuf = playerSystemsList.add_charms();
-  charmProtobuf->set_type(Canary::protobuf::playersystems::CHARM_TYPE::CHARM_TYPE_PARRY);
-  charmProtobuf->set_raceid(static_cast<uint32_t>(player->charmRuneParry));
-
-  charmProtobuf = playerSystemsList.add_charms();
-  charmProtobuf->set_type(Canary::protobuf::playersystems::CHARM_TYPE::CHARM_TYPE_DODGE);
-  charmProtobuf->set_raceid(static_cast<uint32_t>(player->charmRuneDodge));
-
-  charmProtobuf = playerSystemsList.add_charms();
-  charmProtobuf->set_type(Canary::protobuf::playersystems::CHARM_TYPE::CHARM_TYPE_ADRENALINE);
-  charmProtobuf->set_raceid(static_cast<uint32_t>(player->charmRuneAdrenaline));
-
-  charmProtobuf = playerSystemsList.add_charms();
-  charmProtobuf->set_type(Canary::protobuf::playersystems::CHARM_TYPE::CHARM_TYPE_NUMB);
-  charmProtobuf->set_raceid(static_cast<uint32_t>(player->charmRuneNumb));
-
-  charmProtobuf = playerSystemsList.add_charms();
-  charmProtobuf->set_type(Canary::protobuf::playersystems::CHARM_TYPE::CHARM_TYPE_CLEANSE);
-  charmProtobuf->set_raceid(static_cast<uint32_t>(player->charmRuneCleanse));
-
-  charmProtobuf = playerSystemsList.add_charms();
-  charmProtobuf->set_type(Canary::protobuf::playersystems::CHARM_TYPE::CHARM_TYPE_BLESS);
-  charmProtobuf->set_raceid(static_cast<uint32_t>(player->charmRuneBless));
-
-  charmProtobuf = playerSystemsList.add_charms();
-  charmProtobuf->set_type(Canary::protobuf::playersystems::CHARM_TYPE::CHARM_TYPE_SCAVENGE);
-  charmProtobuf->set_raceid(static_cast<uint32_t>(player->charmRuneScavenge));
-
-  charmProtobuf = playerSystemsList.add_charms();
-  charmProtobuf->set_type(Canary::protobuf::playersystems::CHARM_TYPE::CHARM_TYPE_GUT);
-  charmProtobuf->set_raceid(static_cast<uint32_t>(player->charmRuneGut));
-
-  charmProtobuf = playerSystemsList.add_charms();
-  charmProtobuf->set_type(Canary::protobuf::playersystems::CHARM_TYPE::CHARM_TYPE_LOW_BLOW);
-  charmProtobuf->set_raceid(static_cast<uint32_t>(player->charmRuneLowBlow));
-
-  charmProtobuf = playerSystemsList.add_charms();
-  charmProtobuf->set_type(Canary::protobuf::playersystems::CHARM_TYPE::CHARM_TYPE_DIVINE);
-  charmProtobuf->set_raceid(static_cast<uint32_t>(player->charmRuneDivine));
-
-  charmProtobuf = playerSystemsList.add_charms();
-  charmProtobuf->set_type(Canary::protobuf::playersystems::CHARM_TYPE::CHARM_TYPE_VAMP);
-  charmProtobuf->set_raceid(static_cast<uint32_t>(player->charmRuneVamp));
-
-  charmProtobuf = playerSystemsList.add_charms();
-  charmProtobuf->set_type(Canary::protobuf::playersystems::CHARM_TYPE::CHARM_TYPE_VOID);
-  charmProtobuf->set_raceid(static_cast<uint32_t>(player->charmRuneVoid));
-  // End charm
-
-  // Bestiary tracker
-  for (MonsterType* mType : player->getBestiaryTrackerList()) {
-    playerSystemsList.add_bestiary_tracker(static_cast<uint32_t>(mType->info.raceid));
-  }
-  // End bestiary tracker
-
-  protobufSize = playerSystemsList.ByteSizeLong();
-  std::unique_ptr<char[]> systemsSerialized(new char[protobufSize]);
-  playerSystemsList.SerializeToArray(&systemsSerialized[0], static_cast<int>(protobufSize));
-
-  query << "," << db.escapeBlob(&systemsSerialized[0], protobufSize);
-  // End player systems
-}
-
-bool IOLoginData::savePlayer(Player* player)
-{
-  if (player->getHealth() <= 0) {
-    player->changeHealth(1);
-  }
-  Database& db = Database::getInstance();
-
-  std::ostringstream query;
-  query << "SELECT `save` FROM `players` WHERE `id` = " << player->getGUID();
-  DBResult_ptr result = db.storeQuery(query.str());
-  if (!result) {
-    SPDLOG_WARN("[IOLoginData::savePlayer] - Error for select result query from player: {}", player->getName());
-    return false;
-  }
-
-  if (result->getNumber<uint16_t>("save") == 0) {
-    query.str(std::string());
-    query << "UPDATE `players` SET `lastlogin` = " << player->lastLoginSaved << ", `lastip` = " << player->lastIP << " WHERE `id` = " << player->getGUID();
-    return db.executeQuery(query.str());
-  }
-
-  //First, an UPDATE query to write the player itself
-  query.str(std::string());
-  query << "UPDATE `players` SET ";
-  query << "`level` = " << player->level << ',';
-  query << "`group_id` = " << player->group->id << ',';
-  query << "`vocation` = " << player->getVocationId() << ',';
-  query << "`health` = " << player->health << ',';
-  query << "`healthmax` = " << player->healthMax << ',';
-  query << "`experience` = " << player->experience << ',';
-  query << "`lookbody` = " << static_cast<uint32_t>(player->defaultOutfit.lookBody) << ',';
-  query << "`lookfeet` = " << static_cast<uint32_t>(player->defaultOutfit.lookFeet) << ',';
-  query << "`lookhead` = " << static_cast<uint32_t>(player->defaultOutfit.lookHead) << ',';
-  query << "`looklegs` = " << static_cast<uint32_t>(player->defaultOutfit.lookLegs) << ',';
-  query << "`looktype` = " << player->defaultOutfit.lookType << ',';
-  query << "`lookaddons` = " << static_cast<uint32_t>(player->defaultOutfit.lookAddons) << ',';
-  query << "`lookmountbody` = " << static_cast<uint32_t>(player->defaultOutfit.lookMountBody) << ',';
-  query << "`lookmountfeet` = " << static_cast<uint32_t>(player->defaultOutfit.lookMountFeet) << ',';
-  query << "`lookmounthead` = " << static_cast<uint32_t>(player->defaultOutfit.lookMountHead) << ',';
-  query << "`lookmountlegs` = " << static_cast<uint32_t>(player->defaultOutfit.lookMountLegs) << ',';
-  query << "`lookfamiliarstype` = " << player->defaultOutfit.lookFamiliarsType << ',';
-  query << "`isreward` = " << static_cast<uint16_t>(player->isDailyReward) << ',';
-  query << "`maglevel` = " << player->magLevel << ',';
-  query << "`mana` = " << player->mana << ',';
-  query << "`manamax` = " << player->manaMax << ',';
-  query << "`manaspent` = " << player->manaSpent << ',';
-  query << "`soul` = " << static_cast<uint16_t>(player->soul) << ',';
-  query << "`town_id` = " << player->town->getID() << ',';
-
-  const Position& loginPosition = player->getLoginPosition();
-  query << "`posx` = " << loginPosition.getX() << ',';
-  query << "`posy` = " << loginPosition.getY() << ',';
-  query << "`posz` = " << loginPosition.getZ() << ',';
-
-  query << "`prey_wildcard` = " << player->getPreyCards() << ',';
-  query << "`task_points` = " << player->getTaskHuntingPoints() << ',';
-  query << "`forge_dusts` = " << player->getForgeDusts() << ',';
-  query << "`forge_dust_level` = " << player->getForgeDustLevel() << ',';
-  query << "`charm_points` = " << player->charmPoints << ',';
-  query << "`charm_upgrade` = " << ((player->charmExpansion) ? 1 : 0) << ',';
-
-  query << "`cap` = " << (player->capacity / 100) << ',';
-  query << "`sex` = " << static_cast<uint16_t>(player->sex) << ',';
-
-  if (player->lastLoginSaved != 0) {
-    query << "`lastlogin` = " << player->lastLoginSaved << ',';
-  }
-
-  if (player->lastIP != 0) {
-    query << "`lastip` = " << player->lastIP << ',';
-  }
-
-  //serialize conditions
-  PropWriteStream propWriteStream;
-  for (Condition* condition : player->conditions) {
-    if (condition->isPersistent()) {
-      condition->serialize(propWriteStream);
-      propWriteStream.write<uint8_t>(CONDITIONATTR_END);
-    }
-  }
-
-  size_t attributesSize;
-  const char* attributes = propWriteStream.getStream(attributesSize);
-
-  query << "`conditions` = " << db.escapeBlob(attributes, attributesSize) << ',';
-
-  if (g_game().getWorldType() != WORLD_TYPE_PVP_ENFORCED) {
-    int64_t skullTime = 0;
-
-    if (player->skullTicks > 0) {
-      skullTime = time(nullptr) + player->skullTicks;
-    }
-
-    query << "`skulltime` = " << skullTime << ',';
-
-    Skulls_t skull = SKULL_NONE;
-    if (player->skull == SKULL_RED) {
-      skull = SKULL_RED;
-    } else if (player->skull == SKULL_BLACK) {
-      skull = SKULL_BLACK;
-    }
-    query << "`skull` = " << static_cast<int64_t>(skull) << ',';
-  }
-
-  query << "`lastlogout` = " << player->getLastLogout() << ',';
-  query << "`balance` = " << player->bankBalance << ',';
-  query << "`offlinetraining_time` = " << player->getOfflineTrainingTime() / 1000 << ',';
-  query << "`offlinetraining_skill` = " << std::to_string(player->getOfflineTrainingSkill()) << ',';
-  query << "`stamina` = " << player->getStaminaMinutes() << ',';
-  query << "`skill_fist` = " << player->skills[SKILL_FIST].level << ',';
-  query << "`skill_fist_tries` = " << player->skills[SKILL_FIST].tries << ',';
-  query << "`skill_club` = " << player->skills[SKILL_CLUB].level << ',';
-  query << "`skill_club_tries` = " << player->skills[SKILL_CLUB].tries << ',';
-  query << "`skill_sword` = " << player->skills[SKILL_SWORD].level << ',';
-  query << "`skill_sword_tries` = " << player->skills[SKILL_SWORD].tries << ',';
-  query << "`skill_axe` = " << player->skills[SKILL_AXE].level << ',';
-  query << "`skill_axe_tries` = " << player->skills[SKILL_AXE].tries << ',';
-  query << "`skill_dist` = " << player->skills[SKILL_DISTANCE].level << ',';
-  query << "`skill_dist_tries` = " << player->skills[SKILL_DISTANCE].tries << ',';
-  query << "`skill_shielding` = " << player->skills[SKILL_SHIELD].level << ',';
-  query << "`skill_shielding_tries` = " << player->skills[SKILL_SHIELD].tries << ',';
-  query << "`skill_fishing` = " << player->skills[SKILL_FISHING].level << ',';
-  query << "`skill_fishing_tries` = " << player->skills[SKILL_FISHING].tries << ',';
-  query << "`skill_critical_hit_chance` = " << player->skills[SKILL_CRITICAL_HIT_CHANCE].level << ',';
-  query << "`skill_critical_hit_chance_tries` = " << player->skills[SKILL_CRITICAL_HIT_CHANCE].tries << ',';
-  query << "`skill_critical_hit_damage` = " << player->skills[SKILL_CRITICAL_HIT_DAMAGE].level << ',';
-  query << "`skill_critical_hit_damage_tries` = " << player->skills[SKILL_CRITICAL_HIT_DAMAGE].tries << ',';
-  query << "`skill_life_leech_chance` = " << player->skills[SKILL_LIFE_LEECH_CHANCE].level << ',';
-  query << "`skill_life_leech_chance_tries` = " << player->skills[SKILL_LIFE_LEECH_CHANCE].tries << ',';
-  query << "`skill_life_leech_amount` = " << player->skills[SKILL_LIFE_LEECH_AMOUNT].level << ',';
-  query << "`skill_life_leech_amount_tries` = " << player->skills[SKILL_LIFE_LEECH_AMOUNT].tries << ',';
-  query << "`skill_mana_leech_chance` = " << player->skills[SKILL_MANA_LEECH_CHANCE].level << ',';
-  query << "`skill_mana_leech_chance_tries` = " << player->skills[SKILL_MANA_LEECH_CHANCE].tries << ',';
-  query << "`skill_mana_leech_amount` = " << player->skills[SKILL_MANA_LEECH_AMOUNT].level << ',';
-  query << "`skill_mana_leech_amount_tries` = " << player->skills[SKILL_MANA_LEECH_AMOUNT].tries << ',';
-  query << "`manashield` = " << player->getManaShield() << ',';
-  query << "`max_manashield` = " << player->getMaxManaShield() << ',';
-  query << "`xpboost_value` = " << player->getStoreXpBoost() << ',';
-  query << "`xpboost_stamina` = " << player->getExpBoostStamina() << ',';
-  query << "`quickloot_fallback` = " << (player->quickLootFallbackToMainContainer ? 1 : 0) << ',';
-
-  if (!player->isOffline()) {
-    query << "`onlinetime` = `onlinetime` + " << (time(nullptr) - player->lastLoginSaved) << ',';
-  }
-  for (int i = 1; i <= 8; i++) {
-    query << "`blessings" << i << "`" << " = " << static_cast<uint32_t>(player->getBlessingCount(i)) << ((i == 8) ? ' ' : ',');
-  }
-
-  query << " WHERE `id` = " << player->getGUID();
-
-  DBTransaction transaction;
-  if (!transaction.begin()) {
-    return false;
-  }
-
-  if (!db.executeQuery(query.str())) {
-    return false;
-  }
-
-   IOLoginDataSave::savePlayerForgeHistory(player);
-
-  // Save items to protobuf
-  query.str(std::string());
-  query << "DELETE FROM `player_bin_data` WHERE `player_id` = " << player->getGUID();
-  if (!db.executeQuery(query.str())) {
-    return false;
-  }
-
-  query.str(std::string());
-  query << "INSERT INTO `player_bin_data` (`player_id`, `inventory`, `depot`, `inbox`, `stash`, `reward`, `systems`) VALUES (" << player->getGUID();
-  savePlayerDataToProtobufArray(player, query);
-  query << ")";
-  if (!db.executeQuery(query.str())) {
-    return false;
-  }
-
-  // learned spells
-  query.str(std::string());
-  query << "DELETE FROM `player_spells` WHERE `player_id` = " << player->getGUID();
-  if (!db.executeQuery(query.str())) {
-    return false;
-  }
-
-  // Player spells
-  query.str(std::string());
-  DBInsert spellsQuery("INSERT INTO `player_spells` (`player_id`, `name` ) VALUES ");
-  for (const std::string& spellName : player->learnedInstantSpellList) {
-    query << player->getGUID() << ',' << db.escapeString(spellName);
-    if (!spellsQuery.addRow(query)) {
-      return false;
-    }
-  }
-
-  if (!spellsQuery.execute()) {
-    return false;
-  }
-
-  //player kills
-  query.str(std::string());
-  query << "DELETE FROM `player_kills` WHERE `player_id` = " << player->getGUID();
-  if (!db.executeQuery(query.str())) {
-    return false;
-  }
-
-  // Player kills
-  query.str(std::string());
-  DBInsert killsQuery("INSERT INTO `player_kills` (`player_id`, `target`, `time`, `unavenged`) VALUES");
-  for (const auto& kill : player->unjustifiedKills) {
-    query << player->getGUID() << ',' << kill.target << ',' << kill.time << ',' << kill.unavenged;
-    if (!killsQuery.addRow(query)) {
-      return false;
-    }
-  }
-
-  if (!killsQuery.execute()) {
-    return false;
-  }
-
-  // Player storages
-  query.str(std::string());
-  DBInsert storageQuery("INSERT INTO `player_storage` (`player_id`, `key`, `value`) VALUES ");
-  player->genReservedStorageRange();
-
-  for (const auto& it : player->storageMap) {
-    query << player->getGUID() << ',' << it.first << ',' << it.second;
-    if (!storageQuery.addRow(query)) {
-      return false;
-    }
-  }
-
-  if (!storageQuery.execute()) {
-    return false;
-  }
-
-  //End the transaction
-  return transaction.commit();
-=======
 	player->isDailyReward = result->getNumber<uint16_t>("isreward");
 	player->currentOutfit = player->defaultOutfit;
 
@@ -1213,6 +273,9 @@
 	player->addForgeDustLevel(result->getNumber<uint64_t>("forge_dust_level"));
 	player->setRandomMount(result->getNumber<uint16_t>("randomize_mount"));
 	player->addBossPoints(result->getNumber<uint32_t>("boss_points"));
+
+	player->charmPoints = result->getNumber<uint32_t>("charm_points");
+	player->charmExpansion = result->getNumber<bool>("charm_upgrade");
 
 	player->lastLoginSaved = result->getNumber<time_t>("lastlogin");
 	player->lastLogout = result->getNumber<time_t>("lastlogout");
@@ -1257,6 +320,9 @@
 	player->setManaShield(result->getNumber<uint16_t>("manashield"));
 	player->setMaxManaShield(result->getNumber<uint16_t>("max_manashield"));
 
+	// Load forge history
+	IOLoginDataLoad::loadPlayerForgeHistory(player, result);
+
 	std::ostringstream query;
 	query << "SELECT `guild_id`, `rank_id`, `nick` FROM `guild_membership` WHERE `player_id` = " << player->getGUID();
 	if ((result = db.storeQuery(query.str()))) {
@@ -1299,60 +365,11 @@
 		}
 	}
 
-	// Stash load items
+	// Load protobuf binary
 	query.str(std::string());
-	query << "SELECT `item_count`, `item_id`  FROM `player_stash` WHERE `player_id` = " << player->getGUID();
+	query << "SELECT * FROM `player_bin_data` WHERE `player_id` = " << player->getGUID();
 	if ((result = db.storeQuery(query.str()))) {
-		do {
-			player->addItemOnStash(result->getNumber<uint16_t>("item_id"), result->getNumber<uint32_t>("item_count"));
-		} while (result->next());
-	}
-
-	// Bestiary charms
-	query.str(std::string());
-	query << "SELECT * FROM `player_charms` WHERE `player_guid` = " << player->getGUID();
-	if ((result = db.storeQuery(query.str()))) {
-		player->charmPoints = result->getNumber<uint32_t>("charm_points");
-		player->charmExpansion = result->getNumber<bool>("charm_expansion");
-		player->charmRuneWound = result->getNumber<uint16_t>("rune_wound");
-		player->charmRuneEnflame = result->getNumber<uint16_t>("rune_enflame");
-		player->charmRunePoison = result->getNumber<uint16_t>("rune_poison");
-		player->charmRuneFreeze = result->getNumber<uint16_t>("rune_freeze");
-		player->charmRuneZap = result->getNumber<uint16_t>("rune_zap");
-		player->charmRuneCurse = result->getNumber<uint16_t>("rune_curse");
-		player->charmRuneCripple = result->getNumber<uint16_t>("rune_cripple");
-		player->charmRuneParry = result->getNumber<uint16_t>("rune_parry");
-		player->charmRuneDodge = result->getNumber<uint16_t>("rune_dodge");
-		player->charmRuneAdrenaline = result->getNumber<uint16_t>("rune_adrenaline");
-		player->charmRuneNumb = result->getNumber<uint16_t>("rune_numb");
-		player->charmRuneCleanse = result->getNumber<uint16_t>("rune_cleanse");
-		player->charmRuneBless = result->getNumber<uint16_t>("rune_bless");
-		player->charmRuneScavenge = result->getNumber<uint16_t>("rune_scavenge");
-		player->charmRuneGut = result->getNumber<uint16_t>("rune_gut");
-		player->charmRuneLowBlow = result->getNumber<uint16_t>("rune_low_blow");
-		player->charmRuneDivine = result->getNumber<uint16_t>("rune_divine");
-		player->charmRuneVamp = result->getNumber<uint16_t>("rune_vamp");
-		player->charmRuneVoid = result->getNumber<uint16_t>("rune_void");
-		player->UsedRunesBit = result->getNumber<int32_t>("UsedRunesBit");
-		player->UnlockedRunesBit = result->getNumber<int32_t>("UnlockedRunesBit");
-
-		unsigned long attrBestSize;
-		const char* Bestattr = result->getStream("tracker list", attrBestSize);
-		PropStream propBestStream;
-		propBestStream.init(Bestattr, attrBestSize);
-
-		uint16_t raceid_t;
-		while (propBestStream.read<uint16_t>(raceid_t)) {
-			MonsterType* tmp_tt = g_monsters().getMonsterTypeByRaceId(raceid_t);
-			if (tmp_tt) {
-				player->addBestiaryTrackerList(tmp_tt);
-			}
-		}
-
-	} else {
-		query.str(std::string());
-		query << "INSERT INTO `player_charms` (`player_guid`) VALUES (" << player->getGUID() << ')';
-		Database::getInstance().executeQuery(query.str());
+		loadPlayerDataFromProtobufArray(player, result);
 	}
 
 	query.str(std::string());
@@ -1363,8 +380,6 @@
 		} while (result->next());
 	}
 
-	// load inventory items
-	ItemMap itemMap;
 
 	query.str(std::string());
 	query << "SELECT `player_id`, `time`, `target`, `unavenged` FROM `player_kills` WHERE `player_id` = " << player->getGUID();
@@ -1377,139 +392,9 @@
 		} while (result->next());
 	}
 
-	query.str(std::string());
-	query << "SELECT `pid`, `sid`, `itemtype`, `count`, `attributes` FROM `player_items` WHERE `player_id` = " << player->getGUID() << " ORDER BY `sid` DESC";
-
-	std::vector<std::pair<uint8_t, Container*>> openContainersList;
-
-	if ((result = db.storeQuery(query.str()))) {
-		loadItems(itemMap, result, *player);
-
-		for (ItemMap::const_reverse_iterator it = itemMap.rbegin(), end = itemMap.rend(); it != end; ++it) {
-			const std::pair<Item*, int32_t> &pair = it->second;
-			Item* item = pair.first;
-			if (!item) {
-				continue;
-			}
-
-			int32_t pid = pair.second;
-
-			if (pid >= CONST_SLOT_FIRST && pid <= CONST_SLOT_LAST) {
-				player->internalAddThing(pid, item);
-				item->startDecaying();
-			} else {
-				ItemMap::const_iterator it2 = itemMap.find(pid);
-				if (it2 == itemMap.end()) {
-					continue;
-				}
-
-				Container* container = it2->second.first->getContainer();
-				if (container) {
-					container->internalAddThing(item);
-					item->startDecaying();
-				}
-			}
-
-			Container* itemContainer = item->getContainer();
-			if (itemContainer) {
-				if (!oldProtocol) {
-					auto cid = item->getAttribute<int64_t>(ItemAttribute_t::OPENCONTAINER);
-					if (cid > 0) {
-						openContainersList.emplace_back(std::make_pair(cid, itemContainer));
-					}
-				}
-				if (item->hasAttribute(ItemAttribute_t::QUICKLOOTCONTAINER)) {
-					auto flags = item->getAttribute<int64_t>(ItemAttribute_t::QUICKLOOTCONTAINER);
-					for (uint8_t category = OBJECTCATEGORY_FIRST; category <= OBJECTCATEGORY_LAST; category++) {
-						if (hasBitSet(1 << category, flags)) {
-							player->setLootContainer((ObjectCategory_t)category, itemContainer, true);
-						}
-					}
-				}
-			}
-		}
-	}
-
-	if (!oldProtocol) {
-		std::sort(openContainersList.begin(), openContainersList.end(), [](const std::pair<uint8_t, Container*> &left, const std::pair<uint8_t, Container*> &right) {
-			return left.first < right.first;
-		});
-
-		for (auto &it : openContainersList) {
-			player->addContainer(it.first - 1, it.second);
-			player->onSendContainer(it.second);
-		}
-	}
-
 	// Store Inbox
 	if (!player->inventory[CONST_SLOT_STORE_INBOX]) {
 		player->internalAddThing(CONST_SLOT_STORE_INBOX, Item::CreateItem(ITEM_STORE_INBOX));
-	}
-
-	IOLoginDataLoad::loadRewardItems(player);
-
-	// load depot items
-	itemMap.clear();
-	query.str(std::string());
-	query << "SELECT `pid`, `sid`, `itemtype`, `count`, `attributes` FROM `player_depotitems` WHERE `player_id` = " << player->getGUID() << " ORDER BY `sid` DESC";
-	if ((result = db.storeQuery(query.str()))) {
-		loadItems(itemMap, result, *player);
-
-		for (ItemMap::const_reverse_iterator it = itemMap.rbegin(), end = itemMap.rend(); it != end; ++it) {
-			const std::pair<Item*, int32_t> &pair = it->second;
-			Item* item = pair.first;
-
-			int32_t pid = pair.second;
-			if (pid >= 0 && pid < 100) {
-				DepotChest* depotChest = player->getDepotChest(pid, true);
-				if (depotChest) {
-					depotChest->internalAddThing(item);
-					item->startDecaying();
-				}
-			} else {
-				ItemMap::const_iterator it2 = itemMap.find(pid);
-				if (it2 == itemMap.end()) {
-					continue;
-				}
-
-				Container* container = it2->second.first->getContainer();
-				if (container) {
-					container->internalAddThing(item);
-					item->startDecaying();
-				}
-			}
-		}
-	}
-
-	// load inbox items
-	itemMap.clear();
-	query.str(std::string());
-	query << "SELECT `pid`, `sid`, `itemtype`, `count`, `attributes` FROM `player_inboxitems` WHERE `player_id` = " << player->getGUID() << " ORDER BY `sid` DESC";
-	if ((result = db.storeQuery(query.str()))) {
-		loadItems(itemMap, result, *player);
-
-		for (ItemMap::const_reverse_iterator it = itemMap.rbegin(), end = itemMap.rend(); it != end; ++it) {
-			const std::pair<Item*, int32_t> &pair = it->second;
-			Item* item = pair.first;
-			int32_t pid = pair.second;
-
-			if (pid >= 0 && pid < 100) {
-				player->getInbox()->internalAddThing(item);
-				item->startDecaying();
-			} else {
-				ItemMap::const_iterator it2 = itemMap.find(pid);
-
-				if (it2 == itemMap.end()) {
-					continue;
-				}
-
-				Container* container = it2->second.first->getContainer();
-				if (container) {
-					container->internalAddThing(item);
-					item->startDecaying();
-				}
-			}
-		}
 	}
 
 	// load storage map
@@ -1573,147 +458,12 @@
 	IOLoginDataLoad::loadPlayerForgeHistory(player, result);
 	IOLoginDataLoad::loadPlayerBosstiary(player, result);
 
-	// Load task hunting class
-	if (g_configManager().getBoolean(TASK_HUNTING_ENABLED)) {
-		query.str(std::string());
-		query << "SELECT * FROM `player_taskhunt` WHERE `player_id` = " << player->getGUID();
-		if (result = db.storeQuery(query.str())) {
-			do {
-				auto slot = new TaskHuntingSlot(static_cast<PreySlot_t>(result->getNumber<uint16_t>("slot")));
-				PreyTaskDataState_t state = static_cast<PreyTaskDataState_t>(result->getNumber<uint16_t>("state"));
-				if (slot->id == PreySlot_Two && state == PreyTaskDataState_Locked) {
-					if (!player->isPremium()) {
-						slot->state = PreyTaskDataState_Locked;
-					} else {
-						slot->state = PreyTaskDataState_Selection;
-					}
-				} else {
-					slot->state = state;
-				}
-				slot->selectedRaceId = result->getNumber<uint16_t>("raceid");
-				slot->upgrade = result->getNumber<bool>("upgrade");
-				slot->rarity = static_cast<uint8_t>(result->getNumber<uint16_t>("rarity"));
-				slot->currentKills = result->getNumber<uint16_t>("kills");
-				slot->disabledUntilTimeStamp = result->getNumber<int64_t>("disabled_time");
-				slot->freeRerollTimeStamp = result->getNumber<int64_t>("free_reroll");
-
-				unsigned long taskHuntSize;
-				const char* taskHuntStream = result->getStream("monster_list", taskHuntSize);
-				PropStream propTaskHuntStream;
-				propTaskHuntStream.init(taskHuntStream, taskHuntSize);
-
-				uint16_t raceId;
-				while (propTaskHuntStream.read<uint16_t>(raceId)) {
-					slot->raceIdList.push_back(raceId);
-				}
-
-				if (slot->state == PreyTaskDataState_Inactive && slot->disabledUntilTimeStamp < OTSYS_TIME()) {
-					slot->state = PreyTaskDataState_Selection;
-				}
-
-				player->setTaskHuntingSlotClass(slot);
-			} while (result->next());
-		}
-	}
-
 	player->initializePrey();
 	player->initializeTaskHunting();
 	player->updateBaseSpeed();
 	player->updateInventoryWeight();
 	player->updateItemsLight(true);
 	return true;
-}
-
-bool IOLoginData::saveItems(const Player* player, const ItemBlockList &itemList, DBInsert &query_insert, PropWriteStream &propWriteStream) {
-	Database &db = Database::getInstance();
-
-	std::ostringstream ss;
-
-	using ContainerBlock = std::pair<Container*, int32_t>;
-	std::list<ContainerBlock> queue;
-
-	int32_t runningId = 100;
-
-	const auto &openContainers = player->getOpenContainers();
-	for (const auto &it : itemList) {
-		int32_t pid = it.first;
-		Item* item = it.second;
-		++runningId;
-
-		if (Container* container = item->getContainer()) {
-			if (container->getAttribute<int64_t>(ItemAttribute_t::OPENCONTAINER) > 0) {
-				container->setAttribute(ItemAttribute_t::OPENCONTAINER, 0);
-			}
-
-			if (!openContainers.empty()) {
-				for (const auto &its : openContainers) {
-					auto openContainer = its.second;
-					auto opcontainer = openContainer.container;
-
-					if (opcontainer == container) {
-						container->setAttribute(ItemAttribute_t::OPENCONTAINER, ((int)its.first) + 1);
-						break;
-					}
-				}
-			}
-
-			queue.emplace_back(container, runningId);
-		}
-
-		propWriteStream.clear();
-		item->serializeAttr(propWriteStream);
-
-		size_t attributesSize;
-		const char* attributes = propWriteStream.getStream(attributesSize);
-
-		ss << player->getGUID() << ',' << pid << ',' << runningId << ',' << item->getID() << ',' << item->getSubType() << ',' << db.escapeBlob(attributes, attributesSize);
-		if (!query_insert.addRow(ss)) {
-			return false;
-		}
-	}
-
-	while (!queue.empty()) {
-		const ContainerBlock &cb = queue.front();
-		Container* container = cb.first;
-		int32_t parentId = cb.second;
-		queue.pop_front();
-
-		for (Item* item : container->getItemList()) {
-			++runningId;
-
-			Container* subContainer = item->getContainer();
-			if (subContainer) {
-				queue.emplace_back(subContainer, runningId);
-				if (subContainer->getAttribute<int64_t>(ItemAttribute_t::OPENCONTAINER) > 0) {
-					subContainer->setAttribute(ItemAttribute_t::OPENCONTAINER, 0);
-				}
-
-				if (!openContainers.empty()) {
-					for (const auto &it : openContainers) {
-						auto openContainer = it.second;
-						auto opcontainer = openContainer.container;
-
-						if (opcontainer == subContainer) {
-							subContainer->setAttribute(ItemAttribute_t::OPENCONTAINER, (it.first) + 1);
-							break;
-						}
-					}
-				}
-			}
-
-			propWriteStream.clear();
-			item->serializeAttr(propWriteStream);
-
-			size_t attributesSize;
-			const char* attributes = propWriteStream.getStream(attributesSize);
-
-			ss << player->getGUID() << ',' << parentId << ',' << runningId << ',' << item->getID() << ',' << item->getSubType() << ',' << db.escapeBlob(attributes, attributesSize);
-			if (!query_insert.addRow(ss)) {
-				return false;
-			}
-		}
-	}
-	return query_insert.execute();
 }
 
 bool IOLoginData::savePlayer(Player* player) {
@@ -1874,17 +624,19 @@
 		return false;
 	}
 
-	// Stash save items
+	// Save items to protobuf
 	query.str(std::string());
-	query << "DELETE FROM `player_stash` WHERE `player_id` = " << player->getGUID();
-	db.executeQuery(query.str());
-	for (auto it : player->getStashItems()) {
-		query.str(std::string());
-		query << "INSERT INTO `player_stash` (`player_id`,`item_id`,`item_count`) VALUES (";
-		query << player->getGUID() << ", ";
-		query << it.first << ", ";
-		query << it.second << ")";
-		db.executeQuery(query.str());
+	query << "DELETE FROM `player_bin_data` WHERE `player_id` = " << player->getGUID();
+	if (!db.executeQuery(query.str())) {
+		return false;
+	}
+
+	query.str(std::string());
+	query << "INSERT INTO `player_bin_data` (`player_id`, `inventory`, `depot`, `inbox`, `stash`, `reward`, `systems`) VALUES (" << player->getGUID();
+	savePlayerDataToProtobufArray(player, query);
+	query << ")";
+	if (!db.executeQuery(query.str())) {
+		return false;
 	}
 
 	// learned spells
@@ -1915,50 +667,6 @@
 		return false;
 	}
 
-	// player bestiary charms
-	query.str(std::string());
-	query << "UPDATE `player_charms` SET ";
-	query << "`charm_points` = " << player->charmPoints << ',';
-	query << "`charm_expansion` = " << ((player->charmExpansion) ? 1 : 0) << ',';
-	query << "`rune_wound` = " << player->charmRuneWound << ',';
-	query << "`rune_enflame` = " << player->charmRuneEnflame << ',';
-	query << "`rune_poison` = " << player->charmRunePoison << ',';
-	query << "`rune_freeze` = " << player->charmRuneFreeze << ',';
-	query << "`rune_zap` = " << player->charmRuneZap << ',';
-	query << "`rune_curse` = " << player->charmRuneCurse << ',';
-	query << "`rune_cripple` = " << player->charmRuneCripple << ',';
-	query << "`rune_parry` = " << player->charmRuneParry << ',';
-	query << "`rune_dodge` = " << player->charmRuneDodge << ',';
-	query << "`rune_adrenaline` = " << player->charmRuneAdrenaline << ',';
-	query << "`rune_numb` = " << player->charmRuneNumb << ',';
-	query << "`rune_cleanse` = " << player->charmRuneCleanse << ',';
-	query << "`rune_bless` = " << player->charmRuneBless << ',';
-	query << "`rune_scavenge` = " << player->charmRuneScavenge << ',';
-	query << "`rune_gut` = " << player->charmRuneGut << ',';
-	query << "`rune_low_blow` = " << player->charmRuneLowBlow << ',';
-	query << "`rune_divine` = " << player->charmRuneDivine << ',';
-	query << "`rune_vamp` = " << player->charmRuneVamp << ',';
-	query << "`rune_void` = " << player->charmRuneVoid << ',';
-	query << "`UsedRunesBit` = " << player->UsedRunesBit << ',';
-	query << "`UnlockedRunesBit` = " << player->UnlockedRunesBit << ',';
-
-	// Bestiary tracker
-	PropWriteStream propBestiaryStream;
-	for (MonsterType* trackedType : player->getBestiaryTrackerList()) {
-		propBestiaryStream.write<uint16_t>(trackedType->info.raceid);
-	}
-	size_t trackerSize;
-	const char* trackerList = propBestiaryStream.getStream(trackerSize);
-	query << " `tracker list` = " << db.escapeBlob(trackerList, trackerSize);
-	query << " WHERE `player_guid` = " << player->getGUID();
-
-	if (!db.executeQuery(query.str())) {
-		SPDLOG_WARN("[IOLoginData::savePlayer] - Error saving bestiary data from player: {}", player->getName());
-		return false;
-	}
-
-	query.str(std::string());
-
 	DBInsert killsQuery("INSERT INTO `player_kills` (`player_id`, `target`, `time`, `unavenged`) VALUES");
 	for (const auto &kill : player->unjustifiedKills) {
 		query << player->getGUID() << ',' << kill.target << ',' << kill.time << ',' << kill.unavenged;
@@ -1971,156 +679,6 @@
 		return false;
 	}
 
-	// item saving
-	query << "DELETE FROM `player_items` WHERE `player_id` = " << player->getGUID();
-	if (!db.executeQuery(query.str())) {
-		SPDLOG_WARN("[IOLoginData::savePlayer] - Error delete query 'player_items' from player: {}", player->getName());
-		return false;
-	}
-
-	DBInsert itemsQuery("INSERT INTO `player_items` (`player_id`, `pid`, `sid`, `itemtype`, `count`, `attributes`) VALUES ");
-
-	ItemBlockList itemList;
-	for (int32_t slotId = CONST_SLOT_FIRST; slotId <= CONST_SLOT_LAST; ++slotId) {
-		Item* item = player->inventory[slotId];
-		if (item) {
-			itemList.emplace_back(slotId, item);
-		}
-	}
-
-	if (!saveItems(player, itemList, itemsQuery, propWriteStream)) {
-		SPDLOG_WARN("[IOLoginData::savePlayer] - Failed for save items from player: {}", player->getName());
-		return false;
-	}
-
-	if (player->lastDepotId != -1) {
-		// save depot items
-		query.str(std::string());
-		query << "DELETE FROM `player_depotitems` WHERE `player_id` = " << player->getGUID();
-
-		if (!db.executeQuery(query.str())) {
-			return false;
-		}
-
-		DBInsert depotQuery("INSERT INTO `player_depotitems` (`player_id`, `pid`, `sid`, `itemtype`, `count`, `attributes`) VALUES ");
-		itemList.clear();
-
-		for (const auto &it : player->depotChests) {
-			DepotChest* depotChest = it.second;
-			for (Item* item : depotChest->getItemList()) {
-				itemList.emplace_back(it.first, item);
-			}
-		}
-
-		if (!saveItems(player, itemList, depotQuery, propWriteStream)) {
-			return false;
-		}
-	}
-
-	if (!IOLoginDataSave::saveRewardItems(player)) {
-		SPDLOG_ERROR("[{}] failed to save reward items");
-		return false;
-	}
-
-	// save inbox items
-	query.str(std::string());
-	query << "DELETE FROM `player_inboxitems` WHERE `player_id` = " << player->getGUID();
-	if (!db.executeQuery(query.str())) {
-		return false;
-	}
-
-	DBInsert inboxQuery("INSERT INTO `player_inboxitems` (`player_id`, `pid`, `sid`, `itemtype`, `count`, `attributes`) VALUES ");
-	itemList.clear();
-
-	for (Item* item : player->getInbox()->getItemList()) {
-		itemList.emplace_back(0, item);
-	}
-
-	if (!saveItems(player, itemList, inboxQuery, propWriteStream)) {
-		return false;
-	}
-
-	// Save prey class
-	if (g_configManager().getBoolean(PREY_ENABLED)) {
-		query.str(std::string());
-		query << "DELETE FROM `player_prey` WHERE `player_id` = " << player->getGUID();
-		if (!db.executeQuery(query.str())) {
-			return false;
-		}
-
-		for (uint8_t slotId = PreySlot_First; slotId <= PreySlot_Last; slotId++) {
-			PreySlot* slot = player->getPreySlotById(static_cast<PreySlot_t>(slotId));
-			if (slot) {
-				query.str(std::string());
-				query << "INSERT INTO `player_prey` (`player_id`, `slot`, `state`, `raceid`, `option`, `bonus_type`, `bonus_rarity`, `bonus_percentage`, `bonus_time`, `free_reroll`, `monster_list`) VALUES (";
-				query << player->getGUID() << ", ";
-				query << static_cast<uint16_t>(slot->id) << ", ";
-				query << static_cast<uint16_t>(slot->state) << ", ";
-				query << slot->selectedRaceId << ", ";
-				query << static_cast<uint16_t>(slot->option) << ", ";
-				query << static_cast<uint16_t>(slot->bonus) << ", ";
-				query << static_cast<uint16_t>(slot->bonusRarity) << ", ";
-				query << slot->bonusPercentage << ", ";
-				query << slot->bonusTimeLeft << ", ";
-				query << slot->freeRerollTimeStamp << ", ";
-
-				PropWriteStream propPreyStream;
-				std::for_each(slot->raceIdList.begin(), slot->raceIdList.end(), [&propPreyStream](uint16_t raceId) {
-					propPreyStream.write<uint16_t>(raceId);
-				});
-
-				size_t preySize;
-				const char* preyList = propPreyStream.getStream(preySize);
-				query << db.escapeBlob(preyList, static_cast<uint32_t>(preySize)) << ")";
-
-				if (!db.executeQuery(query.str())) {
-					SPDLOG_WARN("[IOLoginData::savePlayer] - Error saving prey slot data from player: {}", player->getName());
-					return false;
-				}
-			}
-		}
-	}
-
-	// Save task hunting class
-	if (g_configManager().getBoolean(TASK_HUNTING_ENABLED)) {
-		query.str(std::string());
-		query << "DELETE FROM `player_taskhunt` WHERE `player_id` = " << player->getGUID();
-		if (!db.executeQuery(query.str())) {
-			return false;
-		}
-
-		for (uint8_t slotId = PreySlot_First; slotId <= PreySlot_Last; slotId++) {
-			TaskHuntingSlot* slot = player->getTaskHuntingSlotById(static_cast<PreySlot_t>(slotId));
-			if (slot) {
-				query.str(std::string());
-				query << "INSERT INTO `player_taskhunt` (`player_id`, `slot`, `state`, `raceid`, `upgrade`, `rarity`, `kills`, `disabled_time`, `free_reroll`, `monster_list`) VALUES (";
-				query << player->getGUID() << ", ";
-				query << static_cast<uint16_t>(slot->id) << ", ";
-				query << static_cast<uint16_t>(slot->state) << ", ";
-				query << slot->selectedRaceId << ", ";
-				query << (slot->upgrade ? 1 : 0) << ", ";
-				query << static_cast<uint16_t>(slot->rarity) << ", ";
-				query << slot->currentKills << ", ";
-				query << slot->disabledUntilTimeStamp << ", ";
-				query << slot->freeRerollTimeStamp << ", ";
-
-				PropWriteStream propTaskHuntingStream;
-				std::for_each(slot->raceIdList.begin(), slot->raceIdList.end(), [&propTaskHuntingStream](uint16_t raceId) {
-					propTaskHuntingStream.write<uint16_t>(raceId);
-				});
-
-				size_t taskHuntingSize;
-				const char* taskHuntingList = propTaskHuntingStream.getStream(taskHuntingSize);
-				query << db.escapeBlob(taskHuntingList, static_cast<uint32_t>(taskHuntingSize)) << ")";
-
-				if (!db.executeQuery(query.str())) {
-					SPDLOG_WARN("[IOLoginData::savePlayer] - Error saving task hunting slot data from player: {}", player->getName());
-					return false;
-				}
-			}
-		}
-	}
-
 	IOLoginDataSave::savePlayerForgeHistory(player);
 	IOLoginDataSave::savePlayerBosstiary(player);
 
@@ -2148,7 +706,6 @@
 
 	// End the transaction
 	return transaction.commit();
->>>>>>> 3e81ab6b
 }
 
 std::string IOLoginData::getNameByGuid(uint32_t guid) {
@@ -2173,28 +730,6 @@
 	return result->getNumber<uint32_t>("id");
 }
 
-<<<<<<< HEAD
-bool IOLoginData::getGuidByNameEx(uint32_t& guid, bool& specialVip, std::string& name)
-{
-  Database& db = Database::getInstance();
-
-  std::ostringstream query;
-  query << "SELECT `name`, `id`, `group_id`, `account_id` FROM `players` WHERE `name` = " << db.escapeString(name);
-  DBResult_ptr result = db.storeQuery(query.str());
-  if (!result) {
-    return false;
-  }
-
-  name = result->getString("name");
-  guid = result->getNumber<uint32_t>("id");
-  if (auto group = g_game().groups.getGroup(result->getNumber<uint16_t>("group_id"))) {
-    specialVip = group->flags[Groups::getFlagNumber(PlayerFlags_t::SpecialVIP)];
-  } else {
-    specialVip = false;
-  }
-
-  return true;
-=======
 bool IOLoginData::getGuidByNameEx(uint32_t &guid, bool &specialVip, std::string &name) {
 	Database &db = Database::getInstance();
 
@@ -2213,7 +748,6 @@
 		specialVip = false;
 	}
 	return true;
->>>>>>> 3e81ab6b
 }
 
 bool IOLoginData::formatPlayerName(std::string &name) {
@@ -2229,430 +763,6 @@
 
 	name = result->getString("name");
 	return true;
-}
-
-<<<<<<< HEAD
-void IOLoginData::loadPlayerDataFromProtobufArray(Player* player, DBResult_ptr result)
-{
-  ItemMap itemMap;
-  unsigned long protobufSize;
-  const char* protobufArray;
-  std::vector<std::pair<uint8_t, Container*>> openContainersList;
-
-  // Stash
-  protobufSize = 0;
-  protobufArray = result->getStream("stash", protobufSize);
-  auto stashProtobufList = Canary::protobuf::itemsserialization::ItemsSerialization();
-  stashProtobufList.ParseFromArray(protobufArray, protobufSize);
-  for (const auto& stashItem : stashProtobufList.item()) {
-    player->addItemOnStash(static_cast<uint16_t>(stashItem.id()), stashItem.subtype());
-  }
-  // End stash
-
-  // Inventory
-  protobufSize = 0;
-  protobufArray = result->getStream("inventory", protobufSize);
-  auto inventoryProtobufList = Canary::protobuf::itemsserialization::ItemsSerialization();
-  inventoryProtobufList.ParseFromArray(protobufArray, protobufSize);
-  for (const auto& inventoryItem : inventoryProtobufList.item()) {
-    Item* item = Item::CreateItem(static_cast<uint16_t>(inventoryItem.id()), static_cast<uint16_t>(inventoryItem.subtype()));
-    if (!item) {
-      SPDLOG_WARN("[IOLoginData::loadPlayerDataFromProtobufArray::Inventory] - Item with id '{}' could not be created and was ignored.", inventoryItem.id());
-      continue;
-    }
-
-    if (inventoryItem.attribute_size() > 0 && !item->unserializeAttrFromProtobuf(inventoryItem)) {
-      SPDLOG_WARN("[IOLoginData::loadPlayerDataFromProtobufArray::Inventory] - Item with id '{}' attributes could not be unserialized and was ignored.", inventoryItem.id());
-      delete item;
-      continue;
-    }
-
-    std::pair<Item*, uint32_t> pair(item, inventoryItem.pid());
-    itemMap[inventoryItem.sid()] = pair;
-  }
-
-  for (ItemMap::const_reverse_iterator it = itemMap.rbegin(), end = itemMap.rend(); it != end; ++it) {
-    const std::pair<Item*, int32_t>& pair = it->second;
-    Item* item = pair.first;
-    if (!item) {
-      continue;
-    }
-
-    int32_t pid = pair.second;
-
-    if (pid >= CONST_SLOT_FIRST && pid <= CONST_SLOT_LAST) {
-      player->internalAddThing(pid, item);
-      item->startDecaying();
-    } else {
-      ItemMap::const_iterator it2 = itemMap.find(pid);
-      if (it2 == itemMap.end()) {
-        continue;
-      }
-
-      if (Container* container = it2->second.first->getContainer()) {
-        container->internalAddThing(item);
-        item->startDecaying();
-      }
-    }
-
-    if (Container* itemContainer = item->getContainer()) {
-      int64_t cid = item->getIntAttr(ITEM_ATTRIBUTE_OPENCONTAINER);
-      if (cid > 0) {
-        openContainersList.emplace_back(std::make_pair(cid, itemContainer));
-      }
-
-      if (item->hasAttribute(ITEM_ATTRIBUTE_QUICKLOOTCONTAINER)) {
-        int64_t flags = item->getIntAttr(ITEM_ATTRIBUTE_QUICKLOOTCONTAINER);
-        for (uint8_t category = OBJECTCATEGORY_FIRST; category <= OBJECTCATEGORY_LAST; category++) {
-          if (hasBitSet(1 << category, flags)) {
-            player->setLootContainer((ObjectCategory_t)category, itemContainer, true);
-          }
-        }
-      }
-    }
-  }
-
-  std::sort(openContainersList.begin(), openContainersList.end(), [](const std::pair<uint8_t, Container*> &left, const std::pair<uint8_t, Container*> &right) {
-    return left.first < right.first;
-  });
-
-  for (auto& it : openContainersList) {
-    player->addContainer(it.first - 1, it.second);
-    player->onSendContainer(it.second);
-  }
-  // End inventory
-
-  // Depot
-  itemMap.clear();
-  protobufSize = 0;
-  protobufArray = result->getStream("depot", protobufSize);
-  auto depotProtobufList = Canary::protobuf::itemsserialization::ItemsSerialization();
-  depotProtobufList.ParseFromArray(protobufArray, protobufSize);
-  for (const auto& depotItem : depotProtobufList.item()) {
-    Item* item = Item::CreateItem(static_cast<uint16_t>(depotItem.id()), static_cast<uint16_t>(depotItem.subtype()));
-    if (!item) {
-      SPDLOG_WARN("[IOLoginData::loadPlayerDataFromProtobufArray::Depot] - Item with id '{}' could not be created and was ignored.", depotItem.id());
-      continue;
-    }
-
-    if (depotItem.attribute_size() > 0 && !item->unserializeAttrFromProtobuf(depotItem)) {
-      SPDLOG_WARN("[IOLoginData::loadPlayerDataFromProtobufArray::Depot] - Item with id '{}' attributes could not be unserialized and was ignored.", depotItem.id());
-      delete item;
-      continue;
-    }
-
-    std::pair<Item*, uint32_t> pair(item, depotItem.pid());
-    itemMap[depotItem.sid()] = pair;
-  }
-
-  for (ItemMap::const_reverse_iterator it = itemMap.rbegin(), end = itemMap.rend(); it != end; ++it) {
-    const std::pair<Item*, int32_t>& pair = it->second;
-    Item* item = pair.first;
-
-    int32_t pid = pair.second;
-    if (pid >= 0 && pid < 100) {
-      if (DepotChest* depotChest = player->getDepotChest(pid, true)) {
-        depotChest->internalAddThing(item);
-        item->startDecaying();
-      }
-    } else {
-      ItemMap::const_iterator it2 = itemMap.find(pid);
-      if (it2 == itemMap.end()) {
-        continue;
-      }
-
-      if (Container* container = it2->second.first->getContainer()) {
-        container->internalAddThing(item);
-        item->startDecaying();
-      }
-    }
-  }
-  // End depot
-
-  // Reward
-  itemMap.clear();
-  protobufSize = 0;
-  protobufArray = result->getStream("reward", protobufSize);
-  auto rewardProtobufList = Canary::protobuf::itemsserialization::ItemsSerialization();
-  rewardProtobufList.ParseFromArray(protobufArray, protobufSize);
-  for (const auto& rewardItem : rewardProtobufList.item()) {
-    Item* item = Item::CreateItem(static_cast<uint16_t>(rewardItem.id()), static_cast<uint16_t>(rewardItem.subtype()));
-    if (!item) {
-      SPDLOG_WARN("[IOLoginData::loadPlayerDataFromProtobufArray::Reward] - Item with id '{}' could not be created and was ignored.", rewardItem.id());
-      continue;
-    }
-
-    if (rewardItem.attribute_size() > 0 && !item->unserializeAttrFromProtobuf(rewardItem)) {
-      SPDLOG_WARN("[IOLoginData::loadPlayerDataFromProtobufArray::Reward] - Item with id '{}' attributes could not be unserialized and was ignored.", rewardItem.id());
-      delete item;
-      continue;
-    }
-
-    std::pair<Item*, uint32_t> pair(item, rewardItem.pid());
-    itemMap[rewardItem.sid()] = pair;
-  }
-
-  // First loop handles the reward containers to retrieve it's date attribute
-  for (auto& it : itemMap) {
-    const std::pair<Item*, int32_t>& pair = it.second;
-    Item* item = pair.first;
-
-    int32_t pid = pair.second;
-    if (pid < 0 || pid >= 100) {
-      break;
-    }
-
-    // Update the map with the special reward container
-    if (Reward* reward = player->getReward(item->getIntAttr(ITEM_ATTRIBUTE_DATE), true)) {
-      it.second = std::pair<Item*, int32_t>(reward->getItem(), pid); 
-    }
-  }
-
-  // Second loop (this time a reverse one) to insert the items in the correct order
-  for (const auto& it : std::views::reverse(itemMap)) {
-    const std::pair<Item*, int32_t>& pair = it.second;
-    Item* item = pair.first;
-
-    int32_t pid = pair.second;
-    if (pid >= 0 && pid < 100) {
-      break;
-    }
-
-    ItemMap::const_iterator it2 = itemMap.find(pid);
-    if (it2 == itemMap.end()) {
-      continue;
-    }
-
-    if (Container* container = it2->second.first->getContainer()) {
-      container->internalAddThing(item);
-    }
-  }
-  // End reward
-
-  // Inbox
-  itemMap.clear();
-  protobufSize = 0;
-  protobufArray = result->getStream("inbox", protobufSize);
-  auto inboxProtobufList = Canary::protobuf::itemsserialization::ItemsSerialization();
-  inboxProtobufList.ParseFromArray(protobufArray, protobufSize);
-  for (const auto& inboxtem : inboxProtobufList.item()) {
-    Item* item = Item::CreateItem(static_cast<uint16_t>(inboxtem.id()), static_cast<uint16_t>(inboxtem.subtype()));
-    if (!item) {
-      SPDLOG_WARN("[IOLoginData::loadPlayerDataFromProtobufArray::Inbox] - Item with id '{}' could not be created and was ignored.", inboxtem.id());
-      continue;
-    }
-
-    if (inboxtem.attribute_size() > 0 && !item->unserializeAttrFromProtobuf(inboxtem)) {
-      SPDLOG_WARN("[IOLoginData::loadPlayerDataFromProtobufArray::Inbox] - Item with id '{}' attributes could not be unserialized and was ignored.", inboxtem.id());
-      delete item;
-      continue;
-    }
-
-    std::pair<Item*, uint32_t> pair(item, inboxtem.pid());
-    itemMap[inboxtem.sid()] = pair;
-  }
-
-  for (ItemMap::const_reverse_iterator it = itemMap.rbegin(), end = itemMap.rend(); it != end; ++it) {
-    const std::pair<Item*, int32_t>& pair = it->second;
-    Item* item = pair.first;
-    int32_t pid = pair.second;
-
-    if (pid >= 0 && pid < 100) {
-      player->getInbox()->internalAddThing(item);
-      item->startDecaying();
-    } else {
-      ItemMap::const_iterator it2 = itemMap.find(pid);
-
-      if (it2 == itemMap.end()) {
-        continue;
-      }
-
-      if (Container* container = it2->second.first->getContainer()) {
-        container->internalAddThing(item);
-        item->startDecaying();
-      }
-    }
-  }
-  // End inbox
-
-  // Player systems
-  protobufSize = 0;
-  protobufArray = result->getStream("systems", protobufSize);
-  auto systemsProtobufList = Canary::protobuf::playersystems::PlayerSystems();
-  systemsProtobufList.ParseFromArray(protobufArray, protobufSize);
-
-  // Task hunting
-  for (const auto& taskHuntingIt : systemsProtobufList.task_hunting()) {
-    auto slot = new TaskHuntingSlot(static_cast<PreySlot_t>(taskHuntingIt.slot()));
-    slot->state = static_cast<PreyTaskDataState_t>(taskHuntingIt.state());
-    slot->selectedRaceId = static_cast<uint16_t>(taskHuntingIt.raceid());
-    slot->upgrade = taskHuntingIt.upgrade();
-    slot->rarity = static_cast<uint8_t>(taskHuntingIt.rarity());
-    slot->currentKills = static_cast<uint16_t>(taskHuntingIt.kills());
-    slot->disabledUntilTimeStamp = taskHuntingIt.disable_time();
-    slot->freeRerollTimeStamp = taskHuntingIt.free_reroll();
-  
-    for (const auto& raceId : taskHuntingIt.grid()) {
-      slot->raceIdList.push_back(static_cast<uint16_t>(raceId));
-    }
-
-    if (slot->state == PreyTaskDataState_Inactive && slot->disabledUntilTimeStamp < OTSYS_TIME()) {
-      slot->state = PreyTaskDataState_Selection;
-    }
-
-    player->setTaskHuntingSlotClass(slot);
-  }
-  // End task hunting
-
-  // Prey
-  for (const auto& preyIt : systemsProtobufList.prey()) {
-    auto slot = new PreySlot(static_cast<PreySlot_t>(preyIt.slot()));
-
-    slot->state = static_cast<PreyDataState_t>(preyIt.state());
-    slot->selectedRaceId = static_cast<uint16_t>(preyIt.raceid());
-    slot->option = static_cast<PreyOption_t>(preyIt.option());
-    slot->bonus = static_cast<PreyBonus_t>(preyIt.bonus_type());
-    slot->bonusRarity = static_cast<uint8_t>(preyIt.bonus_rarity());
-    slot->bonusPercentage = static_cast<uint16_t>(preyIt.bonus_percentage());
-    slot->bonusTimeLeft = static_cast<uint16_t>(preyIt.bonus_time());
-    slot->freeRerollTimeStamp = preyIt.free_reroll();
-
-    for (const auto& raceId : preyIt.grid()) {
-      slot->raceIdList.push_back(static_cast<uint16_t>(raceId));
-    }
-
-    player->setPreySlotClass(slot);
-  }
-  // End prey
-
-  // Charm
-  for (const auto& charmIt : systemsProtobufList.charms()) {
-    switch (charmIt.type()) {
-      case (Canary::protobuf::playersystems::CHARM_TYPE::CHARM_TYPE_USED): {
-        player->UsedRunesBit = charmIt.raceid();
-        break;
-      }
-      case (Canary::protobuf::playersystems::CHARM_TYPE::CHARM_TYPE_UNLOCKED): {
-        player->UnlockedRunesBit = charmIt.raceid();
-        break;
-      }
-      case (Canary::protobuf::playersystems::CHARM_TYPE::CHARM_TYPE_WOUND): {
-        player->charmRuneWound = static_cast<uint16_t>(charmIt.raceid());
-        break;
-      }
-      case (Canary::protobuf::playersystems::CHARM_TYPE::CHARM_TYPE_ENFLAME): {
-        player->charmRuneEnflame = static_cast<uint16_t>(charmIt.raceid());
-        break;
-      }
-      case (Canary::protobuf::playersystems::CHARM_TYPE::CHARM_TYPE_POISON): {
-        player->charmRunePoison = static_cast<uint16_t>(charmIt.raceid());
-        break;
-      }
-      case (Canary::protobuf::playersystems::CHARM_TYPE::CHARM_TYPE_FREEZE): {
-        player->charmRuneFreeze = static_cast<uint16_t>(charmIt.raceid());
-        break;
-      }
-      case (Canary::protobuf::playersystems::CHARM_TYPE::CHARM_TYPE_ZAP): {
-        player->charmRuneZap = static_cast<uint16_t>(charmIt.raceid());
-        break;
-      }
-      case (Canary::protobuf::playersystems::CHARM_TYPE::CHARM_TYPE_CURSE): {
-        player->charmRuneCurse = static_cast<uint16_t>(charmIt.raceid());
-        break;
-      }
-      case (Canary::protobuf::playersystems::CHARM_TYPE::CHARM_TYPE_CRIPPLE): {
-        player->charmRuneCripple = static_cast<uint16_t>(charmIt.raceid());
-        break;
-      }
-      case (Canary::protobuf::playersystems::CHARM_TYPE::CHARM_TYPE_PARRY): {
-        player->charmRuneParry = static_cast<uint16_t>(charmIt.raceid());
-        break;
-      }
-      case (Canary::protobuf::playersystems::CHARM_TYPE::CHARM_TYPE_DODGE): {
-        player->charmRuneDodge = static_cast<uint16_t>(charmIt.raceid());
-        break;
-      }
-      case (Canary::protobuf::playersystems::CHARM_TYPE::CHARM_TYPE_ADRENALINE): {
-        player->charmRuneAdrenaline = static_cast<uint16_t>(charmIt.raceid());
-        break;
-      }
-      case (Canary::protobuf::playersystems::CHARM_TYPE::CHARM_TYPE_NUMB): {
-        player->charmRuneNumb = static_cast<uint16_t>(charmIt.raceid());
-        break;
-      }
-      case (Canary::protobuf::playersystems::CHARM_TYPE::CHARM_TYPE_CLEANSE): {
-        player->charmRuneCleanse = static_cast<uint16_t>(charmIt.raceid());
-        break;
-      }
-      case (Canary::protobuf::playersystems::CHARM_TYPE::CHARM_TYPE_BLESS): {
-        player->charmRuneBless = static_cast<uint16_t>(charmIt.raceid());
-        break;
-      }
-      case (Canary::protobuf::playersystems::CHARM_TYPE::CHARM_TYPE_SCAVENGE): {
-        player->charmRuneScavenge = static_cast<uint16_t>(charmIt.raceid());
-        break;
-      }
-      case (Canary::protobuf::playersystems::CHARM_TYPE::CHARM_TYPE_GUT): {
-        player->charmRuneGut = static_cast<uint16_t>(charmIt.raceid());
-        break;
-      }
-      case (Canary::protobuf::playersystems::CHARM_TYPE::CHARM_TYPE_LOW_BLOW): {
-        player->charmRuneLowBlow = static_cast<uint16_t>(charmIt.raceid());
-        break;
-      }
-      case (Canary::protobuf::playersystems::CHARM_TYPE::CHARM_TYPE_DIVINE): {
-        player->charmRuneDivine = static_cast<uint16_t>(charmIt.raceid());
-        break;
-      }
-      case (Canary::protobuf::playersystems::CHARM_TYPE::CHARM_TYPE_VAMP): {
-        player->charmRuneVamp = static_cast<uint16_t>(charmIt.raceid());
-        break;
-      }
-      case (Canary::protobuf::playersystems::CHARM_TYPE::CHARM_TYPE_VOID): {
-        player->charmRuneVoid = static_cast<uint16_t>(charmIt.raceid());
-        break;
-      }
-      default: {
-        break;
-      }
-    }
-  }
-  // End charm
-
-  // Bestiary tracker
-  for (const auto& trackerRaceId : systemsProtobufList.bestiary_tracker()) {
-    if (MonsterType* mType = g_monsters().getMonsterTypeByRaceId(static_cast<uint16_t>(trackerRaceId))) {
-      player->addBestiaryTrackerList(mType);
-    }
-  }
-  // End bestiary tracker
-  // End player systems
-=======
-void IOLoginData::loadItems(ItemMap &itemMap, DBResult_ptr result, Player &player) {
-	do {
-		uint32_t sid = result->getNumber<uint32_t>("sid");
-		uint32_t pid = result->getNumber<uint32_t>("pid");
-		uint16_t type = result->getNumber<uint16_t>("itemtype");
-		uint16_t count = result->getNumber<uint16_t>("count");
-
-		unsigned long attrSize;
-		const char* attr = result->getStream("attributes", attrSize);
-
-		PropStream propStream;
-		propStream.init(attr, attrSize);
-
-		Item* item = Item::CreateItem(type, count);
-		if (item) {
-			if (!item->unserializeAttr(propStream)) {
-				SPDLOG_WARN("[IOLoginData::loadItems] - Failed to unserialize attributes of item {}, of player {}, from account id {}", item->getID(), player.getName(), player.getAccount());
-				savePlayer(&player);
-			}
-
-			std::pair<Item*, uint32_t> pair(item, pid);
-			itemMap[sid] = pair;
-		}
-	} while (result->next());
->>>>>>> 3e81ab6b
 }
 
 void IOLoginData::increaseBankBalance(uint32_t guid, uint64_t bankBalance) {
@@ -2725,4 +835,925 @@
 	std::ostringstream query;
 	query << "UPDATE `accounts` SET `premdays` = `premdays` - " << removeDays << " WHERE `id` = " << accountId;
 	Database::getInstance().executeQuery(query.str());
+}
+
+void IOLoginData::loadPlayerDataFromProtobufArray(Player* player, DBResult_ptr result)
+{
+	ItemMap itemMap;
+	unsigned long protobufSize;
+	const char* protobufArray;
+	std::vector<std::pair<uint8_t, Container*>> openContainersList;
+
+	// Stash
+	protobufSize = 0;
+	protobufArray = result->getStream("stash", protobufSize);
+	auto stashProtobufList = Canary::protobuf::itemsserialization::ItemsSerialization();
+	stashProtobufList.ParseFromArray(protobufArray, protobufSize);
+	for (const auto& stashItem : stashProtobufList.item()) {
+		player->addItemOnStash(static_cast<uint16_t>(stashItem.id()), stashItem.subtype());
+	}
+	// End stash
+
+	// Inventory
+	protobufSize = 0;
+	protobufArray = result->getStream("inventory", protobufSize);
+	auto inventoryProtobufList = Canary::protobuf::itemsserialization::ItemsSerialization();
+	inventoryProtobufList.ParseFromArray(protobufArray, protobufSize);
+	for (const auto& inventoryItem : inventoryProtobufList.item()) {
+		Item* item = Item::CreateItem(static_cast<uint16_t>(inventoryItem.id()), static_cast<uint16_t>(inventoryItem.subtype()));
+		if (!item) {
+			SPDLOG_WARN("[IOLoginData::loadPlayerDataFromProtobufArray::Inventory] - Item with id '{}' could not be created and was ignored.", inventoryItem.id());
+			continue;
+		}
+
+		if (inventoryItem.attribute_size() > 0 && !item->unserializeAttrFromProtobuf(inventoryItem)) {
+			SPDLOG_WARN("[IOLoginData::loadPlayerDataFromProtobufArray::Inventory] - Item with id '{}' attributes could not be unserialized and was ignored.", inventoryItem.id());
+			delete item;
+			continue;
+		}
+
+		std::pair<Item*, uint32_t> pair(item, inventoryItem.pid());
+		itemMap[inventoryItem.sid()] = pair;
+	}
+
+	for (ItemMap::const_reverse_iterator it = itemMap.rbegin(), end = itemMap.rend(); it != end; ++it) {
+		const std::pair<Item*, int32_t>& pair = it->second;
+		Item* item = pair.first;
+		if (!item) {
+			continue;
+		}
+
+		int32_t pid = pair.second;
+
+		if (pid >= CONST_SLOT_FIRST && pid <= CONST_SLOT_LAST) {
+			player->internalAddThing(pid, item);
+			item->startDecaying();
+		} else {
+			ItemMap::const_iterator it2 = itemMap.find(pid);
+			if (it2 == itemMap.end()) {
+				continue;
+			}
+
+			if (Container* container = it2->second.first->getContainer()) {
+				container->internalAddThing(item);
+				item->startDecaying();
+			}
+		}
+
+		if (Container* itemContainer = item->getContainer()) {
+			int64_t cid = item->getAttribute<int64_t>(ItemAttribute_t::OPENCONTAINER);
+			if (cid > 0) {
+				openContainersList.emplace_back(std::make_pair(cid, itemContainer));
+			}
+
+			if (item->hasAttribute(ItemAttribute_t::QUICKLOOTCONTAINER)) {
+				int64_t flags = item->getAttribute<int64_t>(ItemAttribute_t::QUICKLOOTCONTAINER);
+				for (uint8_t category = OBJECTCATEGORY_FIRST; category <= OBJECTCATEGORY_LAST; category++) {
+					if (hasBitSet(1 << category, flags)) {
+						player->setLootContainer((ObjectCategory_t)category, itemContainer, true);
+					}
+				}
+			}
+		}
+	}
+
+	std::sort(openContainersList.begin(), openContainersList.end(), [](const std::pair<uint8_t, Container*> &left, const std::pair<uint8_t, Container*> &right) {
+		return left.first < right.first;
+	});
+
+	for (auto& it : openContainersList) {
+		player->addContainer(it.first - 1, it.second);
+		player->onSendContainer(it.second);
+	}
+	// End inventory
+
+	// Depot
+	itemMap.clear();
+	protobufSize = 0;
+	protobufArray = result->getStream("depot", protobufSize);
+	auto depotProtobufList = Canary::protobuf::itemsserialization::ItemsSerialization();
+	depotProtobufList.ParseFromArray(protobufArray, protobufSize);
+	for (const auto& depotItem : depotProtobufList.item()) {
+		Item* item = Item::CreateItem(static_cast<uint16_t>(depotItem.id()), static_cast<uint16_t>(depotItem.subtype()));
+		if (!item) {
+			SPDLOG_WARN("[IOLoginData::loadPlayerDataFromProtobufArray::Depot] - Item with id '{}' could not be created and was ignored.", depotItem.id());
+			continue;
+		}
+
+		if (depotItem.attribute_size() > 0 && !item->unserializeAttrFromProtobuf(depotItem)) {
+			SPDLOG_WARN("[IOLoginData::loadPlayerDataFromProtobufArray::Depot] - Item with id '{}' attributes could not be unserialized and was ignored.", depotItem.id());
+			delete item;
+			continue;
+		}
+
+		std::pair<Item*, uint32_t> pair(item, depotItem.pid());
+		itemMap[depotItem.sid()] = pair;
+	}
+
+	for (ItemMap::const_reverse_iterator it = itemMap.rbegin(), end = itemMap.rend(); it != end; ++it) {
+		const std::pair<Item*, int32_t>& pair = it->second;
+		Item* item = pair.first;
+
+		int32_t pid = pair.second;
+		if (pid >= 0 && pid < 100) {
+			if (DepotChest* depotChest = player->getDepotChest(pid, true)) {
+				depotChest->internalAddThing(item);
+				item->startDecaying();
+			}
+		} else {
+			ItemMap::const_iterator it2 = itemMap.find(pid);
+			if (it2 == itemMap.end()) {
+				continue;
+			}
+
+			if (Container* container = it2->second.first->getContainer()) {
+				container->internalAddThing(item);
+				item->startDecaying();
+			}
+		}
+	}
+	// End depot
+
+	// Reward
+	itemMap.clear();
+	protobufSize = 0;
+	protobufArray = result->getStream("reward", protobufSize);
+	auto rewardProtobufList = Canary::protobuf::itemsserialization::ItemsSerialization();
+	rewardProtobufList.ParseFromArray(protobufArray, protobufSize);
+	for (const auto& rewardItem : rewardProtobufList.item()) {
+		Item* item = Item::CreateItem(static_cast<uint16_t>(rewardItem.id()), static_cast<uint16_t>(rewardItem.subtype()));
+		if (!item) {
+			SPDLOG_WARN("[IOLoginData::loadPlayerDataFromProtobufArray::Reward] - Item with id '{}' could not be created and was ignored.", rewardItem.id());
+			continue;
+		}
+
+		if (rewardItem.attribute_size() > 0 && !item->unserializeAttrFromProtobuf(rewardItem)) {
+			SPDLOG_WARN("[IOLoginData::loadPlayerDataFromProtobufArray::Reward] - Item with id '{}' attributes could not be unserialized and was ignored.", rewardItem.id());
+			delete item;
+			continue;
+		}
+
+		std::pair<Item*, uint32_t> pair(item, rewardItem.pid());
+		itemMap[rewardItem.sid()] = pair;
+	}
+
+	// First loop handles the reward containers to retrieve it's date attribute
+	for (auto& it : itemMap) {
+		const std::pair<Item*, int32_t>& pair = it.second;
+		Item* item = pair.first;
+
+		int32_t pid = pair.second;
+		if (pid < 0 || pid >= 100) {
+			break;
+		}
+
+		// Update the map with the special reward container
+		if (Reward* reward = player->getReward(item->getAttribute<int64_t>(ItemAttribute_t::DATE), true)) {
+			it.second = std::pair<Item*, int32_t>(reward->getItem(), pid); 
+		}
+	}
+
+	// Second loop (this time a reverse one) to insert the items in the correct order
+	for (const auto& it : std::views::reverse(itemMap)) {
+		const std::pair<Item*, int32_t>& pair = it.second;
+		Item* item = pair.first;
+
+		int32_t pid = pair.second;
+		if (pid >= 0 && pid < 100) {
+			break;
+		}
+
+		ItemMap::const_iterator it2 = itemMap.find(pid);
+		if (it2 == itemMap.end()) {
+			continue;
+		}
+
+		if (Container* container = it2->second.first->getContainer()) {
+			container->internalAddThing(item);
+		}
+	}
+	// End reward
+
+	// Inbox
+	itemMap.clear();
+	protobufSize = 0;
+	protobufArray = result->getStream("inbox", protobufSize);
+	auto inboxProtobufList = Canary::protobuf::itemsserialization::ItemsSerialization();
+	inboxProtobufList.ParseFromArray(protobufArray, protobufSize);
+	for (const auto& inboxtem : inboxProtobufList.item()) {
+		Item* item = Item::CreateItem(static_cast<uint16_t>(inboxtem.id()), static_cast<uint16_t>(inboxtem.subtype()));
+		if (!item) {
+			SPDLOG_WARN("[IOLoginData::loadPlayerDataFromProtobufArray::Inbox] - Item with id '{}' could not be created and was ignored.", inboxtem.id());
+			continue;
+		}
+
+		if (inboxtem.attribute_size() > 0 && !item->unserializeAttrFromProtobuf(inboxtem)) {
+			SPDLOG_WARN("[IOLoginData::loadPlayerDataFromProtobufArray::Inbox] - Item with id '{}' attributes could not be unserialized and was ignored.", inboxtem.id());
+			delete item;
+			continue;
+		}
+
+		std::pair<Item*, uint32_t> pair(item, inboxtem.pid());
+		itemMap[inboxtem.sid()] = pair;
+	}
+
+	for (ItemMap::const_reverse_iterator it = itemMap.rbegin(), end = itemMap.rend(); it != end; ++it) {
+		const std::pair<Item*, int32_t>& pair = it->second;
+		Item* item = pair.first;
+		int32_t pid = pair.second;
+
+		if (pid >= 0 && pid < 100) {
+			player->getInbox()->internalAddThing(item);
+			item->startDecaying();
+		} else {
+			ItemMap::const_iterator it2 = itemMap.find(pid);
+
+			if (it2 == itemMap.end()) {
+				continue;
+			}
+
+			if (Container* container = it2->second.first->getContainer()) {
+				container->internalAddThing(item);
+				item->startDecaying();
+			}
+		}
+	}
+	// End inbox
+
+	// Player systems
+	protobufSize = 0;
+	protobufArray = result->getStream("systems", protobufSize);
+	auto systemsProtobufList = Canary::protobuf::playersystems::PlayerSystems();
+	systemsProtobufList.ParseFromArray(protobufArray, protobufSize);
+
+	// Task hunting
+	for (const auto& taskHuntingIt : systemsProtobufList.task_hunting()) {
+		auto slot = new TaskHuntingSlot(static_cast<PreySlot_t>(taskHuntingIt.slot()));
+		slot->state = static_cast<PreyTaskDataState_t>(taskHuntingIt.state());
+		slot->selectedRaceId = static_cast<uint16_t>(taskHuntingIt.raceid());
+		slot->upgrade = taskHuntingIt.upgrade();
+		slot->rarity = static_cast<uint8_t>(taskHuntingIt.rarity());
+		slot->currentKills = static_cast<uint16_t>(taskHuntingIt.kills());
+		slot->disabledUntilTimeStamp = taskHuntingIt.disable_time();
+		slot->freeRerollTimeStamp = taskHuntingIt.free_reroll();
+	
+		for (const auto& raceId : taskHuntingIt.grid()) {
+			slot->raceIdList.push_back(static_cast<uint16_t>(raceId));
+		}
+
+		if (slot->state == PreyTaskDataState_Inactive && slot->disabledUntilTimeStamp < OTSYS_TIME()) {
+			slot->state = PreyTaskDataState_Selection;
+		}
+
+		player->setTaskHuntingSlotClass(slot);
+	}
+	// End task hunting
+
+	// Prey
+	for (const auto& preyIt : systemsProtobufList.prey()) {
+		auto slot = new PreySlot(static_cast<PreySlot_t>(preyIt.slot()));
+
+		slot->state = static_cast<PreyDataState_t>(preyIt.state());
+		slot->selectedRaceId = static_cast<uint16_t>(preyIt.raceid());
+		slot->option = static_cast<PreyOption_t>(preyIt.option());
+		slot->bonus = static_cast<PreyBonus_t>(preyIt.bonus_type());
+		slot->bonusRarity = static_cast<uint8_t>(preyIt.bonus_rarity());
+		slot->bonusPercentage = static_cast<uint16_t>(preyIt.bonus_percentage());
+		slot->bonusTimeLeft = static_cast<uint16_t>(preyIt.bonus_time());
+		slot->freeRerollTimeStamp = preyIt.free_reroll();
+
+		for (const auto& raceId : preyIt.grid()) {
+			slot->raceIdList.push_back(static_cast<uint16_t>(raceId));
+		}
+
+		player->setPreySlotClass(slot);
+	}
+	// End prey
+
+	// Charm
+	for (const auto& charmIt : systemsProtobufList.charms()) {
+		switch (charmIt.type()) {
+			case (Canary::protobuf::playersystems::CHARM_TYPE::CHARM_TYPE_USED): {
+				player->UsedRunesBit = charmIt.raceid();
+				break;
+			}
+			case (Canary::protobuf::playersystems::CHARM_TYPE::CHARM_TYPE_UNLOCKED): {
+				player->UnlockedRunesBit = charmIt.raceid();
+				break;
+			}
+			case (Canary::protobuf::playersystems::CHARM_TYPE::CHARM_TYPE_WOUND): {
+				player->charmRuneWound = static_cast<uint16_t>(charmIt.raceid());
+				break;
+			}
+			case (Canary::protobuf::playersystems::CHARM_TYPE::CHARM_TYPE_ENFLAME): {
+				player->charmRuneEnflame = static_cast<uint16_t>(charmIt.raceid());
+				break;
+			}
+			case (Canary::protobuf::playersystems::CHARM_TYPE::CHARM_TYPE_POISON): {
+				player->charmRunePoison = static_cast<uint16_t>(charmIt.raceid());
+				break;
+			}
+			case (Canary::protobuf::playersystems::CHARM_TYPE::CHARM_TYPE_FREEZE): {
+				player->charmRuneFreeze = static_cast<uint16_t>(charmIt.raceid());
+				break;
+			}
+			case (Canary::protobuf::playersystems::CHARM_TYPE::CHARM_TYPE_ZAP): {
+				player->charmRuneZap = static_cast<uint16_t>(charmIt.raceid());
+				break;
+			}
+			case (Canary::protobuf::playersystems::CHARM_TYPE::CHARM_TYPE_CURSE): {
+				player->charmRuneCurse = static_cast<uint16_t>(charmIt.raceid());
+				break;
+			}
+			case (Canary::protobuf::playersystems::CHARM_TYPE::CHARM_TYPE_CRIPPLE): {
+				player->charmRuneCripple = static_cast<uint16_t>(charmIt.raceid());
+				break;
+			}
+			case (Canary::protobuf::playersystems::CHARM_TYPE::CHARM_TYPE_PARRY): {
+				player->charmRuneParry = static_cast<uint16_t>(charmIt.raceid());
+				break;
+			}
+			case (Canary::protobuf::playersystems::CHARM_TYPE::CHARM_TYPE_DODGE): {
+				player->charmRuneDodge = static_cast<uint16_t>(charmIt.raceid());
+				break;
+			}
+			case (Canary::protobuf::playersystems::CHARM_TYPE::CHARM_TYPE_ADRENALINE): {
+				player->charmRuneAdrenaline = static_cast<uint16_t>(charmIt.raceid());
+				break;
+			}
+			case (Canary::protobuf::playersystems::CHARM_TYPE::CHARM_TYPE_NUMB): {
+				player->charmRuneNumb = static_cast<uint16_t>(charmIt.raceid());
+				break;
+			}
+			case (Canary::protobuf::playersystems::CHARM_TYPE::CHARM_TYPE_CLEANSE): {
+				player->charmRuneCleanse = static_cast<uint16_t>(charmIt.raceid());
+				break;
+			}
+			case (Canary::protobuf::playersystems::CHARM_TYPE::CHARM_TYPE_BLESS): {
+				player->charmRuneBless = static_cast<uint16_t>(charmIt.raceid());
+				break;
+			}
+			case (Canary::protobuf::playersystems::CHARM_TYPE::CHARM_TYPE_SCAVENGE): {
+				player->charmRuneScavenge = static_cast<uint16_t>(charmIt.raceid());
+				break;
+			}
+			case (Canary::protobuf::playersystems::CHARM_TYPE::CHARM_TYPE_GUT): {
+				player->charmRuneGut = static_cast<uint16_t>(charmIt.raceid());
+				break;
+			}
+			case (Canary::protobuf::playersystems::CHARM_TYPE::CHARM_TYPE_LOW_BLOW): {
+				player->charmRuneLowBlow = static_cast<uint16_t>(charmIt.raceid());
+				break;
+			}
+			case (Canary::protobuf::playersystems::CHARM_TYPE::CHARM_TYPE_DIVINE): {
+				player->charmRuneDivine = static_cast<uint16_t>(charmIt.raceid());
+				break;
+			}
+			case (Canary::protobuf::playersystems::CHARM_TYPE::CHARM_TYPE_VAMP): {
+				player->charmRuneVamp = static_cast<uint16_t>(charmIt.raceid());
+				break;
+			}
+			case (Canary::protobuf::playersystems::CHARM_TYPE::CHARM_TYPE_VOID): {
+				player->charmRuneVoid = static_cast<uint16_t>(charmIt.raceid());
+				break;
+			}
+			default: {
+				break;
+			}
+		}
+	}
+	// End charm
+
+	// Bestiary tracker
+	for (const auto& trackerRaceId : systemsProtobufList.bestiary_tracker()) {
+		if (MonsterType* mType = g_monsters().getMonsterTypeByRaceId(static_cast<uint16_t>(trackerRaceId))) {
+			player->addBestiaryTrackerList(mType);
+		}
+	}
+	// End bestiary tracker
+	// End player systems
+}
+
+void IOLoginData::savePlayerDataToProtobufArray(Player* player, std::ostringstream& query)
+{
+	Database& db = Database::getInstance();
+	using ContainerBlock = std::pair<Container*, int32_t>;
+	std::list<ContainerBlock> queue;
+	ItemBlockList itemList;
+	int32_t runningId = 100;
+	const auto& openContainers = player->getOpenContainers();
+	size_t protobufSize;
+
+	// Inventory
+	auto inventoryItemsProtobuf = Canary::protobuf::itemsserialization::ItemsSerialization();
+	for (int32_t slotId = CONST_SLOT_FIRST; slotId <= CONST_SLOT_LAST; ++slotId) {
+		if (Item* item = player->inventory[slotId]) {
+			itemList.emplace_back(slotId, item);
+		}
+	}
+
+	for (const auto& it : itemList) {
+		int32_t pid = it.first;
+		Item* item = it.second;
+		++runningId;
+
+		if (Container* container = item->getContainer()) {
+			if (container->getAttribute<int64_t>(ItemAttribute_t::OPENCONTAINER) > 0) {
+				container->setAttribute<int64_t>(ItemAttribute_t::OPENCONTAINER, 0);
+			}
+
+			if (!openContainers.empty()) {
+				for (const auto& its : openContainers) {
+					auto openContainer = its.second;
+					auto opcontainer = openContainer.container;
+
+					if (opcontainer == container) {
+						container->setAttribute<int64_t>(ItemAttribute_t::OPENCONTAINER, ((int)its.first) + 1);
+						break;
+					}
+				}
+			}
+
+			queue.emplace_back(container, runningId);
+		}
+
+		auto inventoryItem = inventoryItemsProtobuf.add_item();
+		inventoryItem->set_pid(pid);
+		inventoryItem->set_sid(runningId);
+		inventoryItem->set_id(item->getID());
+		inventoryItem->set_subtype(item->getSubType());
+		item->serializeAttrToProtobuf(inventoryItem);
+	}
+
+	while (!queue.empty()) {
+		const ContainerBlock& cb = queue.front();
+		Container* container = cb.first;
+		int32_t parentId = cb.second;
+		queue.pop_front();
+
+		for (Item* item : container->getItemList()) {
+			++runningId;
+
+			if (Container* subContainer = item->getContainer()) {
+				queue.emplace_back(subContainer, runningId);
+				if (subContainer->getAttribute<int64_t>(ItemAttribute_t::OPENCONTAINER) > 0) {
+					subContainer->setAttribute<int64_t>(ItemAttribute_t::OPENCONTAINER, 0);
+				}
+
+				if (!openContainers.empty()) {
+					for (const auto& it : openContainers) {
+						auto openContainer = it.second;
+						auto opcontainer = openContainer.container;
+
+						if (opcontainer == subContainer) {
+							subContainer->setAttribute<int64_t>(ItemAttribute_t::OPENCONTAINER, ((int)it.first) + 1);
+							break;
+						}
+					}
+				}
+			}
+
+			auto inventoryItem = inventoryItemsProtobuf.add_item();
+			inventoryItem->set_pid(parentId);
+			inventoryItem->set_sid(runningId);
+			inventoryItem->set_id(item->getID());
+			inventoryItem->set_subtype(item->getSubType());
+			item->serializeAttrToProtobuf(inventoryItem);
+		}
+	}
+
+	protobufSize = inventoryItemsProtobuf.ByteSizeLong();
+	std::unique_ptr<char[]> inventorySerialized(new char[protobufSize]);
+	inventoryItemsProtobuf.SerializeToArray(&inventorySerialized[0], static_cast<int>(protobufSize));
+
+	query << "," << db.escapeBlob(&inventorySerialized[0], protobufSize);
+	// End inventory
+
+	// Depot items
+	queue.clear();
+	itemList.clear();
+	runningId = 100;
+	auto depotItemsProtobuf = Canary::protobuf::itemsserialization::ItemsSerialization();
+	for (const auto& it : player->depotChests) {
+		DepotChest* depotChest = it.second;
+		for (Item* item : depotChest->getItemList()) {
+			itemList.emplace_back(it.first, item);
+		}
+	}
+
+	for (const auto& it : itemList) {
+		int32_t pid = it.first;
+		Item* item = it.second;
+		++runningId;
+
+		if (Container* container = item->getContainer()) {
+			if (container->getAttribute<int64_t>(ItemAttribute_t::OPENCONTAINER) > 0) {
+				container->setAttribute<int64_t>(ItemAttribute_t::OPENCONTAINER, 0);
+			}
+
+			if (!openContainers.empty()) {
+				for (const auto& its : openContainers) {
+					auto openContainer = its.second;
+					auto opcontainer = openContainer.container;
+
+					if (opcontainer == container) {
+						container->setAttribute<int64_t>(ItemAttribute_t::OPENCONTAINER, ((int)its.first) + 1);
+						break;
+					}
+				}
+			}
+
+			queue.emplace_back(container, runningId);
+		}
+
+		auto depotItem = depotItemsProtobuf.add_item();
+		depotItem->set_pid(pid);
+		depotItem->set_sid(runningId);
+		depotItem->set_id(item->getID());
+		depotItem->set_subtype(item->getSubType());
+		item->serializeAttrToProtobuf(depotItem);
+	}
+
+	while (!queue.empty()) {
+		const ContainerBlock& cb = queue.front();
+		Container* container = cb.first;
+		int32_t parentId = cb.second;
+		queue.pop_front();
+
+		for (Item* item : container->getItemList()) {
+			++runningId;
+
+			if (Container* subContainer = item->getContainer()) {
+				queue.emplace_back(subContainer, runningId);
+				if (subContainer->getAttribute<int64_t>(ItemAttribute_t::OPENCONTAINER) > 0) {
+					subContainer->setAttribute<int64_t>(ItemAttribute_t::OPENCONTAINER, 0);
+				}
+
+				if (!openContainers.empty()) {
+					for (const auto& it : openContainers) {
+						auto openContainer = it.second;
+						auto opcontainer = openContainer.container;
+
+						if (opcontainer == subContainer) {
+							subContainer->setAttribute<int64_t>(ItemAttribute_t::OPENCONTAINER, ((int)it.first) + 1);
+							break;
+						}
+					}
+				}
+			}
+
+			auto depotItem = depotItemsProtobuf.add_item();
+			depotItem->set_pid(parentId);
+			depotItem->set_sid(runningId);
+			depotItem->set_id(item->getID());
+			depotItem->set_subtype(item->getSubType());
+			item->serializeAttrToProtobuf(depotItem);
+		}
+	}
+
+	protobufSize = depotItemsProtobuf.ByteSizeLong();
+	std::unique_ptr<char[]> depotSerialized(new char[protobufSize]);
+	depotItemsProtobuf.SerializeToArray(&depotSerialized[0], static_cast<int>(protobufSize));
+
+	query << "," << db.escapeBlob(&depotSerialized[0], protobufSize);
+	// End depot
+
+	// Inbox
+	queue.clear();
+	itemList.clear();
+	runningId = 100;
+	auto inboxItemsProtobuf = Canary::protobuf::itemsserialization::ItemsSerialization();
+	for (Item* item : player->getInbox()->getItemList()) {
+		itemList.emplace_back(0, item);
+	}
+
+	for (const auto& it : itemList) {
+		int32_t pid = it.first;
+		Item* item = it.second;
+		++runningId;
+
+		if (Container* container = item->getContainer()) {
+			if (container->getAttribute<int64_t>(ItemAttribute_t::OPENCONTAINER) > 0) {
+				container->setAttribute<int64_t>(ItemAttribute_t::OPENCONTAINER, 0);
+			}
+
+			if (!openContainers.empty()) {
+				for (const auto& its : openContainers) {
+					auto openContainer = its.second;
+					auto opcontainer = openContainer.container;
+
+					if (opcontainer == container) {
+						container->setAttribute<int64_t>(ItemAttribute_t::OPENCONTAINER, ((int)its.first) + 1);
+						break;
+					}
+				}
+			}
+
+			queue.emplace_back(container, runningId);
+		}
+
+		auto inboxItem = inboxItemsProtobuf.add_item();
+		inboxItem->set_pid(pid);
+		inboxItem->set_sid(runningId);
+		inboxItem->set_id(item->getID());
+		inboxItem->set_subtype(item->getSubType());
+		item->serializeAttrToProtobuf(inboxItem);
+	}
+
+	while (!queue.empty()) {
+		const ContainerBlock& cb = queue.front();
+		Container* container = cb.first;
+		int32_t parentId = cb.second;
+		queue.pop_front();
+
+		for (Item* item : container->getItemList()) {
+			++runningId;
+
+			if (Container* subContainer = item->getContainer()) {
+				queue.emplace_back(subContainer, runningId);
+				if (subContainer->getAttribute<int64_t>(ItemAttribute_t::OPENCONTAINER) > 0) {
+					subContainer->setAttribute<int64_t>(ItemAttribute_t::OPENCONTAINER, 0);
+				}
+
+				if (!openContainers.empty()) {
+					for (const auto& it : openContainers) {
+						auto openContainer = it.second;
+						auto opcontainer = openContainer.container;
+
+						if (opcontainer == subContainer) {
+							subContainer->setAttribute<int64_t>(ItemAttribute_t::OPENCONTAINER, ((int)it.first) + 1);
+							break;
+						}
+					}
+				}
+			}
+
+			auto inboxItem = inboxItemsProtobuf.add_item();
+			inboxItem->set_pid(parentId);
+			inboxItem->set_sid(runningId);
+			inboxItem->set_id(item->getID());
+			inboxItem->set_subtype(item->getSubType());
+			item->serializeAttrToProtobuf(inboxItem);
+		}
+	}
+
+	protobufSize = inboxItemsProtobuf.ByteSizeLong();
+	std::unique_ptr<char[]> inboxSerialized(new char[protobufSize]);
+	inboxItemsProtobuf.SerializeToArray(&inboxSerialized[0], static_cast<int>(protobufSize));
+
+	query << "," << db.escapeBlob(&inboxSerialized[0], protobufSize);
+	// End inbox
+
+	// Stash
+	auto stashItemsProtobuf = Canary::protobuf::itemsserialization::ItemsSerialization();
+	for (auto const [itemId, count] : player->getStashItems()) {
+		auto stashItem = stashItemsProtobuf.add_item();
+		stashItem->set_id(itemId);
+		stashItem->set_subtype(count);
+	}
+
+	protobufSize = stashItemsProtobuf.ByteSizeLong();
+	std::unique_ptr<char[]> stashSerialized(new char[protobufSize]);
+	stashItemsProtobuf.SerializeToArray(&stashSerialized[0], static_cast<int>(protobufSize));
+
+	query << "," << db.escapeBlob(&stashSerialized[0], protobufSize);
+	// End stash
+
+	// Reward
+	std::vector<uint64_t> rewardList;
+	player->getRewardList(rewardList);
+	queue.clear();
+	itemList.clear();
+	runningId = 100;
+	int running = 0;
+	auto rewardItemsProtobuf = Canary::protobuf::itemsserialization::ItemsSerialization();
+	for (const auto& rewardId : rewardList) {
+		// rewards that are empty or older than 7 days aren't stored
+		if (Reward* reward = player->getReward(rewardId, false);
+				!reward->empty() && (time(nullptr) - rewardId <= 60 * 60 * 24 * 7)) {
+			itemList.emplace_back(++running, reward);
+		}
+	}
+
+	for (const auto& it : itemList) {
+		int32_t pid = it.first;
+		Item* item = it.second;
+		++runningId;
+
+		if (Container* container = item->getContainer()) {
+			if (container->getAttribute<int64_t>(ItemAttribute_t::OPENCONTAINER) > 0) {
+				container->setAttribute<int64_t>(ItemAttribute_t::OPENCONTAINER, 0);
+			}
+
+			if (!openContainers.empty()) {
+				for (const auto& its : openContainers) {
+					auto openContainer = its.second;
+					auto opcontainer = openContainer.container;
+
+					if (opcontainer == container) {
+						container->setAttribute<int64_t>(ItemAttribute_t::OPENCONTAINER, ((int)its.first) + 1);
+						break;
+					}
+				}
+			}
+
+			queue.emplace_back(container, runningId);
+		}
+
+		auto rewardItem = rewardItemsProtobuf.add_item();
+		rewardItem->set_pid(pid);
+		rewardItem->set_sid(runningId);
+		rewardItem->set_id(item->getID());
+		rewardItem->set_subtype(item->getSubType());
+		item->serializeAttrToProtobuf(rewardItem);
+	}
+
+	while (!queue.empty()) {
+		const ContainerBlock& cb = queue.front();
+		Container* container = cb.first;
+		int32_t parentId = cb.second;
+		queue.pop_front();
+
+		for (Item* item : container->getItemList()) {
+			++runningId;
+
+			if (Container* subContainer = item->getContainer()) {
+				queue.emplace_back(subContainer, runningId);
+				if (subContainer->getAttribute<int64_t>(ItemAttribute_t::OPENCONTAINER) > 0) {
+					subContainer->setAttribute<int64_t>(ItemAttribute_t::OPENCONTAINER, 0);
+				}
+
+				if (!openContainers.empty()) {
+					for (const auto& it : openContainers) {
+						auto openContainer = it.second;
+						auto opcontainer = openContainer.container;
+
+						if (opcontainer == subContainer) {
+							subContainer->setAttribute<int64_t>(ItemAttribute_t::OPENCONTAINER, ((int)it.first) + 1);
+							break;
+						}
+					}
+				}
+			}
+
+			auto rewardItem = rewardItemsProtobuf.add_item();
+			rewardItem->set_pid(parentId);
+			rewardItem->set_sid(runningId);
+			rewardItem->set_id(item->getID());
+			rewardItem->set_subtype(item->getSubType());
+			item->serializeAttrToProtobuf(rewardItem);
+		}
+	}
+
+	protobufSize = rewardItemsProtobuf.ByteSizeLong();
+	std::unique_ptr<char[]> rewardSerialized(new char[protobufSize]);
+	rewardItemsProtobuf.SerializeToArray(&rewardSerialized[0], static_cast<int>(protobufSize));
+
+	query << "," << db.escapeBlob(&rewardSerialized[0], protobufSize);
+	// End reward
+
+	// Player systems
+	auto playerSystemsList = Canary::protobuf::playersystems::PlayerSystems();
+	
+	// Prey
+	for (uint8_t slotId = PreySlot_First; slotId <= PreySlot_Last; slotId++) {
+		PreySlot* slot = player->getPreySlotById(static_cast<PreySlot_t>(slotId));
+		if (slot) {
+			auto preyProtobuf = playerSystemsList.add_prey();
+			preyProtobuf->set_slot(static_cast<uint32_t>(slot->id));
+			preyProtobuf->set_state(static_cast<uint32_t>(slot->state));
+			preyProtobuf->set_raceid(static_cast<uint32_t>(slot->selectedRaceId));
+			preyProtobuf->set_option(static_cast<uint32_t>(slot->option));
+			preyProtobuf->set_bonus_type(static_cast<uint32_t>(slot->bonus));
+			preyProtobuf->set_bonus_rarity(static_cast<uint32_t>(slot->bonusRarity));
+			preyProtobuf->set_bonus_percentage(static_cast<uint32_t>(slot->bonusPercentage));
+			preyProtobuf->set_bonus_time(static_cast<uint32_t>(slot->bonusTimeLeft));
+			preyProtobuf->set_free_reroll(static_cast<uint64_t>(slot->freeRerollTimeStamp));
+			std::for_each(slot->raceIdList.begin(), slot->raceIdList.end(), [preyProtobuf](uint16_t raceId)
+			{
+				preyProtobuf->add_grid(static_cast<uint32_t>(raceId));
+			});
+		}
+	}
+	// End prey
+
+	// Task hunting
+	for (uint8_t slotId = PreySlot_First; slotId <= PreySlot_Last; slotId++) {
+		TaskHuntingSlot* slot = player->getTaskHuntingSlotById(static_cast<PreySlot_t>(slotId));
+		if (slot) {
+			auto taskHuntingProtobuf = playerSystemsList.add_task_hunting();
+			taskHuntingProtobuf->set_slot(static_cast<uint32_t>(slot->id));
+			taskHuntingProtobuf->set_state(static_cast<uint32_t>(slot->state));
+			taskHuntingProtobuf->set_raceid(static_cast<uint32_t>(slot->selectedRaceId));
+			taskHuntingProtobuf->set_upgrade(slot->upgrade);
+			taskHuntingProtobuf->set_rarity(static_cast<uint32_t>(slot->rarity));
+			taskHuntingProtobuf->set_kills(static_cast<uint32_t>(slot->currentKills));
+			taskHuntingProtobuf->set_disable_time(static_cast<uint32_t>(slot->disabledUntilTimeStamp));
+			taskHuntingProtobuf->set_free_reroll(static_cast<uint64_t>(slot->freeRerollTimeStamp));
+			std::for_each(slot->raceIdList.begin(), slot->raceIdList.end(), [taskHuntingProtobuf](uint16_t raceId)
+			{
+				taskHuntingProtobuf->add_grid(static_cast<uint32_t>(raceId));
+			});
+		}
+	}
+	// End task hunting
+
+	// Charm
+	auto charmProtobuf = playerSystemsList.add_charms();
+	charmProtobuf->set_type(Canary::protobuf::playersystems::CHARM_TYPE::CHARM_TYPE_USED);
+	charmProtobuf->set_raceid(static_cast<uint32_t>(player->UsedRunesBit));
+
+	charmProtobuf = playerSystemsList.add_charms();
+	charmProtobuf->set_type(Canary::protobuf::playersystems::CHARM_TYPE::CHARM_TYPE_UNLOCKED);
+	charmProtobuf->set_raceid(static_cast<uint32_t>(player->UnlockedRunesBit));
+
+	charmProtobuf = playerSystemsList.add_charms();
+	charmProtobuf->set_type(Canary::protobuf::playersystems::CHARM_TYPE::CHARM_TYPE_WOUND);
+	charmProtobuf->set_raceid(static_cast<uint32_t>(player->charmRuneWound));
+
+	charmProtobuf = playerSystemsList.add_charms();
+	charmProtobuf->set_type(Canary::protobuf::playersystems::CHARM_TYPE::CHARM_TYPE_ENFLAME);
+	charmProtobuf->set_raceid(static_cast<uint32_t>(player->charmRuneEnflame));
+
+	charmProtobuf = playerSystemsList.add_charms();
+	charmProtobuf->set_type(Canary::protobuf::playersystems::CHARM_TYPE::CHARM_TYPE_POISON);
+	charmProtobuf->set_raceid(static_cast<uint32_t>(player->charmRunePoison));
+
+	charmProtobuf = playerSystemsList.add_charms();
+	charmProtobuf->set_type(Canary::protobuf::playersystems::CHARM_TYPE::CHARM_TYPE_FREEZE);
+	charmProtobuf->set_raceid(static_cast<uint32_t>(player->charmRuneFreeze));
+
+	charmProtobuf = playerSystemsList.add_charms();
+	charmProtobuf->set_type(Canary::protobuf::playersystems::CHARM_TYPE::CHARM_TYPE_ZAP);
+	charmProtobuf->set_raceid(static_cast<uint32_t>(player->charmRuneZap));
+
+	charmProtobuf = playerSystemsList.add_charms();
+	charmProtobuf->set_type(Canary::protobuf::playersystems::CHARM_TYPE::CHARM_TYPE_CURSE);
+	charmProtobuf->set_raceid(static_cast<uint32_t>(player->charmRuneCurse));
+
+	charmProtobuf = playerSystemsList.add_charms();
+	charmProtobuf->set_type(Canary::protobuf::playersystems::CHARM_TYPE::CHARM_TYPE_CRIPPLE);
+	charmProtobuf->set_raceid(static_cast<uint32_t>(player->charmRuneCripple));
+
+	charmProtobuf = playerSystemsList.add_charms();
+	charmProtobuf->set_type(Canary::protobuf::playersystems::CHARM_TYPE::CHARM_TYPE_PARRY);
+	charmProtobuf->set_raceid(static_cast<uint32_t>(player->charmRuneParry));
+
+	charmProtobuf = playerSystemsList.add_charms();
+	charmProtobuf->set_type(Canary::protobuf::playersystems::CHARM_TYPE::CHARM_TYPE_DODGE);
+	charmProtobuf->set_raceid(static_cast<uint32_t>(player->charmRuneDodge));
+
+	charmProtobuf = playerSystemsList.add_charms();
+	charmProtobuf->set_type(Canary::protobuf::playersystems::CHARM_TYPE::CHARM_TYPE_ADRENALINE);
+	charmProtobuf->set_raceid(static_cast<uint32_t>(player->charmRuneAdrenaline));
+
+	charmProtobuf = playerSystemsList.add_charms();
+	charmProtobuf->set_type(Canary::protobuf::playersystems::CHARM_TYPE::CHARM_TYPE_NUMB);
+	charmProtobuf->set_raceid(static_cast<uint32_t>(player->charmRuneNumb));
+
+	charmProtobuf = playerSystemsList.add_charms();
+	charmProtobuf->set_type(Canary::protobuf::playersystems::CHARM_TYPE::CHARM_TYPE_CLEANSE);
+	charmProtobuf->set_raceid(static_cast<uint32_t>(player->charmRuneCleanse));
+
+	charmProtobuf = playerSystemsList.add_charms();
+	charmProtobuf->set_type(Canary::protobuf::playersystems::CHARM_TYPE::CHARM_TYPE_BLESS);
+	charmProtobuf->set_raceid(static_cast<uint32_t>(player->charmRuneBless));
+
+	charmProtobuf = playerSystemsList.add_charms();
+	charmProtobuf->set_type(Canary::protobuf::playersystems::CHARM_TYPE::CHARM_TYPE_SCAVENGE);
+	charmProtobuf->set_raceid(static_cast<uint32_t>(player->charmRuneScavenge));
+
+	charmProtobuf = playerSystemsList.add_charms();
+	charmProtobuf->set_type(Canary::protobuf::playersystems::CHARM_TYPE::CHARM_TYPE_GUT);
+	charmProtobuf->set_raceid(static_cast<uint32_t>(player->charmRuneGut));
+
+	charmProtobuf = playerSystemsList.add_charms();
+	charmProtobuf->set_type(Canary::protobuf::playersystems::CHARM_TYPE::CHARM_TYPE_LOW_BLOW);
+	charmProtobuf->set_raceid(static_cast<uint32_t>(player->charmRuneLowBlow));
+
+	charmProtobuf = playerSystemsList.add_charms();
+	charmProtobuf->set_type(Canary::protobuf::playersystems::CHARM_TYPE::CHARM_TYPE_DIVINE);
+	charmProtobuf->set_raceid(static_cast<uint32_t>(player->charmRuneDivine));
+
+	charmProtobuf = playerSystemsList.add_charms();
+	charmProtobuf->set_type(Canary::protobuf::playersystems::CHARM_TYPE::CHARM_TYPE_VAMP);
+	charmProtobuf->set_raceid(static_cast<uint32_t>(player->charmRuneVamp));
+
+	charmProtobuf = playerSystemsList.add_charms();
+	charmProtobuf->set_type(Canary::protobuf::playersystems::CHARM_TYPE::CHARM_TYPE_VOID);
+	charmProtobuf->set_raceid(static_cast<uint32_t>(player->charmRuneVoid));
+	// End charm
+
+	// Bestiary tracker
+	for (MonsterType* mType : player->getBestiaryTrackerList()) {
+		playerSystemsList.add_bestiary_tracker(static_cast<uint32_t>(mType->info.raceid));
+	}
+	// End bestiary tracker
+
+	protobufSize = playerSystemsList.ByteSizeLong();
+	std::unique_ptr<char[]> systemsSerialized(new char[protobufSize]);
+	playerSystemsList.SerializeToArray(&systemsSerialized[0], static_cast<int>(protobufSize));
+
+	query << "," << db.escapeBlob(&systemsSerialized[0], protobufSize);
+	// End player systems
 }