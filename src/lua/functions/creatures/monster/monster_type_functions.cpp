/**
 * Canary - A free and open-source MMORPG server emulator
 * Copyright (©) 2019-2022 OpenTibiaBR <opentibiabr@outlook.com>
 * Repository: https://github.com/opentibiabr/canary
 * License: https://github.com/opentibiabr/canary/blob/main/LICENSE
 * Contributors: https://github.com/opentibiabr/canary/graphs/contributors
 * Website: https://docs.opentibiabr.org/
 */

#include "pch.hpp"

#include "game/game.h"
#include "io/io_bosstiary.hpp"
#include "creatures/combat/spells.h"
#include "creatures/monsters/monsters.h"
#include "lua/functions/creatures/monster/monster_type_functions.hpp"
#include "lua/scripts/scripts.h"

void MonsterTypeFunctions::createMonsterTypeLootLuaTable(lua_State* L, const std::vector<LootBlock> &lootList) {
	lua_createtable(L, lootList.size(), 0);

	int index = 0;
	for (const auto &lootBlock : lootList) {
		lua_createtable(L, 0, 8);

		setField(L, "itemId", lootBlock.id);
		setField(L, "chance", lootBlock.chance);
		setField(L, "subType", lootBlock.subType);
		setField(L, "maxCount", lootBlock.countmax);
		setField(L, "minCount", lootBlock.countmin);
		setField(L, "actionId", lootBlock.actionId);
		setField(L, "text", lootBlock.text);
		pushBoolean(L, lootBlock.unique);
		lua_setfield(L, -2, "unique");

		createMonsterTypeLootLuaTable(L, lootBlock.childLoot);
		lua_setfield(L, -2, "childLoot");

		lua_rawseti(L, -2, ++index);
	}
}

int MonsterTypeFunctions::luaMonsterTypeCreate(lua_State* L) {
	// MonsterType(name or raceid)
	MonsterType* monsterType = nullptr;
	if (isNumber(L, 2)) {
		monsterType = g_monsters().getMonsterTypeByRaceId(getNumber<uint16_t>(L, 2));
	} else {
		monsterType = g_monsters().getMonsterType(getString(L, 2));
	}

	if (monsterType) {
		pushUserdata<MonsterType>(L, monsterType);
		setMetatable(L, -1, "MonsterType");
	} else {
		lua_pushnil(L);
	}
	return 1;
}

int MonsterTypeFunctions::luaMonsterTypeIsAttackable(lua_State* L) {
	// get: monsterType:isAttackable() set: monsterType:isAttackable(bool)
	MonsterType* monsterType = getUserdata<MonsterType>(L, 1);
	if (monsterType) {
		if (lua_gettop(L) == 1) {
			pushBoolean(L, monsterType->info.isAttackable);
		} else {
			monsterType->info.isAttackable = getBoolean(L, 2);
			pushBoolean(L, true);
		}
	} else {
		lua_pushnil(L);
	}
	return 1;
}

int MonsterTypeFunctions::luaMonsterTypeIsConvinceable(lua_State* L) {
	// get: monsterType:isConvinceable() set: monsterType:isConvinceable(bool)
	MonsterType* monsterType = getUserdata<MonsterType>(L, 1);
	if (monsterType) {
		if (lua_gettop(L) == 1) {
			pushBoolean(L, monsterType->info.isConvinceable);
		} else {
			monsterType->info.isConvinceable = getBoolean(L, 2);
			pushBoolean(L, true);
		}
	} else {
		lua_pushnil(L);
	}
	return 1;
}

int MonsterTypeFunctions::luaMonsterTypeIsSummonable(lua_State* L) {
	// get: monsterType:isSummonable() set: monsterType:isSummonable(bool)
	MonsterType* monsterType = getUserdata<MonsterType>(L, 1);
	if (monsterType) {
		if (lua_gettop(L) == 1) {
			pushBoolean(L, monsterType->info.isSummonable);
		} else {
			monsterType->info.isSummonable = getBoolean(L, 2);
			pushBoolean(L, true);
		}
	} else {
		lua_pushnil(L);
	}
	return 1;
}

int MonsterTypeFunctions::luaMonsterTypeIsIllusionable(lua_State* L) {
	// get: monsterType:isIllusionable() set: monsterType:isIllusionable(bool)
	MonsterType* monsterType = getUserdata<MonsterType>(L, 1);
	if (monsterType) {
		if (lua_gettop(L) == 1) {
			pushBoolean(L, monsterType->info.isIllusionable);
		} else {
			monsterType->info.isIllusionable = getBoolean(L, 2);
			pushBoolean(L, true);
		}
	} else {
		lua_pushnil(L);
	}
	return 1;
}

int MonsterTypeFunctions::luaMonsterTypeIsHostile(lua_State* L) {
	// get: monsterType:isHostile() set: monsterType:isHostile(bool)
	MonsterType* monsterType = getUserdata<MonsterType>(L, 1);
	if (monsterType) {
		if (lua_gettop(L) == 1) {
			pushBoolean(L, monsterType->info.isHostile);
		} else {
			monsterType->info.isHostile = getBoolean(L, 2);
			pushBoolean(L, true);
		}
	} else {
		lua_pushnil(L);
	}
	return 1;
}

int MonsterTypeFunctions::luaMonsterTypeFamiliar(lua_State* L) {
	// get: monsterType:familiar() set: monsterType:familiar(bool)
	MonsterType* monsterType = getUserdata<MonsterType>(L, 1);
	if (monsterType) {
		if (lua_gettop(L) == 1) {
			pushBoolean(L, monsterType->info.isFamiliar);
		} else {
			monsterType->info.isFamiliar = getBoolean(L, 2);
			pushBoolean(L, true);
		}
	} else {
		lua_pushnil(L);
	}
	return 1;
}

int MonsterTypeFunctions::luaMonsterTypeIsRewardBoss(lua_State* L) {
	// get: monsterType:isRewardBoss() set: monsterType:isRewardBoss(bool)
	MonsterType* monsterType = getUserdata<MonsterType>(L, 1);
	if (monsterType) {
		if (lua_gettop(L) == 1) {
			pushBoolean(L, monsterType->info.isRewardBoss);
		} else {
			monsterType->info.isRewardBoss = getBoolean(L, 2);
			pushBoolean(L, true);
		}
	} else {
		lua_pushnil(L);
	}
	return 1;
}

int MonsterTypeFunctions::luaMonsterTypeIsPushable(lua_State* L) {
	// get: monsterType:isPushable() set: monsterType:isPushable(bool)
	MonsterType* monsterType = getUserdata<MonsterType>(L, 1);
	if (monsterType) {
		if (lua_gettop(L) == 1) {
			pushBoolean(L, monsterType->info.pushable);
		} else {
			monsterType->info.pushable = getBoolean(L, 2);
			pushBoolean(L, true);
		}
	} else {
		lua_pushnil(L);
	}
	return 1;
}

int MonsterTypeFunctions::luaMonsterTypeIsHealthHidden(lua_State* L) {
	// get: monsterType:isHealthHidden() set: monsterType:isHealthHidden(bool)
	MonsterType* monsterType = getUserdata<MonsterType>(L, 1);
	if (monsterType) {
		if (lua_gettop(L) == 1) {
			pushBoolean(L, monsterType->info.hiddenHealth);
		} else {
			monsterType->info.hiddenHealth = getBoolean(L, 2);
			pushBoolean(L, true);
		}
	} else {
		lua_pushnil(L);
	}
	return 1;
}

int MonsterTypeFunctions::luaMonsterTypeIsBlockable(lua_State* L) {
	// get: monsterType:isBlockable() set: monsterType:isBlockable(bool)
	MonsterType* monsterType = getUserdata<MonsterType>(L, 1);
	if (monsterType) {
		if (lua_gettop(L) == 1) {
			pushBoolean(L, monsterType->info.isBlockable);
		} else {
			monsterType->info.isBlockable = getBoolean(L, 2);
			pushBoolean(L, true);
		}
	} else {
		lua_pushnil(L);
	}
	return 1;
}

int MonsterTypeFunctions::luaMonsterTypeIsForgeCreature(lua_State* L) {
	// get: monsterType:isForgeCreature() set: monsterType:isForgeCreature(bool)
	MonsterType* monsterType = getUserdata<MonsterType>(L, 1);
	if (!monsterType) {
		pushBoolean(L, false);
		reportErrorFunc(getErrorDesc(LUA_ERROR_MONSTER_TYPE_NOT_FOUND));
		return 0;
	}

	if (lua_gettop(L) == 1) {
		pushBoolean(L, monsterType->info.isForgeCreature);
	} else {
		monsterType->info.isForgeCreature = getBoolean(L, 2);
		pushBoolean(L, true);
	}
	return 1;
}

int MonsterTypeFunctions::luaMonsterTypeCanSpawn(lua_State* L) {
	// monsterType:canSpawn(pos)
	MonsterType* monsterType = getUserdata<MonsterType>(L, 1);
	const Position &position = getPosition(L, 2);
	if (monsterType) {
		pushBoolean(L, monsterType->canSpawn(position));
	} else {
		lua_pushnil(L);
	}
	return 1;
}

int MonsterTypeFunctions::luaMonsterTypeCanPushItems(lua_State* L) {
	// get: monsterType:canPushItems() set: monsterType:canPushItems(bool)
	MonsterType* monsterType = getUserdata<MonsterType>(L, 1);
	if (monsterType) {
		if (lua_gettop(L) == 1) {
			pushBoolean(L, monsterType->info.canPushItems);
		} else {
			monsterType->info.canPushItems = getBoolean(L, 2);
			pushBoolean(L, true);
		}
	} else {
		lua_pushnil(L);
	}
	return 1;
}

int MonsterTypeFunctions::luaMonsterTypeCanPushCreatures(lua_State* L) {
	// get: monsterType:canPushCreatures() set: monsterType:canPushCreatures(bool)
	MonsterType* monsterType = getUserdata<MonsterType>(L, 1);
	if (monsterType) {
		if (lua_gettop(L) == 1) {
			pushBoolean(L, monsterType->info.canPushCreatures);
		} else {
			monsterType->info.canPushCreatures = getBoolean(L, 2);
			pushBoolean(L, true);
		}
	} else {
		lua_pushnil(L);
	}
	return 1;
}

int32_t MonsterTypeFunctions::luaMonsterTypeName(lua_State* L) {
	// get: monsterType:name() set: monsterType:name(name)
	MonsterType* monsterType = getUserdata<MonsterType>(L, 1);
	if (monsterType) {
		if (lua_gettop(L) == 1) {
			pushString(L, monsterType->name);
		} else {
			monsterType->name = getString(L, 2);
			pushBoolean(L, true);
		}
	} else {
		lua_pushnil(L);
	}
	return 1;
}

int MonsterTypeFunctions::luaMonsterTypeNameDescription(lua_State* L) {
	// get: monsterType:nameDescription() set: monsterType:nameDescription(desc)
	MonsterType* monsterType = getUserdata<MonsterType>(L, 1);
	if (monsterType) {
		if (lua_gettop(L) == 1) {
			pushString(L, monsterType->nameDescription);
		} else {
			monsterType->nameDescription = getString(L, 2);
			pushBoolean(L, true);
		}
	} else {
		lua_pushnil(L);
	}
	return 1;
}

int MonsterTypeFunctions::luaMonsterTypegetCorpseId(lua_State* L) {
	// monsterType:getCorpseId()
	MonsterType* monsterType = getUserdata<MonsterType>(L, 1);
	if (monsterType) {
		lua_pushnumber(L, monsterType->info.lookcorpse);
	} else {
		lua_pushnil(L);
	}
	return 1;
}

int MonsterTypeFunctions::luaMonsterTypeHealth(lua_State* L) {
	// get: monsterType:health() set: monsterType:health(health)
	MonsterType* monsterType = getUserdata<MonsterType>(L, 1);
	if (monsterType) {
		if (lua_gettop(L) == 1) {
			lua_pushnumber(L, static_cast<lua_Number>(monsterType->info.health));
		} else {
			monsterType->info.health = getNumber<int64_t>(L, 2);
			pushBoolean(L, true);
		}
	} else {
		lua_pushnil(L);
	}
	return 1;
}

int MonsterTypeFunctions::luaMonsterTypeMaxHealth(lua_State* L) {
	// get: monsterType:maxHealth() set: monsterType:maxHealth(health)
	MonsterType* monsterType = getUserdata<MonsterType>(L, 1);
	if (monsterType) {
		if (lua_gettop(L) == 1) {
			lua_pushnumber(L, static_cast<lua_Number>(monsterType->info.healthMax));
		} else {
			monsterType->info.healthMax = getNumber<int64_t>(L, 2);
			pushBoolean(L, true);
		}
	} else {
		lua_pushnil(L);
	}
	return 1;
}

int MonsterTypeFunctions::luaMonsterTypeRunHealth(lua_State* L) {
	// get: monsterType:runHealth() set: monsterType:runHealth(health)
	MonsterType* monsterType = getUserdata<MonsterType>(L, 1);
	if (monsterType) {
		if (lua_gettop(L) == 1) {
			lua_pushnumber(L, monsterType->info.runAwayHealth);
		} else {
			monsterType->info.runAwayHealth = getNumber<int32_t>(L, 2);
			pushBoolean(L, true);
		}
	} else {
		lua_pushnil(L);
	}
	return 1;
}

int MonsterTypeFunctions::luaMonsterTypeExperience(lua_State* L) {
	// get: monsterType:experience() set: monsterType:experience(exp)
	MonsterType* monsterType = getUserdata<MonsterType>(L, 1);
	if (monsterType) {
		if (lua_gettop(L) == 1) {
			lua_pushnumber(L, monsterType->info.experience);
		} else {
			monsterType->info.experience = getNumber<uint64_t>(L, 2);
			pushBoolean(L, true);
		}
	} else {
		lua_pushnil(L);
	}
	return 1;
}

int MonsterTypeFunctions::luaMonsterTypeFaction(lua_State* L) {
	// get: monsterType:faction() set: monsterType:faction(faction)
	MonsterType* monsterType = getUserdata<MonsterType>(L, 1);
	if (monsterType) {
		if (lua_gettop(L) == 1) {
			lua_pushnumber(L, monsterType->info.faction);
		} else {
			monsterType->info.faction = getNumber<Faction_t>(L, 2);
			pushBoolean(L, true);
		}
	} else {
		lua_pushnil(L);
	}
	return 1;
}

int MonsterTypeFunctions::luaMonsterTypeEnemyFactions(lua_State* L) {
	// get: monsterType:enemyFactions() set: monsterType:enemyFactions(enemyFaction)
	MonsterType* monsterType = getUserdata<MonsterType>(L, 1);
	if (monsterType) {
		if (lua_gettop(L) == 1) {
			lua_createtable(L, monsterType->info.enemyFactions.size(), 0);
			int index = 0;

			for (auto faction : monsterType->info.enemyFactions) {
				lua_pushnumber(L, faction);
				lua_rawseti(L, -2, ++index);
			}
		} else {
			Faction_t faction = getNumber<Faction_t>(L, 2);
			monsterType->info.enemyFactions.emplace(faction);
			pushBoolean(L, true);
		}
	} else {
		lua_pushnil(L);
	}
	return 1;
}

int MonsterTypeFunctions::luaMonsterTypeTargetPreferPlayer(lua_State* L) {
	// get: monsterType:targetPreferPlayer() set: monsterType:targetPreferPlayer(bool)
	MonsterType* monsterType = getUserdata<MonsterType>(L, 1);
	if (monsterType) {
		if (lua_gettop(L) == 1) {
			lua_pushboolean(L, monsterType->info.targetPreferPlayer);
		} else {
			monsterType->info.targetPreferPlayer = getBoolean(L, 2);
			pushBoolean(L, true);
		}
	} else {
		lua_pushnil(L);
	}
	return 1;
}

int MonsterTypeFunctions::luaMonsterTypeTargetPreferMaster(lua_State* L) {
	// get: monsterType:targetPreferMaster() set: monsterType:targetPreferMaster(bool)
	MonsterType* monsterType = getUserdata<MonsterType>(L, 1);
	if (monsterType) {
		if (lua_gettop(L) == 1) {
			lua_pushnumber(L, monsterType->info.faction);
		} else {
			monsterType->info.targetPreferMaster = getBoolean(L, 2);
			pushBoolean(L, true);
		}
	} else {
		lua_pushnil(L);
	}
	return 1;
}

int MonsterTypeFunctions::luaMonsterTypeRaceid(lua_State* L) {
	// get: monsterType:raceId() set: monsterType:raceId(id)
	MonsterType* monsterType = getUserdata<MonsterType>(L, 1);
	if (monsterType) {
		if (lua_gettop(L) == 1) {
			lua_pushnumber(L, monsterType->info.raceid);
		} else {
			monsterType->info.raceid = getNumber<uint16_t>(L, 2);
			g_game().addBestiaryList(getNumber<uint16_t>(L, 2), monsterType->name);
			pushBoolean(L, true);
		}
	} else {
		lua_pushnil(L);
	}
	return 1;
}

int MonsterTypeFunctions::luaMonsterTypeBestiarytoKill(lua_State* L) {
	// get: monsterType:BestiarytoKill() set: monsterType:BestiarytoKill(value)
	MonsterType* monsterType = getUserdata<MonsterType>(L, 1);
	if (monsterType) {
		if (lua_gettop(L) == 1) {
			lua_pushnumber(L, monsterType->info.bestiaryToUnlock);
		} else {
			monsterType->info.bestiaryToUnlock = getNumber<uint16_t>(L, 2);
			pushBoolean(L, true);
		}
	} else {
		lua_pushnil(L);
	}
	return 1;
}

int MonsterTypeFunctions::luaMonsterTypeBestiaryFirstUnlock(lua_State* L) {
	// get: monsterType:BestiaryFirstUnlock() set: monsterType:BestiaryFirstUnlock(value)
	MonsterType* monsterType = getUserdata<MonsterType>(L, 1);
	if (monsterType) {
		if (lua_gettop(L) == 1) {
			lua_pushnumber(L, monsterType->info.bestiaryFirstUnlock);
		} else {
			monsterType->info.bestiaryFirstUnlock = getNumber<uint16_t>(L, 2);
			pushBoolean(L, true);
		}
	} else {
		lua_pushnil(L);
	}
	return 1;
}

int MonsterTypeFunctions::luaMonsterTypeBestiarySecondUnlock(lua_State* L) {
	// get: monsterType:BestiarySecondUnlock() set: monsterType:BestiarySecondUnlock(value)
	MonsterType* monsterType = getUserdata<MonsterType>(L, 1);
	if (monsterType) {
		if (lua_gettop(L) == 1) {
			lua_pushnumber(L, monsterType->info.bestiarySecondUnlock);
		} else {
			monsterType->info.bestiarySecondUnlock = getNumber<uint16_t>(L, 2);
			pushBoolean(L, true);
		}
	} else {
		lua_pushnil(L);
	}
	return 1;
}

int MonsterTypeFunctions::luaMonsterTypeBestiaryCharmsPoints(lua_State* L) {
	// get: monsterType:BestiaryCharmsPoints() set: monsterType:BestiaryCharmsPoints(value)
	MonsterType* monsterType = getUserdata<MonsterType>(L, 1);
	if (monsterType) {
		if (lua_gettop(L) == 1) {
			lua_pushnumber(L, monsterType->info.bestiaryCharmsPoints);
		} else {
			monsterType->info.bestiaryCharmsPoints = getNumber<uint16_t>(L, 2);
			pushBoolean(L, true);
		}
	} else {
		lua_pushnil(L);
	}
	return 1;
}

int MonsterTypeFunctions::luaMonsterTypeBestiaryStars(lua_State* L) {
	// get: monsterType:BestiaryStars() set: monsterType:BestiaryStars(value)
	MonsterType* monsterType = getUserdata<MonsterType>(L, 1);
	if (monsterType) {
		if (lua_gettop(L) == 1) {
			lua_pushnumber(L, monsterType->info.bestiaryStars);
		} else {
			monsterType->info.bestiaryStars = getNumber<uint8_t>(L, 2);
			pushBoolean(L, true);
		}
	} else {
		lua_pushnil(L);
	}
	return 1;
}

int MonsterTypeFunctions::luaMonsterTypeBestiaryOccurrence(lua_State* L) {
	// get: monsterType:BestiaryOccurrence() set: monsterType:BestiaryOccurrence(value)
	MonsterType* monsterType = getUserdata<MonsterType>(L, 1);
	if (monsterType) {
		if (lua_gettop(L) == 1) {
			lua_pushnumber(L, monsterType->info.bestiaryOccurrence);
		} else {
			monsterType->info.bestiaryOccurrence = getNumber<uint8_t>(L, 2);
			pushBoolean(L, true);
		}
	} else {
		lua_pushnil(L);
	}
	return 1;
}

int MonsterTypeFunctions::luaMonsterTypeBestiaryLocations(lua_State* L) {
	// get: monsterType:BestiaryLocations() set: monsterType:BestiaryLocations(string)
	MonsterType* monsterType = getUserdata<MonsterType>(L, 1);
	if (monsterType) {
		if (lua_gettop(L) == 1) {
			pushString(L, monsterType->info.bestiaryLocations);
		} else {
			monsterType->info.bestiaryLocations = getString(L, 2);
			pushBoolean(L, true);
		}
	} else {
		lua_pushnil(L);
	}
	return 1;
}

int MonsterTypeFunctions::luaMonsterTypeBestiaryclass(lua_State* L) {
	// get: monsterType:Bestiaryclass() set: monsterType:Bestiaryclass(string)
	MonsterType* monsterType = getUserdata<MonsterType>(L, 1);
	if (monsterType) {
		if (lua_gettop(L) == 1) {
			pushString(L, monsterType->info.bestiaryClass);
		} else {
			monsterType->info.bestiaryClass = getString(L, 2);
			pushBoolean(L, true);
		}
	} else {
		lua_pushnil(L);
	}
	return 1;
}

int MonsterTypeFunctions::luaMonsterTypeBestiaryrace(lua_State* L) {
	// get: monsterType:Bestiaryrace() set: monsterType:Bestiaryrace(raceid)
	MonsterType* monsterType = getUserdata<MonsterType>(L, 1);
	if (monsterType) {
		if (lua_gettop(L) == 1) {
			lua_pushnumber(L, monsterType->info.bestiaryRace);
		} else {
			BestiaryType_t race = getNumber<BestiaryType_t>(L, 2);
			monsterType->info.bestiaryRace = race;
			pushBoolean(L, true);
		}
	} else {
		lua_pushnil(L);
	}
	return 1;
}

int MonsterTypeFunctions::luaMonsterTypeCombatImmunities(lua_State* L) {
	// get: monsterType:combatImmunities() set: monsterType:combatImmunities(immunity)
	MonsterType* monsterType = getUserdata<MonsterType>(L, 1);
	if (monsterType) {
		if (lua_gettop(L) == 1) {
			lua_pushnumber(L, monsterType->info.damageImmunities);
		} else {
			std::string immunity = getString(L, 2);
			if (immunity == "physical") {
				monsterType->info.damageImmunities |= COMBAT_PHYSICALDAMAGE;
				pushBoolean(L, true);
			} else if (immunity == "energy") {
				monsterType->info.damageImmunities |= COMBAT_ENERGYDAMAGE;
				pushBoolean(L, true);
			} else if (immunity == "fire") {
				monsterType->info.damageImmunities |= COMBAT_FIREDAMAGE;
				pushBoolean(L, true);
			} else if (immunity == "poison" || immunity == "earth") {
				monsterType->info.damageImmunities |= COMBAT_EARTHDAMAGE;
				pushBoolean(L, true);
			} else if (immunity == "drown") {
				monsterType->info.damageImmunities |= COMBAT_DROWNDAMAGE;
				pushBoolean(L, true);
			} else if (immunity == "ice") {
				monsterType->info.damageImmunities |= COMBAT_ICEDAMAGE;
				pushBoolean(L, true);
			} else if (immunity == "holy") {
				monsterType->info.damageImmunities |= COMBAT_HOLYDAMAGE;
				pushBoolean(L, true);
			} else if (immunity == "death") {
				monsterType->info.damageImmunities |= COMBAT_DEATHDAMAGE;
				pushBoolean(L, true);
			} else if (immunity == "lifedrain") {
				monsterType->info.damageImmunities |= COMBAT_LIFEDRAIN;
				pushBoolean(L, true);
			} else if (immunity == "manadrain") {
				monsterType->info.damageImmunities |= COMBAT_MANADRAIN;
				pushBoolean(L, true);
			} else {
				SPDLOG_WARN("[MonsterTypeFunctions::luaMonsterTypeCombatImmunities] - "
							"Unknown immunity name {} for monster: {}",
							immunity, monsterType->name);
				lua_pushnil(L);
			}
		}
	} else {
		lua_pushnil(L);
	}
	return 1;
}

int MonsterTypeFunctions::luaMonsterTypeConditionImmunities(lua_State* L) {
	// get: monsterType:conditionImmunities() set: monsterType:conditionImmunities(immunity)
	MonsterType* monsterType = getUserdata<MonsterType>(L, 1);
	if (monsterType) {
		if (lua_gettop(L) == 1) {
			lua_pushnumber(L, monsterType->info.conditionImmunities);
		} else {
			std::string immunity = getString(L, 2);
			if (immunity == "physical") {
				monsterType->info.conditionImmunities |= CONDITION_BLEEDING;
				pushBoolean(L, true);
			} else if (immunity == "energy") {
				monsterType->info.conditionImmunities |= CONDITION_ENERGY;
				pushBoolean(L, true);
			} else if (immunity == "fire") {
				monsterType->info.conditionImmunities |= CONDITION_FIRE;
				pushBoolean(L, true);
			} else if (immunity == "poison" || immunity == "earth") {
				monsterType->info.conditionImmunities |= CONDITION_POISON;
				pushBoolean(L, true);
			} else if (immunity == "drown") {
				monsterType->info.conditionImmunities |= CONDITION_DROWN;
				pushBoolean(L, true);
			} else if (immunity == "ice") {
				monsterType->info.conditionImmunities |= CONDITION_FREEZING;
				pushBoolean(L, true);
			} else if (immunity == "holy") {
				monsterType->info.conditionImmunities |= CONDITION_DAZZLED;
				pushBoolean(L, true);
			} else if (immunity == "death") {
				monsterType->info.conditionImmunities |= CONDITION_CURSED;
				pushBoolean(L, true);
			} else if (immunity == "paralyze") {
				monsterType->info.conditionImmunities |= CONDITION_PARALYZE;
				pushBoolean(L, true);
			} else if (immunity == "outfit") {
				monsterType->info.conditionImmunities |= CONDITION_OUTFIT;
				pushBoolean(L, true);
			} else if (immunity == "drunk") {
				monsterType->info.conditionImmunities |= CONDITION_DRUNK;
				pushBoolean(L, true);
			} else if (immunity == "invisible" || immunity == "invisibility") {
				monsterType->info.conditionImmunities |= CONDITION_INVISIBLE;
				pushBoolean(L, true);
			} else if (immunity == "bleed") {
				monsterType->info.conditionImmunities |= CONDITION_BLEEDING;
				pushBoolean(L, true);
			} else {
				SPDLOG_WARN("[MonsterTypeFunctions::luaMonsterTypeConditionImmunities] - "
							"Unknown immunity name: {} for monster: {}",
							immunity, monsterType->name);
				lua_pushnil(L);
			}
		}
	} else {
		lua_pushnil(L);
	}
	return 1;
}

int MonsterTypeFunctions::luaMonsterTypeGetAttackList(lua_State* L) {
	// monsterType:getAttackList()
	MonsterType* monsterType = getUserdata<MonsterType>(L, 1);
	if (!monsterType) {
		lua_pushnil(L);
		return 1;
	}

	lua_createtable(L, monsterType->info.attackSpells.size(), 0);

	int index = 0;
	for (const auto &spellBlock : monsterType->info.attackSpells) {
		lua_createtable(L, 0, 8);

		setField(L, "chance", spellBlock.chance);
		setField(L, "isCombatSpell", spellBlock.combatSpell ? 1 : 0);
		setField(L, "isMelee", spellBlock.isMelee ? 1 : 0);
		setField(L, "minCombatValue", spellBlock.minCombatValue);
		setField(L, "maxCombatValue", spellBlock.maxCombatValue);
		setField(L, "range", spellBlock.range);
		setField(L, "speed", spellBlock.speed);
		pushUserdata<CombatSpell>(L, static_cast<CombatSpell*>(spellBlock.spell));
		lua_setfield(L, -2, "spell");

		lua_rawseti(L, -2, ++index);
	}
	return 1;
}

int MonsterTypeFunctions::luaMonsterTypeAddAttack(lua_State* L) {
	// monsterType:addAttack(monsterspell)
	MonsterType* monsterType = getUserdata<MonsterType>(L, 1);
	if (monsterType) {
		MonsterSpell* spell = getUserdata<MonsterSpell>(L, 2);
		if (spell) {
			spellBlock_t sb;
			if (g_monsters().deserializeSpell(spell, sb, monsterType->name)) {
				monsterType->info.attackSpells.push_back(std::move(sb));
			} else {
				SPDLOG_WARN("Monster: {}, cant load spell: {}", monsterType->name, spell->name);
			}
		} else {
			lua_pushnil(L);
		}
	} else {
		lua_pushnil(L);
	}
	return 1;
}

int MonsterTypeFunctions::luaMonsterTypeGetDefenseList(lua_State* L) {
	// monsterType:getDefenseList()
	MonsterType* monsterType = getUserdata<MonsterType>(L, 1);
	if (!monsterType) {
		lua_pushnil(L);
		return 1;
	}

	lua_createtable(L, monsterType->info.defenseSpells.size(), 0);

	int index = 0;
	for (const auto &spellBlock : monsterType->info.defenseSpells) {
		lua_createtable(L, 0, 8);

		setField(L, "chance", spellBlock.chance);
		setField(L, "isCombatSpell", spellBlock.combatSpell ? 1 : 0);
		setField(L, "isMelee", spellBlock.isMelee ? 1 : 0);
		setField(L, "minCombatValue", spellBlock.minCombatValue);
		setField(L, "maxCombatValue", spellBlock.maxCombatValue);
		setField(L, "range", spellBlock.range);
		setField(L, "speed", spellBlock.speed);
		pushUserdata<CombatSpell>(L, static_cast<CombatSpell*>(spellBlock.spell));
		lua_setfield(L, -2, "spell");

		lua_rawseti(L, -2, ++index);
	}
	return 1;
}

int MonsterTypeFunctions::luaMonsterTypeGetTypeName(lua_State* L) {
	// monsterType:getTypeName()
	const MonsterType* monsterType = getUserdata<MonsterType>(L, 1);
	if (!monsterType) {
		return 1;
	}

	pushString(L, monsterType->typeName);
	return 1;
}

int MonsterTypeFunctions::luaMonsterTypeAddDefense(lua_State* L) {
	// monsterType:addDefense(monsterspell)
	MonsterType* monsterType = getUserdata<MonsterType>(L, 1);
	if (monsterType) {
		MonsterSpell* spell = getUserdata<MonsterSpell>(L, 2);
		if (spell) {
			spellBlock_t sb;
			if (g_monsters().deserializeSpell(spell, sb, monsterType->name)) {
				monsterType->info.defenseSpells.push_back(std::move(sb));
			} else {
				SPDLOG_WARN("Monster: {}, Cant load spell: {}", monsterType->name, spell->name);
			}
		} else {
			lua_pushnil(L);
		}
	} else {
		lua_pushnil(L);
	}
	return 1;
}

int MonsterTypeFunctions::luaMonsterTypeAddElement(lua_State* L) {
	// monsterType:addElement(type, percent)
	MonsterType* monsterType = getUserdata<MonsterType>(L, 1);
	if (monsterType) {
		CombatType_t element = getNumber<CombatType_t>(L, 2);
		monsterType->info.elementMap[element] = getNumber<int64_t>(L, 3);
		pushBoolean(L, true);
	} else {
		lua_pushnil(L);
	}
	return 1;
}

int MonsterTypeFunctions::luaMonsterTypeAddReflect(lua_State* L) {
	// monsterType:addReflect(type, percent)
	MonsterType* monsterType = getUserdata<MonsterType>(L, 1);
	if (monsterType) {
		CombatType_t element = getNumber<CombatType_t>(L, 2);
		monsterType->info.reflectMap[element] = getNumber<int64_t>(L, 3);
		pushBoolean(L, true);
	} else {
		lua_pushnil(L);
	}
	return 1;
}

int MonsterTypeFunctions::luaMonsterTypeAddHealing(lua_State* L) {
	// monsterType:addHealing(type, percent)
	MonsterType* monsterType = getUserdata<MonsterType>(L, 1);
	if (monsterType) {
		CombatType_t element = getNumber<CombatType_t>(L, 2);
		monsterType->info.healingMap[element] = getNumber<int64_t>(L, 3);
		pushBoolean(L, true);
	} else {
		lua_pushnil(L);
	}
	return 1;
}

int MonsterTypeFunctions::luaMonsterTypeGetElementList(lua_State* L) {
	// monsterType:getElementList()
	MonsterType* monsterType = getUserdata<MonsterType>(L, 1);
	if (!monsterType) {
		lua_pushnil(L);
		return 1;
	}

	lua_createtable(L, monsterType->info.elementMap.size(), 0);
<<<<<<< HEAD
	for (const auto& elementEntry : monsterType->info.elementMap) {
		lua_pushnumber(L, static_cast<lua_Number>(elementEntry.second));
		lua_rawseti(L, -2, static_cast<int>(elementEntry.first));
=======
	for (const auto &elementEntry : monsterType->info.elementMap) {
		lua_pushnumber(L, elementEntry.second);
		lua_rawseti(L, -2, elementEntry.first);
>>>>>>> 4b1d92c0
	}
	return 1;
}

int MonsterTypeFunctions::luaMonsterTypeAddVoice(lua_State* L) {
	// monsterType:addVoice(sentence, interval, chance, yell)
	MonsterType* monsterType = getUserdata<MonsterType>(L, 1);
	if (monsterType) {
		voiceBlock_t voice;
		voice.text = getString(L, 2);
		monsterType->info.yellSpeedTicks = getNumber<uint32_t>(L, 3);
		monsterType->info.yellChance = getNumber<uint32_t>(L, 4);
		voice.yellText = getBoolean(L, 5);
		monsterType->info.voiceVector.push_back(voice);
		pushBoolean(L, true);
	} else {
		lua_pushnil(L);
	}
	return 1;
}

int MonsterTypeFunctions::luaMonsterTypeGetVoices(lua_State* L) {
	// monsterType:getVoices()
	MonsterType* monsterType = getUserdata<MonsterType>(L, 1);
	if (!monsterType) {
		lua_pushnil(L);
		return 1;
	}

	int index = 0;
	lua_createtable(L, monsterType->info.voiceVector.size(), 0);
	for (const auto &voiceBlock : monsterType->info.voiceVector) {
		lua_createtable(L, 0, 2);
		setField(L, "text", voiceBlock.text);
		setField(L, "yellText", voiceBlock.yellText);
		lua_rawseti(L, -2, ++index);
	}
	return 1;
}

int MonsterTypeFunctions::luaMonsterTypeGetLoot(lua_State* L) {
	// monsterType:getLoot()
	MonsterType* monsterType = getUserdata<MonsterType>(L, 1);
	if (!monsterType) {
		lua_pushnil(L);
		return 1;
	}

	createMonsterTypeLootLuaTable(L, monsterType->info.lootItems);
	return 1;
}

int MonsterTypeFunctions::luaMonsterTypeAddLoot(lua_State* L) {
	// monsterType:addLoot(loot)
	MonsterType* monsterType = getUserdata<MonsterType>(L, 1);
	if (monsterType) {
		Loot* loot = getUserdata<Loot>(L, 2);
		if (loot) {
			monsterType->loadLoot(monsterType, loot->lootBlock);
			pushBoolean(L, true);
		} else {
			lua_pushnil(L);
		}
	} else {
		lua_pushnil(L);
	}
	return 1;
}

int MonsterTypeFunctions::luaMonsterTypeGetCreatureEvents(lua_State* L) {
	// monsterType:getCreatureEvents()
	MonsterType* monsterType = getUserdata<MonsterType>(L, 1);
	if (!monsterType) {
		lua_pushnil(L);
		return 1;
	}

	int index = 0;
	lua_createtable(L, monsterType->info.scripts.size(), 0);
	for (const std::string &creatureEvent : monsterType->info.scripts) {
		pushString(L, creatureEvent);
		lua_rawseti(L, -2, ++index);
	}
	return 1;
}

int MonsterTypeFunctions::luaMonsterTypeRegisterEvent(lua_State* L) {
	// monsterType:registerEvent(name)
	MonsterType* monsterType = getUserdata<MonsterType>(L, 1);
	if (monsterType) {
		monsterType->info.scripts.push_back(getString(L, 2));
		pushBoolean(L, true);
	} else {
		lua_pushnil(L);
	}
	return 1;
}

int MonsterTypeFunctions::luaMonsterTypeEventOnCallback(lua_State* L) {
	// monsterType:onThink(callback)
	// monsterType:onAppear(callback)
	// monsterType:onDisappear(callback)
	// monsterType:onMove(callback)
	// monsterType:onSay(callback)
	MonsterType* monsterType = getUserdata<MonsterType>(L, 1);
	if (monsterType) {
		if (monsterType->loadCallback(&g_scripts().getScriptInterface())) {
			pushBoolean(L, true);
			return 1;
		}
		pushBoolean(L, false);
	} else {
		lua_pushnil(L);
	}
	return 1;
}

int MonsterTypeFunctions::luaMonsterTypeEventType(lua_State* L) {
	// monstertype:eventType(event)
	MonsterType* mType = getUserdata<MonsterType>(L, 1);
	if (mType) {
		mType->info.eventType = getNumber<MonstersEvent_t>(L, 2);
		pushBoolean(L, true);
	} else {
		lua_pushnil(L);
	}
	return 1;
}

int MonsterTypeFunctions::luaMonsterTypeGetSummonList(lua_State* L) {
	// monsterType:getSummonList()
	MonsterType* monsterType = getUserdata<MonsterType>(L, 1);
	if (!monsterType) {
		lua_pushnil(L);
		return 1;
	}

	int index = 0;
	lua_createtable(L, monsterType->info.summons.size(), 0);
	for (const auto &summonBlock : monsterType->info.summons) {
		lua_createtable(L, 0, 3);
		setField(L, "name", summonBlock.name);
		setField(L, "speed", summonBlock.speed);
		setField(L, "chance", summonBlock.chance);
		lua_rawseti(L, -2, ++index);
	}
	return 1;
}

int MonsterTypeFunctions::luaMonsterTypeAddSummon(lua_State* L) {
	// monsterType:addSummon(name, interval, chance[, count = 1])
	MonsterType* monsterType = getUserdata<MonsterType>(L, 1);
	if (monsterType) {
		summonBlock_t summon;
		summon.name = getString(L, 2);
		summon.speed = getNumber<int32_t>(L, 3);
		summon.count = getNumber<int32_t>(L, 5, 1);
		summon.chance = getNumber<int32_t>(L, 4);
		monsterType->info.summons.push_back(summon);
		pushBoolean(L, true);
	} else {
		lua_pushnil(L);
	}
	return 1;
}

int MonsterTypeFunctions::luaMonsterTypeMaxSummons(lua_State* L) {
	// get: monsterType:maxSummons() set: monsterType:maxSummons(ammount)
	MonsterType* monsterType = getUserdata<MonsterType>(L, 1);
	if (monsterType) {
		if (lua_gettop(L) == 1) {
			lua_pushnumber(L, monsterType->info.maxSummons);
		} else {
			monsterType->info.maxSummons = getNumber<uint32_t>(L, 2);
			pushBoolean(L, true);
		}
	} else {
		lua_pushnil(L);
	}
	return 1;
}

int MonsterTypeFunctions::luaMonsterTypeArmor(lua_State* L) {
	// get: monsterType:armor() set: monsterType:armor(armor)
	MonsterType* monsterType = getUserdata<MonsterType>(L, 1);
	if (monsterType) {
		if (lua_gettop(L) == 1) {
			lua_pushnumber(L, monsterType->info.armor);
		} else {
			monsterType->info.armor = getNumber<int32_t>(L, 2);
			pushBoolean(L, true);
		}
	} else {
		lua_pushnil(L);
	}
	return 1;
}

int MonsterTypeFunctions::luaMonsterTypeDefense(lua_State* L) {
	// get: monsterType:defense() set: monsterType:defense(defense)
	MonsterType* monsterType = getUserdata<MonsterType>(L, 1);
	if (monsterType) {
		if (lua_gettop(L) == 1) {
			lua_pushnumber(L, monsterType->info.defense);
		} else {
			monsterType->info.defense = getNumber<int32_t>(L, 2);
			pushBoolean(L, true);
		}
	} else {
		lua_pushnil(L);
	}
	return 1;
}

int MonsterTypeFunctions::luaMonsterTypeOutfit(lua_State* L) {
	// get: monsterType:outfit() set: monsterType:outfit(outfit)
	MonsterType* monsterType = getUserdata<MonsterType>(L, 1);
	if (monsterType) {
		if (lua_gettop(L) == 1) {
			pushOutfit(L, monsterType->info.outfit);
		} else {
			Outfit_t outfit = getOutfit(L, 2);
			if (g_configManager().getBoolean(WARN_UNSAFE_SCRIPTS) && outfit.lookType != 0 && !g_game().isLookTypeRegistered(outfit.lookType)) {
				SPDLOG_WARN("[MonsterTypeFunctions::luaMonsterTypeOutfit] An unregistered creature looktype type with id '{}' was blocked to prevent client crash.", outfit.lookType);
				lua_pushnil(L);
			} else {
				monsterType->info.outfit = outfit;
				pushBoolean(L, true);
			}
		}
	} else {
		lua_pushnil(L);
	}
	return 1;
}

int MonsterTypeFunctions::luaMonsterTypeRace(lua_State* L) {
	// get: monsterType:race() set: monsterType:race(race)
	MonsterType* monsterType = getUserdata<MonsterType>(L, 1);
	std::string race = getString(L, 2);
	if (monsterType) {
		if (lua_gettop(L) == 1) {
			lua_pushnumber(L, monsterType->info.race);
		} else {
			if (race == "venom") {
				monsterType->info.race = RACE_VENOM;
			} else if (race == "blood") {
				monsterType->info.race = RACE_BLOOD;
			} else if (race == "undead") {
				monsterType->info.race = RACE_UNDEAD;
			} else if (race == "fire") {
				monsterType->info.race = RACE_FIRE;
			} else if (race == "energy") {
				monsterType->info.race = RACE_ENERGY;
			} else if (race == "ink") {
				monsterType->info.race = RACE_INK;
			} else {
				SPDLOG_WARN("[MonsterTypeFunctions::luaMonsterTypeRace] - "
							"Unknown race type {}",
							race);
				lua_pushnil(L);
				return 1;
			}
			pushBoolean(L, true);
		}
	} else {
		lua_pushnil(L);
	}
	return 1;
}

int MonsterTypeFunctions::luaMonsterTypeCorpseId(lua_State* L) {
	// get: monsterType:corpseId() set: monsterType:corpseId(id)
	MonsterType* monsterType = getUserdata<MonsterType>(L, 1);
	if (monsterType) {
		if (lua_gettop(L) == 1) {
			lua_pushnumber(L, monsterType->info.lookcorpse);
		} else {
			monsterType->info.lookcorpse = getNumber<uint16_t>(L, 2);
			lua_pushboolean(L, true);
		}
	} else {
		lua_pushnil(L);
	}
	return 1;
}

int MonsterTypeFunctions::luaMonsterTypeManaCost(lua_State* L) {
	// get: monsterType:manaCost() set: monsterType:manaCost(mana)
	MonsterType* monsterType = getUserdata<MonsterType>(L, 1);
	if (monsterType) {
		if (lua_gettop(L) == 1) {
			lua_pushnumber(L, monsterType->info.manaCost);
		} else {
			monsterType->info.manaCost = getNumber<uint32_t>(L, 2);
			pushBoolean(L, true);
		}
	} else {
		lua_pushnil(L);
	}
	return 1;
}

int MonsterTypeFunctions::luaMonsterTypeBaseSpeed(lua_State* L) {
	// monsterType:baseSpeed()
	MonsterType* monsterType = getUserdata<MonsterType>(L, 1);
	if (monsterType) {
		if (lua_gettop(L) == 1) {
			lua_pushnumber(L, monsterType->getBaseSpeed());
		} else {
			monsterType->setBaseSpeed(getNumber<uint16_t>(L, 2));
			pushBoolean(L, true);
		}
	} else {
		lua_pushnil(L);
	}
	return 1;
}
int MonsterTypeFunctions::luaMonsterTypeLight(lua_State* L) {
	// get: monsterType:light() set: monsterType:light(color, level)
	MonsterType* monsterType = getUserdata<MonsterType>(L, 1);
	if (!monsterType) {
		lua_pushnil(L);
		return 1;
	}

	if (lua_gettop(L) == 1) {
		lua_pushnumber(L, monsterType->info.light.level);
		lua_pushnumber(L, monsterType->info.light.color);
		return 2;
	} else {
		monsterType->info.light.color = getNumber<uint8_t>(L, 2);
		monsterType->info.light.level = getNumber<uint8_t>(L, 3);
		pushBoolean(L, true);
	}
	return 1;
}

int MonsterTypeFunctions::luaMonsterTypeStaticAttackChance(lua_State* L) {
	// get: monsterType:staticAttackChance() set: monsterType:staticAttackChance(chance)
	MonsterType* monsterType = getUserdata<MonsterType>(L, 1);
	if (monsterType) {
		if (lua_gettop(L) == 1) {
			lua_pushnumber(L, monsterType->info.staticAttackChance);
		} else {
			monsterType->info.staticAttackChance = getNumber<uint32_t>(L, 2);
			pushBoolean(L, true);
		}
	} else {
		lua_pushnil(L);
	}
	return 1;
}

int MonsterTypeFunctions::luaMonsterTypeTargetDistance(lua_State* L) {
	// get: monsterType:targetDistance() set: monsterType:targetDistance(distance)
	MonsterType* monsterType = getUserdata<MonsterType>(L, 1);
	if (monsterType) {
		if (lua_gettop(L) == 1) {
			lua_pushnumber(L, monsterType->info.targetDistance);
		} else {
			monsterType->info.targetDistance = getNumber<int32_t>(L, 2);
			pushBoolean(L, true);
		}
	} else {
		lua_pushnil(L);
	}
	return 1;
}

int MonsterTypeFunctions::luaMonsterTypeYellChance(lua_State* L) {
	// get: monsterType:yellChance() set: monsterType:yellChance(chance)
	MonsterType* monsterType = getUserdata<MonsterType>(L, 1);
	if (monsterType) {
		if (lua_gettop(L) == 1) {
			if (lua_gettop(L) == 1) {
				lua_pushnumber(L, monsterType->info.yellChance);
			} else {
				monsterType->info.yellChance = getNumber<uint32_t>(L, 2);
				pushBoolean(L, true);
			}
		} else {
			monsterType->info.yellChance = getNumber<uint32_t>(L, 2);
			pushBoolean(L, true);
		}
	} else {
		lua_pushnil(L);
	}
	return 1;
}

int MonsterTypeFunctions::luaMonsterTypeYellSpeedTicks(lua_State* L) {
	// get: monsterType:yellSpeedTicks() set: monsterType:yellSpeedTicks(rate)
	MonsterType* monsterType = getUserdata<MonsterType>(L, 1);
	if (monsterType) {
		if (lua_gettop(L) == 1) {
			lua_pushnumber(L, monsterType->info.yellSpeedTicks);
		} else {
			monsterType->info.yellSpeedTicks = getNumber<uint32_t>(L, 2);
			pushBoolean(L, true);
		}
	} else {
		lua_pushnil(L);
	}
	return 1;
}

int MonsterTypeFunctions::luaMonsterTypeChangeTargetChance(lua_State* L) {
	// monsterType:getChangeTargetChance()
	MonsterType* monsterType = getUserdata<MonsterType>(L, 1);
	if (monsterType) {
		if (lua_gettop(L) == 1) {
			lua_pushnumber(L, monsterType->info.changeTargetChance);
		} else {
			monsterType->info.changeTargetChance = getNumber<int32_t>(L, 2);
			pushBoolean(L, true);
		}
	} else {
		lua_pushnil(L);
	}
	return 1;
}

int MonsterTypeFunctions::luaMonsterTypeChangeTargetSpeed(lua_State* L) {
	// get: monsterType:changeTargetSpeed() set: monsterType:changeTargetSpeed(speed)
	MonsterType* monsterType = getUserdata<MonsterType>(L, 1);
	if (monsterType) {
		if (lua_gettop(L) == 1) {
			lua_pushnumber(L, monsterType->info.changeTargetSpeed);
		} else {
			monsterType->info.changeTargetSpeed = getNumber<uint32_t>(L, 2);
			pushBoolean(L, true);
		}
	} else {
		lua_pushnil(L);
	}
	return 1;
}

int MonsterTypeFunctions::luaMonsterTypeCanWalkOnEnergy(lua_State* L) {
	// get: monsterType:canWalkOnEnergy() set: monsterType:canWalkOnEnergy(bool)
	MonsterType* monsterType = getUserdata<MonsterType>(L, 1);
	if (monsterType) {
		if (lua_gettop(L) == 1) {
			pushBoolean(L, monsterType->info.canWalkOnEnergy);
		} else {
			monsterType->info.canWalkOnEnergy = getBoolean(L, 2, true);
			pushBoolean(L, true);
		}
	} else {
		lua_pushnil(L);
	}
	return 1;
}

int MonsterTypeFunctions::luaMonsterTypeCanWalkOnFire(lua_State* L) {
	// get: monsterType:canWalkOnFire() set: monsterType:canWalkOnFire(bool)
	MonsterType* monsterType = getUserdata<MonsterType>(L, 1);
	if (monsterType) {
		if (lua_gettop(L) == 1) {
			pushBoolean(L, monsterType->info.canWalkOnFire);
		} else {
			monsterType->info.canWalkOnFire = getBoolean(L, 2, true);
			pushBoolean(L, true);
		}
	} else {
		lua_pushnil(L);
	}
	return 1;
}

int MonsterTypeFunctions::luaMonsterTypeCanWalkOnPoison(lua_State* L) {
	// get: monsterType:canWalkOnPoison() set: monsterType:canWalkOnPoison(bool)
	MonsterType* monsterType = getUserdata<MonsterType>(L, 1);
	if (monsterType) {
		if (lua_gettop(L) == 1) {
			pushBoolean(L, monsterType->info.canWalkOnPoison);
		} else {
			monsterType->info.canWalkOnPoison = getBoolean(L, 2, true);
			pushBoolean(L, true);
		}
	} else {
		lua_pushnil(L);
	}
	return 1;
}

int MonsterTypeFunctions::luaMonsterTypeStrategiesTargetNearest(lua_State* L) {
	// monsterType:strategiesTargetNearest()
	MonsterType* monsterType = getUserdata<MonsterType>(L, 1);
	if (monsterType) {
		if (lua_gettop(L) == 1) {
			lua_pushnumber(L, monsterType->info.strategiesTargetNearest);
		} else {
			monsterType->info.strategiesTargetNearest = getNumber<int32_t>(L, 2);
			pushBoolean(L, true);
		}
	} else {
		lua_pushnil(L);
	}
	return 1;
}

int MonsterTypeFunctions::luaMonsterTypeStrategiesTargetHealth(lua_State* L) {
	// monsterType:strategiesTargetHealth()
	MonsterType* monsterType = getUserdata<MonsterType>(L, 1);
	if (monsterType) {
		if (lua_gettop(L) == 1) {
			lua_pushnumber(L, monsterType->info.strategiesTargetHealth);
		} else {
			monsterType->info.strategiesTargetHealth = getNumber<int32_t>(L, 2);
			pushBoolean(L, true);
		}
	} else {
		lua_pushnil(L);
	}
	return 1;
}

int MonsterTypeFunctions::luaMonsterTypeStrategiesTargetDamage(lua_State* L) {
	// monsterType:strategiesTargetDamage()
	MonsterType* monsterType = getUserdata<MonsterType>(L, 1);
	if (monsterType) {
		if (lua_gettop(L) == 1) {
			lua_pushnumber(L, monsterType->info.strategiesTargetDamage);
		} else {
			monsterType->info.strategiesTargetDamage = getNumber<int32_t>(L, 2);
			pushBoolean(L, true);
		}
	} else {
		lua_pushnil(L);
	}
	return 1;
}

int MonsterTypeFunctions::luaMonsterTypeStrategiesTargetRandom(lua_State* L) {
	// monsterType:strategiesTargetRandom()
	MonsterType* monsterType = getUserdata<MonsterType>(L, 1);
	if (monsterType) {
		if (lua_gettop(L) == 1) {
			lua_pushnumber(L, monsterType->info.strategiesTargetRandom);
		} else {
			monsterType->info.strategiesTargetRandom = getNumber<int32_t>(L, 2);
			pushBoolean(L, true);
		}
	} else {
		lua_pushnil(L);
	}
	return 1;
}

/**
 * Respawn Type
 */

int MonsterTypeFunctions::luaMonsterTypeRespawnTypePeriod(lua_State* L) {
	// monsterType:respawnTypePeriod()
	MonsterType* monsterType = getUserdata<MonsterType>(L, 1);
	if (monsterType) {
		if (lua_gettop(L) == 1) {
			lua_pushnumber(L, monsterType->info.respawnType.period);
		} else {
			monsterType->info.respawnType.period = getNumber<RespawnPeriod_t>(L, 2);
			pushBoolean(L, true);
		}
	} else {
		lua_pushnil(L);
	}
	return 1;
}

int MonsterTypeFunctions::luaMonsterTypeRespawnTypeIsUnderground(lua_State* L) {
	// monsterType:respawnTypeIsUnderground()
	MonsterType* monsterType = getUserdata<MonsterType>(L, 1);
	if (monsterType) {
		if (lua_gettop(L) == 1) {
			lua_pushnumber(L, monsterType->info.respawnType.underground);
		} else {
			monsterType->info.respawnType.underground = getNumber<RespawnPeriod_t>(L, 2);
			pushBoolean(L, true);
		}
	} else {
		lua_pushnil(L);
	}
	return 1;
}

<<<<<<< HEAD
int MonsterTypeFunctions::luaMonsterTypeSoundChance(lua_State* L) {
	// get: monsterType:soundChance() set: monsterType:soundChance(chance)
	MonsterType* monsterType = getUserdata<MonsterType>(L, 1);
	if (!monsterType) {
		reportErrorFunc(getErrorDesc(LUA_ERROR_CREATURE_NOT_FOUND));
		pushBoolean(L, false);
		return 1;
	}

	if (lua_gettop(L) == 1) {
		lua_pushnumber(L, monsterType->info.soundChance);
	} else {
		monsterType->info.soundChance = getNumber<uint32_t>(L, 2);
		pushBoolean(L, true);
	}
	return 1;
}

int MonsterTypeFunctions::luaMonsterTypeSoundSpeedTicks(lua_State* L) {
	// get: monsterType:soundSpeedTicks() set: monsterType:soundSpeedTicks(ticks)
	MonsterType* monsterType = getUserdata<MonsterType>(L, 1);
	if (!monsterType) {
		reportErrorFunc(getErrorDesc(LUA_ERROR_CREATURE_NOT_FOUND));
		pushBoolean(L, false);
		return 1;
	}

	if (lua_gettop(L) == 1) {
		lua_pushnumber(L, monsterType->info.soundSpeedTicks);
	} else {
		monsterType->info.soundSpeedTicks = getNumber<uint32_t>(L, 2);
		pushBoolean(L, true);
	}
	return 1;
}

int MonsterTypeFunctions::luaMonsterTypeAddSound(lua_State* L) {
	// monsterType:addSound(soundId)
	MonsterType* monsterType = getUserdata<MonsterType>(L, 1);
	if (!monsterType) {
		reportErrorFunc(getErrorDesc(LUA_ERROR_CREATURE_NOT_FOUND));
		pushBoolean(L, false);
		return 1;
	}

	monsterType->info.soundVector.push_back(getNumber<SoundEffect_t>(L, 2));
	pushBoolean(L, true);
	return 1;
}

int MonsterTypeFunctions::luaMonsterTypeGetSounds(lua_State* L) {
	// monsterType:getSounds()
	const MonsterType* monsterType = getUserdata<MonsterType>(L, 1);
	if (!monsterType) {
		lua_pushnil(L);
		return 1;
	}

	int index = 0;
	lua_createtable(L, static_cast<int>(monsterType->info.soundVector.size()), 0);
	for (const auto& sound : monsterType->info.soundVector) {
		++index;
		lua_createtable(L, 0, 1);
		lua_pushnumber(L, static_cast<lua_Number>(getEnumClassNumber(sound)));
		lua_rawseti(L, -2, index);
	}
	return 1;
}

int MonsterTypeFunctions::luaMonsterTypedeathSound(lua_State* L) {
	// get: monsterType:deathSound() set: monsterType:deathSound(sound)
	MonsterType* monsterType = getUserdata<MonsterType>(L, 1);
	if (!monsterType) {
		reportErrorFunc(getErrorDesc(LUA_ERROR_CREATURE_NOT_FOUND));
		pushBoolean(L, false);
		return 1;
	}

	if (lua_gettop(L) == 1) {
		lua_pushnumber(L, static_cast<lua_Number>(getEnumClassNumber(monsterType->info.deathSound)));
	} else {
		monsterType->info.deathSound = getNumber<SoundEffect_t>(L, 2);
		pushBoolean(L, true);
	}
=======
int MonsterTypeFunctions::luaMonsterTypeBossRace(lua_State* L) {
	// set: monsterType:bosstiaryRace(raceId, class)
	// get: monsterType:bosstiaryRace() = this return only class name
	MonsterType* monsterType = getUserdata<MonsterType>(L, 1);
	if (!monsterType) {
		pushBoolean(L, false);
		reportErrorFunc(getErrorDesc(LUA_ERROR_MONSTER_TYPE_NOT_FOUND));
		return 0;
	}

	if (lua_gettop(L) == 1) {
		pushString(L, monsterType->info.bosstiaryClass);
	} else {
		auto bossRace = getNumber<uint8_t>(L, 2, 0);
		auto bossClass = getString(L, 3);
		monsterType->info.bosstiaryRace = magic_enum::enum_value<BosstiaryRarity_t>(bossRace);
		monsterType->info.bosstiaryClass = bossClass;
		pushBoolean(L, true);
	}

	return 1;
}

int MonsterTypeFunctions::luaMonsterTypeBossRaceId(lua_State* L) {
	// set: monsterType:bossRaceId(raceId)
	// get: monsterType:bossRaceId()
	MonsterType* monsterType = getUserdata<MonsterType>(L, 1);
	if (!monsterType) {
		pushBoolean(L, false);
		reportErrorFunc(getErrorDesc(LUA_ERROR_MONSTER_TYPE_NOT_FOUND));
		return 0;
	}

	if (lua_gettop(L) == 1) {
		lua_pushnumber(L, static_cast<lua_Number>(monsterType->info.bossRaceId));
	} else {
		auto raceId = getNumber<uint16_t>(L, 2, 0);
		monsterType->info.bossRaceId = raceId;
		g_ioBosstiary().addBosstiaryMonster(raceId, monsterType->name);
		pushBoolean(L, true);
	}

	return 1;
}

int MonsterTypeFunctions::luaMonsterTypeBossStorageCooldown(lua_State* L) {
	// set: monsterType:bossStorageCooldown(storage)
	// get: monsterType:bossStorageCooldown()
	MonsterType* monsterType = getUserdata<MonsterType>(L, 1);
	if (!monsterType) {
		pushBoolean(L, false);
		reportErrorFunc(getErrorDesc(LUA_ERROR_MONSTER_TYPE_NOT_FOUND));
		return 0;
	}

	auto bossStorageCooldown = getNumber<uint32_t>(L, 2, 0);
	if (lua_gettop(L) == 1) {
		lua_pushnumber(L, static_cast<lua_Number>(monsterType->info.bossStorageCooldown));
	} else {
		monsterType->info.bossStorageCooldown = bossStorageCooldown;
		pushBoolean(L, true);
	}

>>>>>>> 4b1d92c0
	return 1;
}<|MERGE_RESOLUTION|>--- conflicted
+++ resolved
@@ -890,15 +890,9 @@
 	}
 
 	lua_createtable(L, monsterType->info.elementMap.size(), 0);
-<<<<<<< HEAD
 	for (const auto& elementEntry : monsterType->info.elementMap) {
 		lua_pushnumber(L, static_cast<lua_Number>(elementEntry.second));
 		lua_rawseti(L, -2, static_cast<int>(elementEntry.first));
-=======
-	for (const auto &elementEntry : monsterType->info.elementMap) {
-		lua_pushnumber(L, elementEntry.second);
-		lua_rawseti(L, -2, elementEntry.first);
->>>>>>> 4b1d92c0
 	}
 	return 1;
 }
@@ -1486,7 +1480,72 @@
 	return 1;
 }
 
-<<<<<<< HEAD
+int MonsterTypeFunctions::luaMonsterTypeBossRace(lua_State* L) {
+	// set: monsterType:bosstiaryRace(raceId, class)
+	// get: monsterType:bosstiaryRace() = this return only class name
+	MonsterType* monsterType = getUserdata<MonsterType>(L, 1);
+	if (!monsterType) {
+		pushBoolean(L, false);
+		reportErrorFunc(getErrorDesc(LUA_ERROR_MONSTER_TYPE_NOT_FOUND));
+		return 0;
+	}
+
+	if (lua_gettop(L) == 1) {
+		pushString(L, monsterType->info.bosstiaryClass);
+	} else {
+		auto bossRace = getNumber<uint8_t>(L, 2, 0);
+		auto bossClass = getString(L, 3);
+		monsterType->info.bosstiaryRace = magic_enum::enum_value<BosstiaryRarity_t>(bossRace);
+		monsterType->info.bosstiaryClass = bossClass;
+		pushBoolean(L, true);
+	}
+
+	return 1;
+}
+
+int MonsterTypeFunctions::luaMonsterTypeBossRaceId(lua_State* L) {
+	// set: monsterType:bossRaceId(raceId)
+	// get: monsterType:bossRaceId()
+	MonsterType* monsterType = getUserdata<MonsterType>(L, 1);
+	if (!monsterType) {
+		pushBoolean(L, false);
+		reportErrorFunc(getErrorDesc(LUA_ERROR_MONSTER_TYPE_NOT_FOUND));
+		return 0;
+	}
+
+	if (lua_gettop(L) == 1) {
+		lua_pushnumber(L, static_cast<lua_Number>(monsterType->info.bossRaceId));
+	} else {
+		auto raceId = getNumber<uint16_t>(L, 2, 0);
+		monsterType->info.bossRaceId = raceId;
+		g_ioBosstiary().addBosstiaryMonster(raceId, monsterType->name);
+		pushBoolean(L, true);
+	}
+
+	return 1;
+}
+
+int MonsterTypeFunctions::luaMonsterTypeBossStorageCooldown(lua_State* L) {
+	// set: monsterType:bossStorageCooldown(storage)
+	// get: monsterType:bossStorageCooldown()
+	MonsterType* monsterType = getUserdata<MonsterType>(L, 1);
+	if (!monsterType) {
+		pushBoolean(L, false);
+		reportErrorFunc(getErrorDesc(LUA_ERROR_MONSTER_TYPE_NOT_FOUND));
+		return 0;
+	}
+
+	auto bossStorageCooldown = getNumber<uint32_t>(L, 2, 0);
+	if (lua_gettop(L) == 1) {
+		lua_pushnumber(L, static_cast<lua_Number>(monsterType->info.bossStorageCooldown));
+	} else {
+		monsterType->info.bossStorageCooldown = bossStorageCooldown;
+		pushBoolean(L, true);
+	}
+
+	return 1;
+}
+
 int MonsterTypeFunctions::luaMonsterTypeSoundChance(lua_State* L) {
 	// get: monsterType:soundChance() set: monsterType:soundChance(chance)
 	MonsterType* monsterType = getUserdata<MonsterType>(L, 1);
@@ -1571,70 +1630,6 @@
 		monsterType->info.deathSound = getNumber<SoundEffect_t>(L, 2);
 		pushBoolean(L, true);
 	}
-=======
-int MonsterTypeFunctions::luaMonsterTypeBossRace(lua_State* L) {
-	// set: monsterType:bosstiaryRace(raceId, class)
-	// get: monsterType:bosstiaryRace() = this return only class name
-	MonsterType* monsterType = getUserdata<MonsterType>(L, 1);
-	if (!monsterType) {
-		pushBoolean(L, false);
-		reportErrorFunc(getErrorDesc(LUA_ERROR_MONSTER_TYPE_NOT_FOUND));
-		return 0;
-	}
-
-	if (lua_gettop(L) == 1) {
-		pushString(L, monsterType->info.bosstiaryClass);
-	} else {
-		auto bossRace = getNumber<uint8_t>(L, 2, 0);
-		auto bossClass = getString(L, 3);
-		monsterType->info.bosstiaryRace = magic_enum::enum_value<BosstiaryRarity_t>(bossRace);
-		monsterType->info.bosstiaryClass = bossClass;
-		pushBoolean(L, true);
-	}
-
-	return 1;
-}
-
-int MonsterTypeFunctions::luaMonsterTypeBossRaceId(lua_State* L) {
-	// set: monsterType:bossRaceId(raceId)
-	// get: monsterType:bossRaceId()
-	MonsterType* monsterType = getUserdata<MonsterType>(L, 1);
-	if (!monsterType) {
-		pushBoolean(L, false);
-		reportErrorFunc(getErrorDesc(LUA_ERROR_MONSTER_TYPE_NOT_FOUND));
-		return 0;
-	}
-
-	if (lua_gettop(L) == 1) {
-		lua_pushnumber(L, static_cast<lua_Number>(monsterType->info.bossRaceId));
-	} else {
-		auto raceId = getNumber<uint16_t>(L, 2, 0);
-		monsterType->info.bossRaceId = raceId;
-		g_ioBosstiary().addBosstiaryMonster(raceId, monsterType->name);
-		pushBoolean(L, true);
-	}
-
-	return 1;
-}
-
-int MonsterTypeFunctions::luaMonsterTypeBossStorageCooldown(lua_State* L) {
-	// set: monsterType:bossStorageCooldown(storage)
-	// get: monsterType:bossStorageCooldown()
-	MonsterType* monsterType = getUserdata<MonsterType>(L, 1);
-	if (!monsterType) {
-		pushBoolean(L, false);
-		reportErrorFunc(getErrorDesc(LUA_ERROR_MONSTER_TYPE_NOT_FOUND));
-		return 0;
-	}
-
-	auto bossStorageCooldown = getNumber<uint32_t>(L, 2, 0);
-	if (lua_gettop(L) == 1) {
-		lua_pushnumber(L, static_cast<lua_Number>(monsterType->info.bossStorageCooldown));
-	} else {
-		monsterType->info.bossStorageCooldown = bossStorageCooldown;
-		pushBoolean(L, true);
-	}
-
->>>>>>> 4b1d92c0
+
 	return 1;
 }