/**
 * The Forgotten Server - a free and open-source MMORPG server emulator
 * Copyright (C) 2019  Mark Samman <mark.samman@gmail.com>
 *
 * This program is free software; you can redistribute it and/or modify
 * it under the terms of the GNU General Public License as published by
 * the Free Software Foundation; either version 2 of the License, or
 * (at your option) any later version.
 *
 * This program is distributed in the hope that it will be useful,
 * but WITHOUT ANY WARRANTY; without even the implied warranty of
 * MERCHANTABILITY or FITNESS FOR A PARTICULAR PURPOSE.  See the
 * GNU General Public License for more details.
 *
 * You should have received a copy of the GNU General Public License along
 * with this program; if not, write to the Free Software Foundation, Inc.,
 * 51 Franklin Street, Fifth Floor, Boston, MA 02110-1301 USA.
 */

#include "otpch.h"

#include "items/item.h"
#include "items/functions/item_parse.hpp"
#include "items/containers/container.h"
#include "items/decay/decay.h"
#include "game/movement/teleport.h"
#include "items/trashholder.h"
#include "items/containers/mailbox/mailbox.h"
#include "map/house/house.h"
#include "game/game.h"
#include "items/bed.h"
#include "containers/rewards/rewardchest.h"
#include "creatures/players/imbuements/imbuements.h"

#include "lua/creature/actions.h"
#include "creatures/combat/spells.h"

#define IMBUEMENT_SLOT 500


Items Item::items;

Item* Item::CreateItem(const uint16_t type, uint16_t count /*= 0*/)
{
	Item* newItem = nullptr;

	const ItemType& it = Item::items[type];
	if (it.stackable && count == 0) {
		count = 1;
	}

	if (it.id != 0) {
		if (it.isDepot()) {
			newItem = new DepotLocker(type);
		} else if (it.isRewardChest()) {
			newItem = new RewardChest(type);
		} else if (it.isContainer()) {
			newItem = new Container(type);
		} else if (it.isTeleport()) {
			newItem = new Teleport(type);
		} else if (it.isMagicField()) {
			newItem = new MagicField(type);
		} else if (it.isDoor()) {
			newItem = new Door(type);
		} else if (it.isTrashHolder()) {
			newItem = new TrashHolder(type);
		} else if (it.isMailbox()) {
			newItem = new Mailbox(type);
		} else if (it.isBed()) {
			newItem = new BedItem(type);
		} else {
			auto itemMap = ItemTransformationMap.find(static_cast<item_t>(it.id));
			if (itemMap != ItemTransformationMap.end()) {
				newItem = new Item(itemMap->second, count);
			} else {
				newItem = new Item(type, count);
			}
		}

		newItem->incrementReferenceCounter();
	} else if (type != 0) {
		SPDLOG_WARN("[Item::CreateItem] Item with id '{}' is not registered and cannot be created.", type);
	}

	return newItem;
}

bool Item::getImbuementInfo(uint8_t slot, ImbuementInfo *imbuementInfo)
{
	const ItemAttributes::CustomAttribute* attribute = getCustomAttribute(IMBUEMENT_SLOT + slot);
	uint32_t info = attribute ? static_cast<uint32_t>(attribute->getInt()) : 0;
	imbuementInfo->imbuement = g_imbuements().getImbuement(info & 0xFF);
	imbuementInfo->duration = info >> 8;
	return imbuementInfo->duration && imbuementInfo->imbuement;
}

void Item::setImbuement(uint8_t slot, uint16_t imbuementId, int32_t duration)
{
	std::string key = boost::lexical_cast<std::string>(IMBUEMENT_SLOT + slot);
	ItemAttributes::CustomAttribute value;
	value.set<int64_t>(duration > 0 ? (duration << 8) | imbuementId : 0);
	setCustomAttribute(key, value);
}

void Item::addImbuement(uint8_t slot, uint16_t imbuementId, int32_t duration)
{
	Player* player = getHoldingPlayer();
	if (!player) {
		return;
	}

	// Get imbuement by the id
	const Imbuement *imbuement = g_imbuements().getImbuement(imbuementId);
	if (!imbuement) {
		return;
	}

	// Get category imbuement for acess category id
	const CategoryImbuement* categoryImbuement = g_imbuements().getCategoryByID(imbuement->getCategory());
	if (!hasImbuementType(static_cast<ImbuementTypes_t>(categoryImbuement->id), imbuement->getBaseID())) {
		return;
	}

	// Checks if the item already has the imbuement category id
	if (hasImbuementCategoryId(categoryImbuement->id)) {
		SPDLOG_ERROR("[Item::setImbuement] - An error occurred while player with name {} try to apply imbuement, item already contains imbuement of the same type: {}", player->getName(), imbuement->getName());
		player->sendImbuementResult("An error ocurred, please reopen imbuement window.");
		return;
	}

	setImbuement(slot, imbuementId, duration);
}

bool Item::hasImbuementCategoryId(uint16_t categoryId) {
	for (uint8_t slotid = 0; slotid < getImbuementSlot(); slotid++) {
		ImbuementInfo imbuementInfo;
		if (getImbuementInfo(slotid, &imbuementInfo)) {
			const CategoryImbuement* categoryImbuement = g_imbuements().getCategoryByID(imbuementInfo.imbuement->getCategory());
			if (categoryImbuement->id == categoryId) {
				return true;
			}
		}
	}
	return false;
}

Container* Item::CreateItemAsContainer(const uint16_t type, uint16_t size)
{
	if (const ItemType& it = Item::items[type];
			it.id == 0
			|| it.stackable
			|| it.multiUse
			|| it.moveable
			|| it.pickupable
			|| it.isDepot()
			|| it.isSplash()
			|| it.isDoor()
		)
	{
		return nullptr;
	}

	Container* newItem = new Container(type, size);
	newItem->incrementReferenceCounter();
	return newItem;
}

Item* Item::CreateItem(PropStream& propStream)
{
	uint16_t id;
	if (!propStream.read<uint16_t>(id)) {
		return nullptr;
	}

	switch (id) {
		case ITEM_FIREFIELD_PVP_FULL:
			id = ITEM_FIREFIELD_PERSISTENT_FULL;
			break;

		case ITEM_FIREFIELD_PVP_MEDIUM:
			id = ITEM_FIREFIELD_PERSISTENT_MEDIUM;
			break;

		case ITEM_FIREFIELD_PVP_SMALL:
			id = ITEM_FIREFIELD_PERSISTENT_SMALL;
			break;

		case ITEM_ENERGYFIELD_PVP:
			id = ITEM_ENERGYFIELD_PERSISTENT;
			break;

		case ITEM_POISONFIELD_PVP:
			id = ITEM_POISONFIELD_PERSISTENT;
			break;

		case ITEM_MAGICWALL:
			id = ITEM_MAGICWALL_PERSISTENT;
			break;

		case ITEM_WILDGROWTH:
			id = ITEM_WILDGROWTH_PERSISTENT;
			break;

		default:
			break;
	}

	return Item::CreateItem(id, 0);
}

Item::Item(const uint16_t itemId, uint16_t itemCount /*= 0*/) :
	id(itemId)
{
	const ItemType& it = items[id];

	if (it.isFluidContainer() || it.isSplash()) {
		setFluidType(itemCount);
	} else if (it.stackable) {
		if (itemCount != 0) {
			setItemCount(itemCount);
		} else if (it.charges != 0) {
			setItemCount(it.charges);
		}
	} else if (it.charges != 0) {
		if (itemCount != 0) {
			setCharges(itemCount);
		} else {
			setCharges(it.charges);
		}
	}

	setDefaultDuration();
}

Item::Item(const Item& i) :
	Thing(), id(i.id), count(i.count), loadedFromMap(i.loadedFromMap)
{
	if (i.attributes) {
		attributes.reset(new ItemAttributes(*i.attributes));
	}
}

Item* Item::clone() const
{
	Item* item = Item::CreateItem(id, count);
	if (attributes) {
		item->attributes.reset(new ItemAttributes(*attributes));
	}
	return item;
}

bool Item::equals(const Item* otherItem) const
{
	if (!otherItem) {
		return false;
	}

	if (id != otherItem->id) {
		return false;
	}

	if (!attributes) {
		return !otherItem->attributes;
	}

	const auto& otherAttributes = otherItem->attributes;
	if (!otherAttributes) {
		return false;
	}

	if (attributes->attributeBits != otherAttributes->attributeBits) {
		return false;
	}

	for (const auto& attribute : attributes->attributes) {
		for (const auto& otherAttribute : otherAttributes->attributes) {
			if (attribute.type != otherAttribute.type) {
				continue;
			}

			if (ItemAttributes::isStrAttrType(attribute.type) && *attribute.value.string != *otherAttribute.value.string) {
				return false;
			}

			if (ItemAttributes::isIntAttrType(attribute.type) && attribute.value.integer != otherAttribute.value.integer) {
				return false;
			}
		}
	}

	return true;
}

void Item::setDefaultSubtype()
{
	const ItemType& it = items[id];

	setItemCount(1);

	if (it.charges != 0) {
		if (it.stackable) {
			setItemCount(it.charges);
		} else {
			setCharges(it.charges);
		}
	}
}

void Item::onRemoved()
{
	ScriptEnvironment::removeTempItem(this);

	if (hasAttribute(ITEM_ATTRIBUTE_UNIQUEID)) {
		g_game().removeUniqueItem(getUniqueId());
	}
}

void Item::setID(uint16_t newid)
{
	const ItemType& prevIt = Item::items[id];
	id = newid;

	const ItemType& it = Item::items[newid];
	uint32_t newDuration = it.decayTime * 1000;

	if (newDuration == 0 && !it.stopTime && it.decayTo < 0) {
		//We'll get called startDecay anyway so let's schedule it - actually not in all casses
		if (hasAttribute(ITEM_ATTRIBUTE_DECAYSTATE)) {
			setDecaying(DECAYING_STOPPING);
		}
		removeAttribute(ITEM_ATTRIBUTE_DURATION);
	}

	if (!isRewardCorpse()) {
		removeAttribute(ITEM_ATTRIBUTE_CORPSEOWNER);
	}

	if (newDuration > 0 && (!prevIt.stopTime || !hasAttribute(ITEM_ATTRIBUTE_DURATION))) {
		setDecaying(DECAYING_PENDING);
		setDuration(newDuration);
	}
}

Cylinder* Item::getTopParent()
{
	Cylinder* aux = getParent();
	Cylinder* prevaux = dynamic_cast<Cylinder*>(this);
	if (!aux) {
		return prevaux;
	}

	while (aux->getParent() != nullptr) {
		prevaux = aux;
		aux = aux->getParent();
	}

	if (prevaux) {
		return prevaux;
	}
	return aux;
}

const Cylinder* Item::getTopParent() const
{
	const Cylinder* aux = getParent();
	const Cylinder* prevaux = dynamic_cast<const Cylinder*>(this);
	if (!aux) {
		return prevaux;
	}

	while (aux->getParent() != nullptr) {
		prevaux = aux;
		aux = aux->getParent();
	}

	if (prevaux) {
		return prevaux;
	}
	return aux;
}

Tile* Item::getTile()
{
	Cylinder* cylinder = getTopParent();
	//get root cylinder
	if (cylinder && cylinder->getParent()) {
		cylinder = cylinder->getParent();
	}
	return dynamic_cast<Tile*>(cylinder);
}

const Tile* Item::getTile() const
{
	const Cylinder* cylinder = getTopParent();
	//get root cylinder
	if (cylinder && cylinder->getParent()) {
		cylinder = cylinder->getParent();
	}
	return dynamic_cast<const Tile*>(cylinder);
}

uint16_t Item::getSubType() const
{
	const ItemType& it = items[id];
	if (it.isFluidContainer() || it.isSplash()) {
		return getFluidType();
	} else if (it.stackable) {
		return count;
	} else if (it.charges != 0) {
		return getCharges();
	}
	return count;
}

Player* Item::getHoldingPlayer() const
{
	Cylinder* p = getParent();
	while (p) {
		if (p->getCreature()) {
			return p->getCreature()->getPlayer();
		}

		p = p->getParent();
	}
	return nullptr;
}

bool Item::isItemStorable() const
{
	auto isContainerAndHasSomethingInside = (getContainer() != NULL) && (getContainer()->getItemList().size() > 0);
	return (isStowable() || isContainerAndHasSomethingInside);
}

void Item::setSubType(uint16_t n)
{
	const ItemType& it = items[id];
	if (it.isFluidContainer() || it.isSplash()) {
		setFluidType(n);
	} else if (it.stackable) {
		setItemCount(n);
	} else if (it.charges != 0) {
		setCharges(n);
	} else {
		setItemCount(n);
	}
}

Attr_ReadValue Item::readAttr(AttrTypes_t attr, PropStream& propStream)
{
	switch (attr) {
		case ATTR_COUNT:
		case ATTR_RUNE_CHARGES: {
			uint8_t charges;
			if (!propStream.read<uint8_t>(charges)) {
				return ATTR_READ_ERROR;
			}

			setSubType(charges);
			break;
		}

		case ATTR_ACTION_ID: {
			uint16_t actionId;
			if (!propStream.read<uint16_t>(actionId)) {
				return ATTR_READ_ERROR;
			}

			setActionId(actionId);
			break;
		}

		case ATTR_UNIQUE_ID: {
			uint16_t uniqueId;
			if (!propStream.read<uint16_t>(uniqueId)) {
				return ATTR_READ_ERROR;
			}

			setUniqueId(uniqueId);
			break;
		}

		case ATTR_TEXT: {
			std::string text;
			if (!propStream.readString(text)) {
				return ATTR_READ_ERROR;
			}

			setText(text);
			break;
		}

		case ATTR_WRITTENDATE: {
			uint32_t writtenDate;
			if (!propStream.read<uint32_t>(writtenDate)) {
				return ATTR_READ_ERROR;
			}

			setDate(writtenDate);
			break;
		}

		case ATTR_WRITTENBY: {
			std::string writer;
			if (!propStream.readString(writer)) {
				return ATTR_READ_ERROR;
			}

			setWriter(writer);
			break;
		}

		case ATTR_DESC: {
			std::string text;
			if (!propStream.readString(text)) {
				return ATTR_READ_ERROR;
			}

			setSpecialDescription(text);
			break;
		}

		case ATTR_CHARGES: {
			uint16_t charges;
			if (!propStream.read<uint16_t>(charges)) {
				return ATTR_READ_ERROR;
			}

			setSubType(charges);
			break;
		}

		case ATTR_DURATION: {
			int32_t duration;
			if (!propStream.read<int32_t>(duration)) {
				return ATTR_READ_ERROR;
			}

			setDuration(duration);
			break;
		}

		case ATTR_DECAYING_STATE: {
			uint8_t state;
			if (!propStream.read<uint8_t>(state)) {
				return ATTR_READ_ERROR;
			}

			if (state != DECAYING_FALSE) {
				setDecaying(DECAYING_PENDING);
			}
			break;
		}

		case ATTR_NAME: {
			std::string name;
			if (!propStream.readString(name)) {
				return ATTR_READ_ERROR;
			}

			setStrAttr(ITEM_ATTRIBUTE_NAME, name);
			break;
		}

		case ATTR_ARTICLE: {
			std::string article;
			if (!propStream.readString(article)) {
				return ATTR_READ_ERROR;
			}

			setStrAttr(ITEM_ATTRIBUTE_ARTICLE, article);
			break;
		}

		case ATTR_PLURALNAME: {
			std::string pluralName;
			if (!propStream.readString(pluralName)) {
				return ATTR_READ_ERROR;
			}

			setStrAttr(ITEM_ATTRIBUTE_PLURALNAME, pluralName);
			break;
		}

		case ATTR_WEIGHT: {
			uint32_t weight;
			if (!propStream.read<uint32_t>(weight)) {
				return ATTR_READ_ERROR;
			}

			setIntAttr(ITEM_ATTRIBUTE_WEIGHT, weight);
			break;
		}

		case ATTR_ATTACK: {
			int32_t attack;
			if (!propStream.read<int32_t>(attack)) {
				return ATTR_READ_ERROR;
			}

			setIntAttr(ITEM_ATTRIBUTE_ATTACK, attack);
			break;
		}

		case ATTR_DEFENSE: {
			int32_t defense;
			if (!propStream.read<int32_t>(defense)) {
				return ATTR_READ_ERROR;
			}

			setIntAttr(ITEM_ATTRIBUTE_DEFENSE, defense);
			break;
		}

		case ATTR_EXTRADEFENSE: {
			int32_t extraDefense;
			if (!propStream.read<int32_t>(extraDefense)) {
				return ATTR_READ_ERROR;
			}

			setIntAttr(ITEM_ATTRIBUTE_EXTRADEFENSE, extraDefense);
			break;
		}

		case ATTR_IMBUEMENT_SLOT: {
			int32_t imbuementSlot;
			if (!propStream.read<int32_t>(imbuementSlot)) {
				return ATTR_READ_ERROR;
			}

			setIntAttr(ITEM_ATTRIBUTE_IMBUEMENT_SLOT, imbuementSlot);
			break;
		}

		case ATTR_OPENCONTAINER: {
			uint8_t openContainer;
			if (!propStream.read<uint8_t>(openContainer)) {
				return ATTR_READ_ERROR;
			}

			setIntAttr(ITEM_ATTRIBUTE_OPENCONTAINER, openContainer);
			break;
		}

		case ATTR_ARMOR: {
			int32_t armor;
			if (!propStream.read<int32_t>(armor)) {
				return ATTR_READ_ERROR;
			}

			setIntAttr(ITEM_ATTRIBUTE_ARMOR, armor);
			break;
		}

		case ATTR_HITCHANCE: {
			int8_t hitChance;
			if (!propStream.read<int8_t>(hitChance)) {
				return ATTR_READ_ERROR;
			}

			setIntAttr(ITEM_ATTRIBUTE_HITCHANCE, hitChance);
			break;
		}

		case ATTR_SHOOTRANGE: {
			uint8_t shootRange;
			if (!propStream.read<uint8_t>(shootRange)) {
				return ATTR_READ_ERROR;
			}

			setIntAttr(ITEM_ATTRIBUTE_SHOOTRANGE, shootRange);
			break;
		}

		case ATTR_SPECIAL: {
			std::string special;
			if (!propStream.readString(special)) {
				return ATTR_READ_ERROR;
			}

			setStrAttr(ITEM_ATTRIBUTE_SPECIAL, special);
			break;
		}

		case ATTR_QUICKLOOTCONTAINER: {
			uint32_t flags;
			if (!propStream.read<uint32_t>(flags)) {
				return ATTR_READ_ERROR;
			}

			setIntAttr(ITEM_ATTRIBUTE_QUICKLOOTCONTAINER, flags);
			break;
		}

		//these should be handled through derived classes
		//If these are called then something has changed in the items.xml since the map was saved
		//just read the values

		//Depot class
		case ATTR_DEPOT_ID: {
			if (!propStream.skip(2)) {
				return ATTR_READ_ERROR;
			}
			break;
		}

		//Door class
		case ATTR_HOUSEDOORID: {
			if (!propStream.skip(1)) {
				return ATTR_READ_ERROR;
			}
			break;
		}

		//Bed class
		case ATTR_SLEEPERGUID: {
			if (!propStream.skip(4)) {
				return ATTR_READ_ERROR;
			}
			break;
		}

		case ATTR_SLEEPSTART: {
			if (!propStream.skip(4)) {
				return ATTR_READ_ERROR;
			}
			break;
		}

		//Teleport class
		case ATTR_TELE_DEST: {
			if (!propStream.skip(5)) {
				return ATTR_READ_ERROR;
			}
			break;
		}

		//Container class
		case ATTR_CONTAINER_ITEMS: {
			return ATTR_READ_ERROR;
		}

		case ATTR_CUSTOM_ATTRIBUTES: {
			uint64_t size;
			if (!propStream.read<uint64_t>(size)) {
				return ATTR_READ_ERROR;
			}

			for (uint64_t i = 0; i < size; i++) {
				// Unserialize key type and value
				std::string key;
				if (!propStream.readString(key)) {
					return ATTR_READ_ERROR;
				};

				// Unserialize value type and value
				ItemAttributes::CustomAttribute val;
				if (!val.unserialize(propStream)) {
					return ATTR_READ_ERROR;
				}

				setCustomAttribute(key, val);
			}
			break;
		}

		case ATTR_IMBUEMENT_TYPE: {
			std::string imbuementType;
			if (!propStream.readString(imbuementType)) {
				return ATTR_READ_ERROR;
			}

			setStrAttr(ITEM_ATTRIBUTE_IMBUEMENT_TYPE, imbuementType);
			break;
		}

		default:
			return ATTR_READ_ERROR;
	}

	return ATTR_READ_CONTINUE;
}

bool Item::unserializeAttr(PropStream& propStream)
{
	uint8_t attr_type;
	while (propStream.read<uint8_t>(attr_type) && attr_type != 0) {
		Attr_ReadValue ret = readAttr(static_cast<AttrTypes_t>(attr_type), propStream);
		if (ret == ATTR_READ_ERROR) {
			return false;
		} else if (ret == ATTR_READ_END) {
			return true;
		}
	}
	return true;
}

bool Item::unserializeItemNode(OTB::Loader&, const OTB::Node&, PropStream& propStream)
{
	return unserializeAttr(propStream);
}

void Item::serializeAttr(PropWriteStream& propWriteStream) const
{
	const ItemType& it = items[id];
	if (it.stackable || it.isFluidContainer() || it.isSplash()) {
		propWriteStream.write<uint8_t>(ATTR_COUNT);
		propWriteStream.write<uint8_t>(getSubType());
	}

	uint16_t charges = getCharges();
	if (charges != 0) {
		propWriteStream.write<uint8_t>(ATTR_CHARGES);
		propWriteStream.write<uint16_t>(charges);
	}

	if (it.moveable) {
		uint16_t actionId = getActionId();
		if (actionId != 0) {
			propWriteStream.write<uint8_t>(ATTR_ACTION_ID);
			propWriteStream.write<uint16_t>(actionId);
		}
	}

	const std::string& text = getText();
	if (!text.empty()) {
		propWriteStream.write<uint8_t>(ATTR_TEXT);
		propWriteStream.writeString(text);
	}

	const time_t writtenDate = getDate();
	if (writtenDate != 0) {
		propWriteStream.write<uint8_t>(ATTR_WRITTENDATE);
		propWriteStream.write<uint32_t>(writtenDate);
	}

	const std::string& writer = getWriter();
	if (!writer.empty()) {
		propWriteStream.write<uint8_t>(ATTR_WRITTENBY);
		propWriteStream.writeString(writer);
	}

	const std::string& specialDesc = getSpecialDescription();
	if (!specialDesc.empty()) {
		propWriteStream.write<uint8_t>(ATTR_DESC);
		propWriteStream.writeString(specialDesc);
	}

	if (hasAttribute(ITEM_ATTRIBUTE_DURATION)) {
		propWriteStream.write<uint8_t>(ATTR_DURATION);
		propWriteStream.write<int32_t>(getDuration());
	}

	ItemDecayState_t decayState = getDecaying();
	if (decayState == DECAYING_TRUE || decayState == DECAYING_PENDING) {
		propWriteStream.write<uint8_t>(ATTR_DECAYING_STATE);
		propWriteStream.write<uint8_t>(decayState);
	}

	if (hasAttribute(ITEM_ATTRIBUTE_NAME)) {
		propWriteStream.write<uint8_t>(ATTR_NAME);
		propWriteStream.writeString(getStrAttr(ITEM_ATTRIBUTE_NAME));
	}

	if (hasAttribute(ITEM_ATTRIBUTE_ARTICLE)) {
		propWriteStream.write<uint8_t>(ATTR_ARTICLE);
		propWriteStream.writeString(getStrAttr(ITEM_ATTRIBUTE_ARTICLE));
	}

	if (hasAttribute(ITEM_ATTRIBUTE_PLURALNAME)) {
		propWriteStream.write<uint8_t>(ATTR_PLURALNAME);
		propWriteStream.writeString(getStrAttr(ITEM_ATTRIBUTE_PLURALNAME));
	}

	if (hasAttribute(ITEM_ATTRIBUTE_WEIGHT)) {
		propWriteStream.write<uint8_t>(ATTR_WEIGHT);
		propWriteStream.write<uint32_t>(getIntAttr(ITEM_ATTRIBUTE_WEIGHT));
	}

	if (hasAttribute(ITEM_ATTRIBUTE_ATTACK)) {
		propWriteStream.write<uint8_t>(ATTR_ATTACK);
		propWriteStream.write<int32_t>(getIntAttr(ITEM_ATTRIBUTE_ATTACK));
	}

	if (hasAttribute(ITEM_ATTRIBUTE_DEFENSE)) {
		propWriteStream.write<uint8_t>(ATTR_DEFENSE);
		propWriteStream.write<int32_t>(getIntAttr(ITEM_ATTRIBUTE_DEFENSE));
	}

	if (hasAttribute(ITEM_ATTRIBUTE_EXTRADEFENSE)) {
		propWriteStream.write<uint8_t>(ATTR_EXTRADEFENSE);
		propWriteStream.write<int32_t>(getIntAttr(ITEM_ATTRIBUTE_EXTRADEFENSE));
	}

	if (hasAttribute(ITEM_ATTRIBUTE_IMBUEMENT_SLOT)) {
		propWriteStream.write<uint8_t>(ATTR_IMBUEMENT_SLOT);
		propWriteStream.write<int32_t>(getIntAttr(ITEM_ATTRIBUTE_IMBUEMENT_SLOT));
	}

	if (hasAttribute(ITEM_ATTRIBUTE_OPENCONTAINER)) {
		propWriteStream.write<uint8_t>(ATTR_OPENCONTAINER);
		propWriteStream.write<uint8_t>(getIntAttr(ITEM_ATTRIBUTE_OPENCONTAINER));
	}

	if (hasAttribute(ITEM_ATTRIBUTE_ARMOR)) {
		propWriteStream.write<uint8_t>(ATTR_ARMOR);
		propWriteStream.write<int32_t>(getIntAttr(ITEM_ATTRIBUTE_ARMOR));
	}

	if (hasAttribute(ITEM_ATTRIBUTE_HITCHANCE)) {
		propWriteStream.write<uint8_t>(ATTR_HITCHANCE);
		propWriteStream.write<int8_t>(getIntAttr(ITEM_ATTRIBUTE_HITCHANCE));
	}

	if (hasAttribute(ITEM_ATTRIBUTE_SHOOTRANGE)) {
		propWriteStream.write<uint8_t>(ATTR_SHOOTRANGE);
		propWriteStream.write<uint8_t>(getIntAttr(ITEM_ATTRIBUTE_SHOOTRANGE));
	}

	if (hasAttribute(ITEM_ATTRIBUTE_SPECIAL)) {
		propWriteStream.write<uint8_t>(ATTR_SPECIAL);
		propWriteStream.writeString(getStrAttr(ITEM_ATTRIBUTE_SPECIAL));
	}

	if (hasAttribute(ITEM_ATTRIBUTE_CUSTOM)) {
		const ItemAttributes::CustomAttributeMap* customAttrMap = attributes->getCustomAttributeMap();
		propWriteStream.write<uint8_t>(ATTR_CUSTOM_ATTRIBUTES);
		propWriteStream.write<uint64_t>(customAttrMap->size());
		for (const auto &entry : *customAttrMap) {
			// Serializing key type and value
			propWriteStream.writeString(entry.first);

			// Serializing value type and value
			entry.second.serialize(propWriteStream);
		}
	}

	if (hasAttribute(ITEM_ATTRIBUTE_QUICKLOOTCONTAINER)) {
		propWriteStream.write<uint8_t>(ATTR_QUICKLOOTCONTAINER);
		propWriteStream.write<uint32_t>(getQuicklootAttr());
	}

	if (hasAttribute(ITEM_ATTRIBUTE_IMBUEMENT_TYPE)) {
		propWriteStream.write<uint8_t>(ATTR_IMBUEMENT_TYPE);
		propWriteStream.writeString(getStrAttr(ITEM_ATTRIBUTE_IMBUEMENT_TYPE));
	}
}

bool Item::hasProperty(ItemProperty prop) const
{
	const ItemType& it = items[id];
	switch (prop) {
		case CONST_PROP_BLOCKSOLID: return it.blockSolid;
		case CONST_PROP_MOVEABLE: return it.moveable && !hasAttribute(ITEM_ATTRIBUTE_UNIQUEID);
		case CONST_PROP_HASHEIGHT: return it.hasHeight;
		case CONST_PROP_BLOCKPROJECTILE: return it.blockProjectile;
		case CONST_PROP_BLOCKPATH: return it.blockPathFind;
		case CONST_PROP_ISVERTICAL: return it.isVertical;
		case CONST_PROP_ISHORIZONTAL: return it.isHorizontal;
		case CONST_PROP_IMMOVABLEBLOCKSOLID: return it.blockSolid && (!it.moveable || hasAttribute(ITEM_ATTRIBUTE_UNIQUEID));
		case CONST_PROP_IMMOVABLEBLOCKPATH: return it.blockPathFind && (!it.moveable || hasAttribute(ITEM_ATTRIBUTE_UNIQUEID));
		case CONST_PROP_IMMOVABLENOFIELDBLOCKPATH: return !it.isMagicField() && it.blockPathFind && (!it.moveable || hasAttribute(ITEM_ATTRIBUTE_UNIQUEID));
		case CONST_PROP_NOFIELDBLOCKPATH: return !it.isMagicField() && it.blockPathFind;
		case CONST_PROP_SUPPORTHANGABLE: return it.isHorizontal || it.isVertical;
		default: return false;
	}
}

uint32_t Item::getWeight() const
{
	uint32_t weight = getBaseWeight();
	if (isStackable()) {
		return weight * std::max<uint32_t>(1, getItemCount());
	}
	return weight;
}

std::vector<std::pair<std::string, std::string>>
											Item::getDescriptions(const ItemType& it, const Item* item /*= nullptr*/) {
	std::ostringstream ss;
	std::vector<std::pair<std::string, std::string>> descriptions;
	descriptions.reserve(30);
	if (item) {
		const std::string& specialDescription = item->getSpecialDescription();
		if (!specialDescription.empty()) {
        descriptions.emplace_back("Description", specialDescription);
    } else if (!it.description.empty()) {
        descriptions.emplace_back("Description", it.description);
    }

		if (it.showCharges) {
			int32_t charges = item->getCharges();
			if (charges != 0) {
				descriptions.emplace_back("Charges", std::to_string(charges));
			}
		}

		int32_t attack = item->getAttack();
		if (attack != 0) {
			if (it.abilities && it.abilities->elementType != COMBAT_NONE && it.abilities->elementDamage != 0) {
				ss.str("");
				ss << attack << " physical +" << it.abilities->elementDamage << ' ' << getCombatName(it.abilities->elementType);
				descriptions.emplace_back("Attack", ss.str());
      } else {
				descriptions.emplace_back("Attack", std::to_string(attack));
      }
     }

		int32_t hitChance = item->getHitChance();
		if (hitChance != 0) {
			descriptions.emplace_back("HitChance", std::to_string(hitChance));
		}

		int32_t defense = item->getDefense(), extraDefense = item->getExtraDefense();
		if (defense != 0 || extraDefense != 0) {
			if (extraDefense != 0) {
				ss.str("");
				ss << defense << ' ' << std::showpos << extraDefense << std::noshowpos;
				descriptions.emplace_back("Defense", ss.str());
      } else {
				descriptions.emplace_back("Defense", std::to_string(defense));
      }
		}

		int32_t armor = item->getArmor();
		if (armor != 0) {
			descriptions.emplace_back("Armor", std::to_string(armor));
		}

		if (it.abilities) {
			for (uint8_t i = SKILL_FIRST; i <= SKILL_LAST; i++) {
				if (!it.abilities->skills[i]) {
					continue;
				}

				ss.str("");
				ss << std::showpos << it.abilities->skills[i] << std::noshowpos;
				descriptions.emplace_back(getSkillName(i), ss.str());
			}

			for (uint8_t i = SKILL_CRITICAL_HIT_CHANCE; i <= SKILL_LAST; i++) {
				if (!it.abilities->skills[i]) {
					continue;
				}

				ss.str("");
				if (i != SKILL_CRITICAL_HIT_CHANCE) {
					ss << std::showpos;
				}
				ss << it.abilities->skills[i] << '%';
				if (i != SKILL_CRITICAL_HIT_CHANCE) {
					ss << std::noshowpos;
				}
				descriptions.emplace_back(getSkillName(i), ss.str());
			}

			if (it.abilities->stats[STAT_MAGICPOINTS]) {
				ss.str("");
				ss << std::showpos << it.abilities->stats[STAT_MAGICPOINTS] << std::noshowpos;
				descriptions.emplace_back("Magic Level", ss.str());
			}

			for (uint8_t i = 1; i <= 11; i++) {
				if (it.abilities->specializedMagicLevel[i]) {
					ss.str("");

					ss << std::showpos << it.abilities->specializedMagicLevel[i] << std::noshowpos;
					std::string combatName = getCombatName(indexToCombatType(i));
					combatName[0] = toupper(combatName[0]);
					descriptions.emplace_back(combatName + " Magic Level", ss.str());
				}
			}

			if (it.abilities->magicShieldCapacityFlat || it.abilities->magicShieldCapacityPercent) {
				ss.str("");
				ss << std::showpos << it.abilities->magicShieldCapacityFlat << std::noshowpos << " and " << it.abilities->magicShieldCapacityPercent << "%";
				descriptions.emplace_back("Magic Shield Capacity", ss.str());
			}

			if (it.abilities->perfectShotRange) {
				ss.str("");
				ss << std::showpos << it.abilities->perfectShotDamage << std::noshowpos << " at range " << unsigned(it.abilities->perfectShotRange);
				descriptions.emplace_back("Perfect Shot", ss.str());
			}

			if (it.abilities->reflectFlat[combatTypeToIndex(COMBAT_PHYSICALDAMAGE)]) {
				ss.str("");
				ss << it.abilities->reflectFlat[combatTypeToIndex(COMBAT_PHYSICALDAMAGE)];
				descriptions.emplace_back("Damage Reflection", ss.str());
			}

			if (it.abilities->speed) {
				ss.str("");
				ss << std::showpos << (it.abilities->speed >> 1) << std::noshowpos;
				descriptions.emplace_back("Speed", ss.str());
			}

			if (it.abilities->cleavePercent) {
				ss.str("");
				ss << std::showpos << (it.abilities->cleavePercent) << std::noshowpos << "%";
				descriptions.emplace_back("Cleave", ss.str());
			}

			if (hasBitSet(CONDITION_DRUNK, it.abilities->conditionSuppressions)) {
				ss.str("");
				ss << "Hard Drinking";
				descriptions.emplace_back("Effect", ss.str());
			}

			if (it.abilities->invisible) {
				ss.str("");
				ss << "Invisibility";
				descriptions.emplace_back("Effect", ss.str());
			}

			if (it.abilities->regeneration) {
				ss.str("");
				ss << "Faster Regeneration";
				descriptions.emplace_back("Effect", ss.str());
			}

			if (it.abilities->manaShield) {
				ss.str("");
				ss << "Mana Shield";
				descriptions.emplace_back("Effect", ss.str());
			}

			for (size_t i = 0; i < COMBAT_COUNT; ++i) {
				if (it.abilities->absorbPercent[i] == 0) {
					continue;
				}

				ss.str("");
				ss << getCombatName(indexToCombatType(i)) << ' '
                                            << std::showpos << it.abilities->absorbPercent[i] << std::noshowpos << '%';
				descriptions.emplace_back("Protection", ss.str());
        }
			for (size_t i = 0; i < COMBAT_COUNT; ++i) {
				if (it.abilities->fieldAbsorbPercent[i] == 0) {
					continue;
				}

				ss.str("");
				ss << getCombatName(indexToCombatType(i)) << ' '
                                       << std::showpos << it.abilities->fieldAbsorbPercent[i] << std::noshowpos << '%';
				descriptions.emplace_back("Field Protection", ss.str());
			}
		}

		if (it.isKey()) {
			ss.str("");
			ss << std::setfill('0') << std::setw(4) << item->getActionId();
			descriptions.emplace_back("Key", ss.str());
		}

		if (it.isFluidContainer()) {
			ss.str("");

			uint16_t subType = item->getSubType();
			if (subType > 0) {
				const std::string& itemName = items[subType].name;
				ss << (!itemName.empty() ? itemName : "Nothing");
			} else {
				ss << "Nothing";
			}
			descriptions.emplace_back("Contain", "Nothing");
		}

		if (item->getContainer()) {
			descriptions.emplace_back("Capacity", std::to_string(item->getContainer()->capacity()));
		}

		if (it.isRune()) {
			descriptions.emplace_back("Rune Spell Name", it.runeSpellName);
		}

		uint32_t weight = item->getWeight();
		if (weight != 0) {
			ss.str("");
			if (weight < 10) {
				ss << "0.0" << weight;
			} else if (weight < 100) {
				ss << "0." << weight;
			} else {
				std::string weightString = std::to_string(weight);
				weightString.insert(weightString.end() - 2, '.');
				ss << weightString;
			}
			ss << " oz";
			descriptions.emplace_back("Weight", ss.str());
		}

		if (it.showDuration) {
			ss.str("");
			if (item->hasAttribute(ITEM_ATTRIBUTE_DURATION)) {
				uint32_t duration = item->getDuration() / 1000;
				ss << "Will expire in ";
				if (duration >= 86400) {
					uint16_t days = duration / 86400;
					uint16_t hours = (duration % 86400) / 3600;
					ss << days << " day" << (days != 1 ? "s" : "");
					if (hours > 0) {
						ss << " and " << hours << " hour" << (hours != 1 ? "s" : "");
					}
				} else if (duration >= 3600) {
					uint16_t hours = duration / 3600;
					uint16_t minutes = (duration % 3600) / 60;
					ss << hours << " hour" << (hours != 1 ? "s" : "");
					if (minutes > 0) {
						ss << " and " << minutes << " minute" << (minutes != 1 ? "s" : "");
					}
				} else if (duration >= 60) {
					uint16_t minutes = duration / 60;
					ss << minutes << " minute" << (minutes != 1 ? "s" : "");
					uint16_t seconds = duration % 60;
					if (seconds > 0) {
						ss << " and " << seconds << " second" << (seconds != 1 ? "s" : "");
					}
				} else {
					ss << duration << " second" << (duration != 1 ? "s" : "");
				}
			} else {
				ss << "Is brand-new";
			}
			descriptions.emplace_back("Expiration", ss.str());
		}

		if (it.wieldInfo & WIELDINFO_PREMIUM) {
			descriptions.emplace_back("Required", "Premium");
		}

		if (it.minReqLevel != 0) {
			descriptions.emplace_back("Required Level", std::to_string(it.minReqLevel));
		}

		if (it.minReqMagicLevel != 0) {
			descriptions.emplace_back("Required Magic Level", std::to_string(it.minReqMagicLevel));
		}

		if (!it.vocationString.empty()) {
			descriptions.emplace_back("Professions", it.vocationString);
		}

		std::string weaponName = getWeaponName(it.weaponType);
		if (it.slotPosition & SLOTP_TWO_HAND) {
			if (!weaponName.empty()) {
				weaponName += ", two-handed";
			} else {
				weaponName = "two-handed";
			}
		}
		if (!weaponName.empty()) {
			descriptions.emplace_back("Weapon Type", weaponName);
		}

		if (it.slotPosition & SLOTP_BACKPACK) {
			descriptions.emplace_back("Body Position", "Container");
		} else if (it.slotPosition & SLOTP_HEAD) {
			descriptions.emplace_back("Body Position", "Head");
		} else if (it.slotPosition & SLOTP_ARMOR) {
			descriptions.emplace_back("Body Position", "Body");
		} else if (it.slotPosition & SLOTP_LEGS) {
			descriptions.emplace_back("Body Position", "Legs");
		} else if (it.slotPosition & SLOTP_FEET) {
			descriptions.emplace_back("Body Position", "Feet");
		} else if (it.slotPosition & SLOTP_NECKLACE) {
			descriptions.emplace_back("Body Position", "Neck");
		} else if (it.slotPosition & SLOTP_RING) {
			descriptions.emplace_back("Body Position", "Finger");
		} else if (it.slotPosition & SLOTP_AMMO) {
			descriptions.emplace_back("Body Position", "Extra Slot");
		} else if (it.slotPosition & SLOTP_TWO_HAND || it.slotPosition & SLOTP_LEFT || it.slotPosition & SLOTP_RIGHT) {
			descriptions.emplace_back("Body Position", "Hand");
		}
	} else {
		if (!it.description.empty()) {
			descriptions.emplace_back("Description", it.description);
		}

		if (it.showCharges) {
			int32_t charges = it.charges;
			if (charges != 0) {
				descriptions.emplace_back("Charges", std::to_string(charges));
			}
		}

		int32_t attack = it.attack;
		if (attack != 0) {
			if (it.abilities && it.abilities->elementType != COMBAT_NONE && it.abilities->elementDamage != 0) {
				ss.str("");
				ss << attack << " physical +" << it.abilities->elementDamage << ' ' << getCombatName(it.abilities->elementType);
				descriptions.emplace_back("Attack", ss.str());
			} else {
				descriptions.emplace_back("Attack", std::to_string(attack));
			}
		}

		int32_t hitChance = it.hitChance;
		if (hitChance != 0) {
			descriptions.emplace_back("HitChance", std::to_string(hitChance));
		}

		int32_t defense = it.defense, extraDefense = it.extraDefense;
		if (defense != 0 || extraDefense != 0) {
			if (extraDefense != 0) {
				ss.str("");
				ss << defense << ' ' << std::showpos << extraDefense << std::noshowpos;
				descriptions.emplace_back("Defense", ss.str());
			} else {
				descriptions.emplace_back("Defense", std::to_string(defense));
			}
		}

		int32_t armor = it.armor;
		if (armor != 0) {
			descriptions.emplace_back("Armor", std::to_string(armor));
		}

		if (it.abilities) {
			for (uint8_t i = SKILL_FIRST; i <= SKILL_LAST; i++) {
				if (!it.abilities->skills[i]) {
					continue;
				}

				ss.str("");
				ss << std::showpos << it.abilities->skills[i] << std::noshowpos;
				descriptions.emplace_back(getSkillName(i), ss.str());
			}

			for (uint8_t i = SKILL_CRITICAL_HIT_CHANCE; i <= SKILL_LAST; i++) {
				if (!it.abilities->skills[i]) {
					continue;
				}

				ss.str("");
				if (i != SKILL_CRITICAL_HIT_CHANCE) {
					ss << std::showpos;
				}
				ss << it.abilities->skills[i] << '%';
				if (i != SKILL_CRITICAL_HIT_CHANCE) {
					ss << std::noshowpos;
				}
				descriptions.emplace_back(getSkillName(i), ss.str());
			}

			if (it.abilities->stats[STAT_MAGICPOINTS]) {
				ss.str("");
				ss << std::showpos << it.abilities->stats[STAT_MAGICPOINTS] << std::noshowpos;
				descriptions.emplace_back("Magic Level", ss.str());
			}

			for (uint8_t i = 1; i <= 11; i++) {
				if (it.abilities->specializedMagicLevel[i]) {
					ss.str("");

					ss << std::showpos << it.abilities->specializedMagicLevel[i] << std::noshowpos;
					std::string combatName = getCombatName(indexToCombatType(i));
					combatName[0] = toupper(combatName[0]);
					descriptions.emplace_back(combatName + " Magic Level", ss.str());
				}
			}

			if (it.abilities->magicShieldCapacityFlat || it.abilities->magicShieldCapacityPercent) {
				ss.str("");
				ss << std::showpos << it.abilities->magicShieldCapacityFlat << std::noshowpos << " and " << it.abilities->magicShieldCapacityPercent << "%";
				descriptions.emplace_back("Magic Shield Capacity", ss.str());
			}

			if (it.abilities->perfectShotRange) {
				ss.str("");
				ss << std::showpos << it.abilities->perfectShotDamage << std::noshowpos << " at range " << unsigned(it.abilities->perfectShotRange);
				descriptions.emplace_back("Perfect Shot", ss.str());
			}

			if (it.abilities->reflectFlat[combatTypeToIndex(COMBAT_PHYSICALDAMAGE)]) {
				ss.str("");
				ss << it.abilities->reflectFlat[combatTypeToIndex(COMBAT_PHYSICALDAMAGE)];
				descriptions.emplace_back("Damage Reflection", ss.str());
			}

			if (it.abilities->speed) {
				ss.str("");
				ss << std::showpos << (it.abilities->speed >> 1) << std::noshowpos;
				descriptions.emplace_back("Speed", ss.str());
			}

			if (it.abilities->cleavePercent) {
				ss.str("");
				ss << std::showpos << (it.abilities->cleavePercent) << std::noshowpos << "%";
				descriptions.emplace_back("Cleave", ss.str());
			}

			if (hasBitSet(CONDITION_DRUNK, it.abilities->conditionSuppressions)) {
				ss.str("");
				ss << "Hard Drinking";
				descriptions.emplace_back("Effect", ss.str());
			}

			if (it.abilities->invisible) {
				ss.str("");
				ss << "Invisibility";
				descriptions.emplace_back("Effect", ss.str());
			}

			if (it.abilities->regeneration) {
				ss.str("");
				ss << "Faster Regeneration";
				descriptions.emplace_back("Effect", ss.str());
			}

			if (it.abilities->manaShield) {
				ss.str("");
				ss << "Mana Shield";
				descriptions.emplace_back("Effect", ss.str());
			}

			for (size_t i = 0; i < COMBAT_COUNT; ++i) {
				if (it.abilities->absorbPercent[i] == 0) {
					continue;
				}

				ss.str("");
				ss << getCombatName(indexToCombatType(i)) << ' '
											<< std::showpos << it.abilities->absorbPercent[i] << std::noshowpos << '%';
				descriptions.emplace_back("Protection", ss.str());
			}

			for (size_t i = 0; i < COMBAT_COUNT; ++i) {
				if (it.abilities->fieldAbsorbPercent[i] == 0) {
					continue;
				}

				ss.str("");
				ss << getCombatName(indexToCombatType(i)) << ' '
									<< std::showpos << it.abilities->fieldAbsorbPercent[i] << std::noshowpos << '%';
				descriptions.emplace_back("Field Protection", ss.str());
			}
		}

		if (it.isKey()) {
			ss.str("");
			ss << std::setfill('0') << std::setw(4) << 0;
			descriptions.emplace_back("Key", ss.str());
		}

		if (it.isFluidContainer()) {
			descriptions.emplace_back("Contain", "Nothing");
		}

		if (it.isContainer()) {
			descriptions.emplace_back("Capacity", std::to_string(it.maxItems));
		}

		if (it.isRune()) {
			descriptions.emplace_back("Rune Spell Name", it.runeSpellName);
		}

		uint32_t weight = it.weight;
		if (weight != 0) {
			ss.str("");
			if (weight < 10) {
				ss << "0.0" << weight;
			} else if (weight < 100) {
				ss << "0." << weight;
			} else {
				std::string weightString = std::to_string(weight);
				weightString.insert(weightString.end() - 2, '.');
				ss << weightString;
			}
			ss << " oz";
			descriptions.emplace_back("Weight", ss.str());
		}

		if (it.showDuration) {
			descriptions.emplace_back("Expiration", "Is brand-new");
		}

		if (it.wieldInfo & WIELDINFO_PREMIUM) {
			descriptions.emplace_back("Required", "Premium");
		}

		if (it.minReqLevel != 0) {
			descriptions.emplace_back("Required Level", std::to_string(it.minReqLevel));
		}

		if (it.minReqMagicLevel != 0) {
			descriptions.emplace_back("Required Magic Level", std::to_string(it.minReqMagicLevel));
		}

		if (!it.vocationString.empty()) {
			descriptions.emplace_back("Professions", it.vocationString);
		}

		std::string weaponName = getWeaponName(it.weaponType);
		if (it.slotPosition & SLOTP_TWO_HAND) {
			if (!weaponName.empty()) {
				weaponName += ", two-handed";
			} else {
				weaponName = "two-handed";
			}
		}
		if (!weaponName.empty()) {
			descriptions.emplace_back("Weapon Type", weaponName);
		}

		if (it.slotPosition & SLOTP_BACKPACK) {
			descriptions.emplace_back("Body Position", "Container");
		} else if (it.slotPosition & SLOTP_HEAD) {
			descriptions.emplace_back("Body Position", "Head");
		} else if (it.slotPosition & SLOTP_ARMOR) {
			descriptions.emplace_back("Body Position", "Body");
		} else if (it.slotPosition & SLOTP_LEGS) {
			descriptions.emplace_back("Body Position", "Legs");
		} else if (it.slotPosition & SLOTP_FEET) {
			descriptions.emplace_back("Body Position", "Feet");
		} else if (it.slotPosition & SLOTP_NECKLACE) {
			descriptions.emplace_back("Body Position", "Neck");
		} else if (it.slotPosition & SLOTP_RING) {
			descriptions.emplace_back("Body Position", "Finger");
		} else if (it.slotPosition & SLOTP_AMMO) {
			descriptions.emplace_back("Body Position", "Extra Slot");
		} else if (it.slotPosition & SLOTP_TWO_HAND || it.slotPosition & SLOTP_LEFT || it.slotPosition & SLOTP_RIGHT) {
			descriptions.emplace_back("Body Position", "Hand");
		}
	}
	descriptions.shrink_to_fit();
	return descriptions;
}

std::string Item::parseImbuementDescription(const Item* item)
{
	std::ostringstream s;
	if (item && item->getImbuementSlot() >= 1)
	{
		s << std::endl << "Imbuements: (";

		for (uint8_t slotid = 0; slotid < item->getImbuementSlot(); slotid++)
		{
			if (slotid >= 1)
			{
				s << ", ";
			}

			Item* castItem = const_cast<Item*>(item);
			if (!castItem)
			{
				continue;
			}

			ImbuementInfo imbuementInfo;
			if (!castItem->getImbuementInfo(slotid, &imbuementInfo))
			{
				s << "Empty Slot";
				continue;
			}

			const BaseImbuement *baseImbuement = g_imbuements().getBaseByID(imbuementInfo.imbuement->getBaseID());
			if (!baseImbuement)
			{
				continue;
			}

			int minutes = imbuementInfo.duration / 60;
			int hours = minutes / 60;
			s << baseImbuement->name << " "
			  << imbuementInfo.imbuement->getName() << " "
			  << std::setw(2) << std::setfill('0') << hours << ":"
			  << std::setw(2) << std::setfill('0') << (minutes % 60) << "h";
		}
		s << ").";
	}

	return s.str();
}

std::string Item::parseShowAttributesDescription(const Item *item, const uint16_t itemId)
{
	std::ostringstream itemDescription;
	const ItemType& itemType = Item::items[itemId];
	if (itemType.armor != 0 || (item && item->getArmor() != 0) || itemType.showAttributes) {
		bool begin = true;

		int32_t armor = (item ? item->getArmor() : itemType.armor);
		if (armor != 0) {
			itemDescription << " (Arm:" << armor;
			begin = false;
		}

		if (itemType.abilities) {
			for (uint8_t i = SKILL_FIRST; i <= SKILL_FISHING; i++) {
				if (!itemType.abilities->skills[i]) {
					continue;
				}

				if (begin) {
					begin = false;
					itemDescription << " (";
				} else {
					itemDescription << ", ";
				}

				itemDescription << getSkillName(i) << ' ' << std::showpos << itemType.abilities->skills[i] << std::noshowpos;
			}

			for (uint8_t i = SKILL_CRITICAL_HIT_CHANCE; i <= SKILL_LAST; i++) {
				if (!itemType.abilities->skills[i]) {
					continue;
				}

				if (begin) {
					begin = false;
					itemDescription << " (";
				}
				else {
					itemDescription << ", ";
				}
				itemDescription << getSkillName(i) << ' ';
				if (i != SKILL_CRITICAL_HIT_CHANCE) {
					itemDescription << std::showpos;
				}
				itemDescription << itemType.abilities->skills[i];
				if (i != SKILL_CRITICAL_HIT_CHANCE) {
					itemDescription << std::noshowpos;
				}
				itemDescription << '%';
			}

			if (itemType.abilities->stats[STAT_MAGICPOINTS]) {
				if (begin) {
					begin = false;
					itemDescription << " (";
				} else {
					itemDescription << ", ";
				}

				itemDescription << "magic level " << std::showpos << itemType.abilities->stats[STAT_MAGICPOINTS] << std::noshowpos;
			}

			int16_t show = itemType.abilities->absorbPercent[0];
			if (show != 0) {
				for (size_t i = 1; i < COMBAT_COUNT; ++i) {
					if (itemType.abilities->absorbPercent[i] != show) {
						show = 0;
						break;
					}
				}
			}

			if (!show) {
				bool protectionBegin = true;
				for (size_t i = 0; i < COMBAT_COUNT; ++i) {
					if (itemType.abilities->absorbPercent[i] == 0) {
						continue;
					}

					if (protectionBegin) {
						protectionBegin = false;

						if (begin) {
							begin = false;
							itemDescription << " (";
						} else {
							itemDescription << ", ";
						}

						itemDescription << "protection ";
					} else {
						itemDescription << ", ";
					}

					itemDescription << getCombatName(indexToCombatType(i)) << ' ' << std::showpos << itemType.abilities->absorbPercent[i] << std::noshowpos << '%';
				}
			} else {
				if (begin) {
					begin = false;
					itemDescription << " (";
				} else {
					itemDescription << ", ";
				}

				itemDescription << "protection all " << std::showpos << show << std::noshowpos << '%';
			}

			show = itemType.abilities->fieldAbsorbPercent[0];
			if (show != 0) {
				for (size_t i = 1; i < COMBAT_COUNT; ++i) {
					if (itemType.abilities->absorbPercent[i] != show) {
						show = 0;
						break;
					}
				}
			}

			if (!show) {
				bool tmp = true;

				for (size_t i = 0; i < COMBAT_COUNT; ++i) {
					if (itemType.abilities->fieldAbsorbPercent[i] == 0) {
						continue;
					}

					if (tmp) {
						tmp = false;

						if (begin) {
							begin = false;
							itemDescription << " (";
						} else {
							itemDescription << ", ";
						}

						itemDescription << "protection ";
					} else {
						itemDescription << ", ";
					}

					itemDescription << getCombatName(indexToCombatType(i)) << " field " << std::showpos << itemType.abilities->fieldAbsorbPercent[i] << std::noshowpos << '%';
				}
			} else {
				if (begin) {
					begin = false;
					itemDescription << " (";
				} else {
					itemDescription << ", ";
				}

				itemDescription << "protection all fields " << std::showpos << show << std::noshowpos << '%';
			}

			if (itemType.abilities->speed) {
				if (begin) {
					begin = false;
					itemDescription << " (";
				} else {
					itemDescription << ", ";
				}

				itemDescription << "speed " << std::showpos << (itemType.abilities->speed >> 1) << std::noshowpos;
			}
		}

		if (!begin) {
			itemDescription << ')';
		}
	}

	return itemDescription.str();
}

std::string Item::getDescription(const ItemType& it, int32_t lookDistance,
								 const Item* item /*= nullptr*/, int32_t subType /*= -1*/, bool addArticle /*= true*/)
{
	const std::string* text = nullptr;

	std::ostringstream s;
	s << getNameDescription(it, item, subType, addArticle);

	if (item) {
		subType = item->getSubType();
	}

	if (it.isRune()) {
		if (it.runeLevel > 0 || it.runeMagLevel > 0) {
			if (const RuneSpell* rune = g_spells().getRuneSpell(it.id)) {
				int32_t tmpSubType = subType;
				if (item) {
					tmpSubType = item->getSubType();
				}
				s << ". " << (it.stackable && tmpSubType > 1 ? "They" : "It") << " can only be used by ";

				const VocSpellMap& vocMap = rune->getVocMap();
				std::vector<Vocation*> showVocMap;

				// vocations are usually listed with the unpromoted and promoted version, the latter being
				// hidden from description, so `total / 2` is most likely the amount of vocations to be shown.
				showVocMap.reserve(vocMap.size() / 2);
				for (const auto& voc : vocMap) {
					if (voc.second) {
						showVocMap.push_back(g_vocations().getVocation(voc.first));
					}
				}

				if (!showVocMap.empty()) {
					auto vocIt = showVocMap.begin(), vocLast = (showVocMap.end() - 1);
					while (vocIt != vocLast) {
						s << asLowerCaseString((*vocIt)->getVocName()) << "s";
						if (++vocIt == vocLast) {
							s << " and ";
						} else {
							s << ", ";
						}
					}
					s << asLowerCaseString((*vocLast)->getVocName()) << "s";
				} else {
					s << "players";
				}

				s << " with";

				if (it.runeLevel > 0) {
					s << " level " << it.runeLevel;
				}

				if (it.runeMagLevel > 0) {
					if (it.runeLevel > 0) {
						s << " and";
					}

					s << " magic level " << it.runeMagLevel;
				}

				s << " or higher";
			}
		}
	} else if (it.weaponType != WEAPON_NONE) {
		if (it.weaponType == WEAPON_DISTANCE && it.ammoType != AMMO_NONE) {
			bool begin = true;
			begin = false;
			s << " (Range: " << static_cast<uint16_t>(item ? item->getShootRange() : it.shootRange);

			int32_t attack;
			int8_t hitChance;
			if (item) {
				attack = item->getAttack();
				hitChance = item->getHitChance();
			} else {
				attack = it.attack;
				hitChance = it.hitChance;
			}

			if (attack != 0) {
				s << ", Atk " << std::showpos << attack << std::noshowpos;
			}

			if (hitChance != 0) {
				s << ", Hit% " << std::showpos << static_cast<int16_t>(hitChance) << std::noshowpos;
			}

			if (it.abilities) {
				for (uint8_t i = SKILL_FIRST; i <= SKILL_FISHING; i++) {
					if (!it.abilities->skills[i]) {
						continue;
					}

					if (begin) {
						begin = false;
						s << " (";
					} else {
						s << ", ";
					}

					s << getSkillName(i) << ' ' << std::showpos << it.abilities->skills[i] << std::noshowpos;
				}

				for (uint8_t i = SKILL_CRITICAL_HIT_CHANCE; i <= SKILL_LAST; i++) {
					if (!it.abilities->skills[i]) {
						continue;
					}

					if (begin) {
						begin = false;
						s << " (";
					}
					else {
						s << ", ";
					}
					s << getSkillName(i) << ' ';
					if (i != SKILL_CRITICAL_HIT_CHANCE) {
						s << std::showpos;
					}
					s << it.abilities->skills[i];
					if (i != SKILL_CRITICAL_HIT_CHANCE) {
						s << std::noshowpos;
					}
				}

				if (it.abilities->stats[STAT_MAGICPOINTS]) {
					if (begin) {
						begin = false;
						s << " (";
					} else {
						s << ", ";
					}

					s << "magic level " << std::showpos << it.abilities->stats[STAT_MAGICPOINTS] << std::noshowpos;
				}

				for (uint8_t i = 1; i <= 11; i++) {
					if (it.abilities->specializedMagicLevel[i]) {
						if (begin) {
							begin = false;
							s << " (";
						} else {
							s << ", ";
						}

						s << getCombatName(indexToCombatType(i)) << " magic level " << std::showpos << it.abilities->specializedMagicLevel[i] << std::noshowpos;
					}
				}

				if (it.abilities->magicShieldCapacityFlat || it.abilities->magicShieldCapacityPercent) {
					if (begin) {
						begin = false;
						s << " (";
					} else {
						s << ", ";
					}

					s << "magic shield capacity " << std::showpos << it.abilities->magicShieldCapacityFlat << std::noshowpos << " and " << it.abilities->magicShieldCapacityPercent << "%";
				}

				if (it.abilities->perfectShotRange) {
					if (begin) {
						begin = false;
						s << " (";
					} else {
						s << ", ";
					}

					s << "perfect shot " << std::showpos << it.abilities->perfectShotDamage << std::noshowpos << " at range " << unsigned(it.abilities->perfectShotRange);
				}

				if (it.abilities->reflectFlat[combatTypeToIndex(COMBAT_PHYSICALDAMAGE)]) {
					if (begin) {
						begin = false;
						s << " (";
					} else {
						s << ", ";
					}

					s << "damage reflection " << std::showpos << it.abilities->reflectFlat[combatTypeToIndex(COMBAT_PHYSICALDAMAGE)] << std::noshowpos;
				}

				int16_t show = it.abilities->absorbPercent[0];
				if (show != 0) {
					for (size_t i = 1; i < COMBAT_COUNT; ++i) {
						if (it.abilities->absorbPercent[i] != show) {
							show = 0;
							break;
						}
					}
				}

				if (show == 0) {
					bool tmp = true;

					for (size_t i = 0; i < COMBAT_COUNT; ++i) {
						if (it.abilities->absorbPercent[i] == 0) {
							continue;
						}

						if (tmp) {
							tmp = false;

							if (begin) {
								begin = false;
								s << " (";
							} else {
								s << ", ";
							}

							s << "protection ";
						} else {
							s << ", ";
						}

						s << getCombatName(indexToCombatType(i)) << ' ' << std::showpos << it.abilities->absorbPercent[i] << std::noshowpos << '%';
					}
				} else {
					if (begin) {
						begin = false;
						s << " (";
					} else {
						s << ", ";
					}

					s << "protection all " << std::showpos << show << std::noshowpos << '%';
				}

				show = it.abilities->fieldAbsorbPercent[0];
				if (show != 0) {
					for (size_t i = 1; i < COMBAT_COUNT; ++i) {
						if (it.abilities->absorbPercent[i] != show) {
							show = 0;
							break;
						}
					}
				}

				if (show == 0) {
					bool tmp = true;

					for (size_t i = 0; i < COMBAT_COUNT; ++i) {
						if (it.abilities->fieldAbsorbPercent[i] == 0) {
							continue;
						}

						if (tmp) {
							tmp = false;

							if (begin) {
								begin = false;
								s << " (";
							} else {
								s << ", ";
							}

							s << "protection ";
						} else {
							s << ", ";
						}

						s << getCombatName(indexToCombatType(i)) << " field " << std::showpos << it.abilities->fieldAbsorbPercent[i] << std::noshowpos << '%';
					}
				} else {
					if (begin) {
						begin = false;
						s << " (";
					} else {
						s << ", ";
					}

					s << "protection all fields " << std::showpos << show << std::noshowpos << '%';
				}

				if (it.abilities->speed) {
					if (begin) {
						begin = false;
						s << " (";
					} else {
						s << ", ";
					}

					s << "speed " << std::showpos << (it.abilities->speed >> 1) << std::noshowpos;
				}

				if (it.abilities->cleavePercent) {
					if (begin) {
						begin = false;
						s << " (";
					} else {
						s << ", ";
					}

					s << "cleave " << std::showpos << (it.abilities->cleavePercent) << std::noshowpos << "%";
				}
			}

			if (!begin) {
			s << ')';
			}
		} else if (it.weaponType != WEAPON_AMMO) {
			bool begin = true;

			int32_t attack, defense, extraDefense;
			if (item) {
				attack = item->getAttack();
				defense = item->getDefense();
				extraDefense = item->getExtraDefense();
			} else {
				attack = it.attack;
				defense = it.defense;
				extraDefense = it.extraDefense;
			}

			if (attack != 0) {
				begin = false;
				s << " (Atk:" << attack;

				if (it.abilities && it.abilities->elementType != COMBAT_NONE && it.abilities->elementDamage != 0) {
					s << " physical + " << it.abilities->elementDamage << ' ' << getCombatName(it.abilities->elementType);
				}
			}

			if (defense != 0 || extraDefense != 0) {
				if (begin) {
					begin = false;
					s << " (";
				} else {
					s << ", ";
				}

				s << "Def:" << defense;
				if (extraDefense != 0) {
					s << ' ' << std::showpos << extraDefense << std::noshowpos;
				}
			}

			if (it.abilities) {
				for (uint8_t i = SKILL_FIRST; i <= SKILL_FISHING; i++) {
					if (!it.abilities->skills[i]) {
						continue;
					}

					if (begin) {
						begin = false;
						s << " (";
					} else {
						s << ", ";
					}

					s << getSkillName(i) << ' ' << std::showpos << it.abilities->skills[i] << std::noshowpos;
				}

				for (uint8_t i = SKILL_CRITICAL_HIT_CHANCE; i <= SKILL_LAST; i++) {
					if (!it.abilities->skills[i]) {
						continue;
					}

					if (begin) {
						begin = false;
						s << " (";
					}
					else {
						s << ", ";
					}
					s << getSkillName(i) << ' ';
					if (i != SKILL_CRITICAL_HIT_CHANCE) {
						s << std::showpos;
					}
					s << it.abilities->skills[i];
					if (i != SKILL_CRITICAL_HIT_CHANCE) {
						s << std::noshowpos;
					}
					s << '%';
				}

				if (it.abilities->stats[STAT_MAGICPOINTS]) {
					if (begin) {
						begin = false;
						s << " (";
					} else {
						s << ", ";
					}

					s << "magic level " << std::showpos << it.abilities->stats[STAT_MAGICPOINTS] << std::noshowpos;
				}

				for (uint8_t i = 1; i <= 11; i++) {
					if (it.abilities->specializedMagicLevel[i]) {
						if (begin) {
							begin = false;
							s << " (";
						} else {
							s << ", ";
						}

						s << getCombatName(indexToCombatType(i)) << " magic level " << std::showpos << it.abilities->specializedMagicLevel[i] << std::noshowpos;
					}
				}

				if (it.abilities->magicShieldCapacityFlat || it.abilities->magicShieldCapacityPercent) {
					if (begin) {
						begin = false;
						s << " (";
					} else {
						s << ", ";
					}

					s << "magic shield capacity " << std::showpos << it.abilities->magicShieldCapacityFlat << std::noshowpos << " and " << it.abilities->magicShieldCapacityPercent << "%";
				}

				if (it.abilities->perfectShotRange) {
					if (begin) {
						begin = false;
						s << " (";
					} else {
						s << ", ";
					}

					s << "perfect shot " << std::showpos << it.abilities->perfectShotDamage << std::noshowpos << " at range " << unsigned(it.abilities->perfectShotRange);
				}

				if (it.abilities->reflectFlat[combatTypeToIndex(COMBAT_PHYSICALDAMAGE)]) {
					if (begin) {
						begin = false;
						s << " (";
					} else {
						s << ", ";
					}

					s << "damage reflection " << std::showpos << it.abilities->reflectFlat[combatTypeToIndex(COMBAT_PHYSICALDAMAGE)] << std::noshowpos;
				}

				int16_t show = it.abilities->absorbPercent[0];
				if (show != 0) {
					for (size_t i = 1; i < COMBAT_COUNT; ++i) {
						if (it.abilities->absorbPercent[i] != show) {
							show = 0;
							break;
						}
					}
				}

				if (show == 0) {
					bool tmp = true;

					for (size_t i = 0; i < COMBAT_COUNT; ++i) {
						if (it.abilities->absorbPercent[i] == 0) {
							continue;
						}

						if (tmp) {
							tmp = false;

							if (begin) {
								begin = false;
								s << " (";
							} else {
								s << ", ";
							}

							s << "protection ";
						} else {
							s << ", ";
						}

						s << getCombatName(indexToCombatType(i)) << ' ' << std::showpos << it.abilities->absorbPercent[i] << std::noshowpos << '%';
					}
				} else {
					if (begin) {
						begin = false;
						s << " (";
					} else {
						s << ", ";
					}

					s << "protection all " << std::showpos << show << std::noshowpos << '%';
				}

				show = it.abilities->fieldAbsorbPercent[0];
				if (show != 0) {
					for (size_t i = 1; i < COMBAT_COUNT; ++i) {
						if (it.abilities->absorbPercent[i] != show) {
							show = 0;
							break;
						}
					}
				}

				if (show == 0) {
					bool tmp = true;

					for (size_t i = 0; i < COMBAT_COUNT; ++i) {
						if (it.abilities->fieldAbsorbPercent[i] == 0) {
							continue;
						}

						if (tmp) {
							tmp = false;

							if (begin) {
								begin = false;
								s << " (";
							} else {
								s << ", ";
							}

							s << "protection ";
						} else {
							s << ", ";
						}

						s << getCombatName(indexToCombatType(i)) << " field " << std::showpos << it.abilities->fieldAbsorbPercent[i] << std::noshowpos << '%';
					}
				} else {
					if (begin) {
						begin = false;
						s << " (";
					} else {
						s << ", ";
					}

					s << "protection all fields " << std::showpos << show << std::noshowpos << '%';
				}

				if (it.abilities->speed) {
					if (begin) {
						begin = false;
						s << " (";
					} else {
						s << ", ";
					}

					s << "speed " << std::showpos << (it.abilities->speed >> 1) << std::noshowpos;
				}
				if (it.abilities->cleavePercent) {
					if (begin) {
						begin = false;
						s << " (";
					} else {
						s << ", ";
					}

					s << "cleave " << std::showpos << (it.abilities->cleavePercent) << std::noshowpos << "%";
				}
			}

			if (!begin) {
				s << ')';
			}
		}
<<<<<<< HEAD
	} else if (it.armor != 0 || (item && item->getArmor() != 0) || it.showAttributes) {
		bool begin = true;

		int32_t armor = (item ? item->getArmor() : it.armor);
		if (armor != 0) {
			s << " (Arm:" << armor;
			begin = false;
		}

		if (it.abilities) {
			for (uint8_t i = SKILL_FIRST; i <= SKILL_FISHING; i++) {
				if (!it.abilities->skills[i]) {
					continue;
				}

				if (begin) {
					begin = false;
					s << " (";
				} else {
					s << ", ";
				}

				s << getSkillName(i) << ' ' << std::showpos << it.abilities->skills[i] << std::noshowpos;
			}

			for (uint8_t i = SKILL_CRITICAL_HIT_CHANCE; i <= SKILL_LAST; i++) {
				if (!it.abilities->skills[i]) {
					continue;
				}

				if (begin) {
					begin = false;
					s << " (";
				}
				else {
					s << ", ";
				}

				s << getSkillName(i) << ' ' << std::showpos << it.abilities->skills[i] << std::noshowpos << '%';
			}

			if (it.abilities->stats[STAT_MAGICPOINTS]) {
				if (begin) {
					begin = false;
					s << " (";
				} else {
					s << ", ";
				}

				s << "magic level " << std::showpos << it.abilities->stats[STAT_MAGICPOINTS] << std::noshowpos;
			}

			for (uint8_t i = 1; i <= 11; i++) {
				if (it.abilities->specializedMagicLevel[i]) {
					if (begin) {
						begin = false;
						s << " (";
					} else {
						s << ", ";
					}

					s << getCombatName(indexToCombatType(i)) << " magic level " << std::showpos << it.abilities->specializedMagicLevel[i] << std::noshowpos;
				}
			}

			if (it.abilities->magicShieldCapacityFlat || it.abilities->magicShieldCapacityPercent) {
				if (begin) {
					begin = false;
					s << " (";
				} else {
					s << ", ";
				}

				s << "magic shield capacity " << std::showpos << it.abilities->magicShieldCapacityFlat << std::noshowpos << " and " << it.abilities->magicShieldCapacityPercent << "%";
			}

			if (it.abilities->perfectShotRange) {
				if (begin) {
					begin = false;
					s << " (";
				} else {
					s << ", ";
				}

				s << "perfect shot " << std::showpos << it.abilities->perfectShotDamage << std::noshowpos << " at range " << unsigned(it.abilities->perfectShotRange);
			}

			if (it.abilities->reflectFlat[combatTypeToIndex(COMBAT_PHYSICALDAMAGE)]) {
				if (begin) {
					begin = false;
					s << " (";
				} else {
					s << ", ";
				}

				s << "damage reflection " << std::showpos << it.abilities->reflectFlat[combatTypeToIndex(COMBAT_PHYSICALDAMAGE)] << std::noshowpos;
			}

			int16_t show = it.abilities->absorbPercent[0];
			if (show != 0) {
				for (size_t i = 1; i < COMBAT_COUNT; ++i) {
					if (it.abilities->absorbPercent[i] != show) {
						show = 0;
						break;
					}
				}
			}

			if (!show) {
				bool protectionBegin = true;
				for (size_t i = 0; i < COMBAT_COUNT; ++i) {
					if (it.abilities->absorbPercent[i] == 0) {
						continue;
					}

					if (protectionBegin) {
						protectionBegin = false;

						if (begin) {
							begin = false;
							s << " (";
						} else {
							s << ", ";
						}

						s << "protection ";
					} else {
						s << ", ";
					}

					s << getCombatName(indexToCombatType(i)) << ' ' << std::showpos << it.abilities->absorbPercent[i] << std::noshowpos << '%';
				}
			} else {
				if (begin) {
					begin = false;
					s << " (";
				} else {
					s << ", ";
				}

				s << "protection all " << std::showpos << show << std::noshowpos << '%';
			}

			show = it.abilities->fieldAbsorbPercent[0];
			if (show != 0) {
				for (size_t i = 1; i < COMBAT_COUNT; ++i) {
					if (it.abilities->absorbPercent[i] != show) {
						show = 0;
						break;
					}
				}
			}

			if (!show) {
				bool tmp = true;

				for (size_t i = 0; i < COMBAT_COUNT; ++i) {
					if (it.abilities->fieldAbsorbPercent[i] == 0) {
						continue;
					}

					if (tmp) {
						tmp = false;

						if (begin) {
							begin = false;
							s << " (";
						} else {
							s << ", ";
						}

						s << "protection ";
					} else {
						s << ", ";
					}

					s << getCombatName(indexToCombatType(i)) << " field " << std::showpos << it.abilities->fieldAbsorbPercent[i] << std::noshowpos << '%';
				}
			} else {
				if (begin) {
					begin = false;
					s << " (";
				} else {
					s << ", ";
				}

				s << "protection all fields " << std::showpos << show << std::noshowpos << '%';
			}

			if (it.abilities->speed) {
				if (begin) {
					begin = false;
					s << " (";
				} else {
					s << ", ";
				}

				s << "speed " << std::showpos << (it.abilities->speed >> 1) << std::noshowpos;
			}

			if (it.abilities->cleavePercent) {
				if (begin) {
					begin = false;
					s << " (";
				} else {
					s << ", ";
				}

				s << "cleave " << std::showpos << (it.abilities->cleavePercent) << std::noshowpos << "%";
			}
		}

		if (!begin) {
			s << ')';
		}
=======
>>>>>>> 0e43691c
	} else if (it.isContainer() || (item && item->getContainer())) {
		uint32_t volume = 0;
		if (!item || !item->hasAttribute(ITEM_ATTRIBUTE_UNIQUEID)) {
			if (it.isContainer()) {
				volume = it.maxItems;
			} else {
				volume = item->getContainer()->capacity();
			}
		}

		if (volume != 0) {
			s << " (Vol:" << volume << ')';
		}
	} else {
		bool found = true;

		if (it.abilities) {
			if (it.abilities->speed > 0) {
				s << " (speed " << std::showpos << (it.abilities->speed / 2) << std::noshowpos << ')';
			} else if (hasBitSet(CONDITION_DRUNK, it.abilities->conditionSuppressions)) {
				s << " (hard drinking)";
			} else if (it.abilities->invisible) {
				s << " (invisibility)";
			} else if (it.abilities->regeneration) {
				s << " (faster regeneration)";
			} else if (it.abilities->manaShield) {
				s << " (mana shield)";
			} else {
				found = false;
			}
		} else {
			found = false;
		}

		if (!found) {
			if (it.isKey()) {
				s << " (Key:" << std::setfill('0') << std::setw(4) << (item ? item->getActionId() : 0) << ')';
			} else if (it.isFluidContainer()) {
				if (subType > 0) {
					const std::string& itemName = items[subType].name;
					s << " of " << (!itemName.empty() ? itemName : "unknown");
				} else {
					s << ". It is empty";
				}
			} else if (it.isSplash()) {
				s << " of ";

				if (subType > 0 && !items[subType].name.empty()) {
					s << items[subType].name;
				} else {
					s << "unknown";
				}
			} else if (it.allowDistRead && (it.id < 7369 || it.id > 7371)) {
				s << '.' << std::endl;

				if (lookDistance <= 4) {
					if (item) {
						text = &item->getText();
						if (!text->empty()) {
							const std::string& writer = item->getWriter();
							if (!writer.empty()) {
								s << writer << " wrote";
								time_t date = item->getDate();
								if (date != 0) {
									s << " on " << formatDateShort(date);
								}
								s << ": ";
							} else {
								s << "You read: ";
							}
							s << *text;
						} else {
							s << "Nothing is written on it";
						}
					} else {
						s << "Nothing is written on it";
					}
				} else {
					s << "You are too far away to read it";
				}
			} else if (it.levelDoor != 0 && item) {
				uint16_t actionId = item->getActionId();
				if (actionId >= it.levelDoor) {
					s << " for level " << (actionId - it.levelDoor);
				}
			}
		}
	}

	if (it.transformEquipTo != 0) {
		s << parseShowAttributesDescription(item, it.transformEquipTo);
	} else {
		s << parseShowAttributesDescription(item, it.id);
	}

	if (it.showCharges) {
		if (subType == 0){
			s << " that has " << it.charges << " charge" << (subType != 1 ? "s" : "") << " left";
		} else{
			s << " that has " << subType << " charge" << (subType != 1 ? "s" : "") << " left";
		}
	}

	if (it.showDuration) {
		if (item && item->hasAttribute(ITEM_ATTRIBUTE_DURATION)) {
			uint32_t duration = item->getDuration() / 1000;
			s << " that will expire in ";

			if (duration >= 86400) {
				uint16_t days = duration / 86400;
				uint16_t hours = (duration % 86400) / 3600;
				s << days << " day" << (days != 1 ? "s" : "");

				if (hours > 0) {
					s << " and " << hours << " hour" << (hours != 1 ? "s" : "");
				}
			} else if (duration >= 3600) {
				uint16_t hours = duration / 3600;
				uint16_t minutes = (duration % 3600) / 60;
				s << hours << " hour" << (hours != 1 ? "s" : "");

				if (minutes > 0) {
					s << " and " << minutes << " minute" << (minutes != 1 ? "s" : "");
				}
			} else if (duration >= 60) {
				uint16_t minutes = duration / 60;
				s << minutes << " minute" << (minutes != 1 ? "s" : "");
				uint16_t seconds = duration % 60;

				if (seconds > 0) {
					s << " and " << seconds << " second" << (seconds != 1 ? "s" : "");
				}
			} else {
				s << duration << " second" << (duration != 1 ? "s" : "");
			}
		} else {
			s << " that is brand-new";
		}
	}

	if (!it.allowDistRead || (it.id >= 7369 && it.id <= 7371)) {
		s << '.';
	} else {
		if (!text && item) {
			text = &item->getText();
		}

		if (!text || text->empty()) {
			s << '.';
		}
	}

	if (it.wieldInfo != 0) {
		s << std::endl << "It can only be wielded properly by ";

		if (it.wieldInfo & WIELDINFO_PREMIUM) {
			s << "premium ";
		}

		if (!it.vocationString.empty()) {
			s << it.vocationString;
		} else {
			s << "players";
		}

		if (it.wieldInfo & WIELDINFO_LEVEL) {
			s << " of level " << it.minReqLevel << " or higher";
		}

		if (it.wieldInfo & WIELDINFO_MAGLV) {
			if (it.wieldInfo & WIELDINFO_LEVEL) {
				s << " and";
			} else {
				s << " of";
			}

			s << " magic level " << it.minReqMagicLevel << " or higher";
		}

		s << '.';
	}

	s << parseImbuementDescription(item);

	if (lookDistance <= 1) {
		if (item) {
			const uint32_t weight = item->getWeight();
			if (weight != 0 && it.pickupable) {
				s << std::endl << getWeightDescription(it, weight, item->getItemCount());
			}
		} else if (it.weight != 0 && it.pickupable) {
			s << std::endl << getWeightDescription(it, it.weight);
		}
	}

	if (item) {
		const std::string& specialDescription = item->getSpecialDescription();
		if (!specialDescription.empty()) {
			s << std::endl << specialDescription;
		} else if (lookDistance <= 1 && !it.description.empty()) {
			s << std::endl << it.description;
		}
	} else if (lookDistance <= 1 && !it.description.empty()) {
		s << std::endl << it.description;
	}

	if (it.allowDistRead && it.id >= 7369 && it.id <= 7371) {
		if (!text && item) {
			text = &item->getText();
		}

		if (text && !text->empty()) {
			s << std::endl << *text;
		}
	}
	return s.str();
}

std::string Item::getDescription(int32_t lookDistance) const
{
	const ItemType& it = items[id];
	return getDescription(it, lookDistance, this);
}

std::string Item::getNameDescription(const ItemType& it, const Item* item /*= nullptr*/, int32_t subType /*= -1*/, bool addArticle /*= true*/)
{
	if (item) {
		subType = item->getSubType();
	}

	std::ostringstream s;

	const std::string& name = (item ? item->getName() : it.name);
	if (!name.empty()) {
		if (it.stackable && subType > 1) {
			if (it.showCount) {
				s << subType << ' ';
			}

			s << (item ? item->getPluralName() : it.getPluralName());
		} else {
			if (addArticle) {
				const std::string& article = (item ? item->getArticle() : it.article);
				if (!article.empty()) {
					s << article << ' ';
				}
			}

			s << name;
		}
	} else {
		s << "an item of type " << it.id;
	}
	return s.str();
}

std::string Item::getNameDescription() const
{
	const ItemType& it = items[id];
	return getNameDescription(it, this);
}

std::string Item::getWeightDescription(const ItemType& it, uint32_t weight, uint32_t count /*= 1*/)
{
	std::ostringstream ss;
	if (it.stackable && count > 1 && it.showCount != 0) {
		ss << "They weigh ";
	} else {
		ss << "It weighs ";
	}

	if (weight < 10) {
		ss << "0.0" << weight;
	} else if (weight < 100) {
		ss << "0." << weight;
	} else {
		std::string weightString = std::to_string(weight);
		weightString.insert(weightString.end() - 2, '.');
		ss << weightString;
	}

	ss << " oz.";
	return ss.str();
}

std::string Item::getWeightDescription(uint32_t weight) const
{
	const ItemType& it = Item::items[id];
	return getWeightDescription(it, weight, getItemCount());
}

std::string Item::getWeightDescription() const
{
	uint32_t weight = getWeight();
	if (weight == 0) {
		return std::string();
	}
	return getWeightDescription(weight);
}

void Item::setUniqueId(uint16_t n)
{
	if (hasAttribute(ITEM_ATTRIBUTE_UNIQUEID)) {
		return;
	}

	if (g_game().addUniqueItem(n, this)) {
		getAttributes()->setUniqueId(n);
	}
}

bool Item::canDecay() const
{
	if (isRemoved()) {
		return false;
	}

	const ItemType& it = Item::items[id];
	if (it.decayTo < 0 || it.decayTime == 0) {
		return false;
	}

	if (hasAttribute(ITEM_ATTRIBUTE_UNIQUEID)) {
		return false;
	}

	return true;
}

uint32_t Item::getWorth() const
{
	switch (id) {
		case ITEM_GOLD_COIN:
			return count;

		case ITEM_PLATINUM_COIN:
			return count * 100;

		case ITEM_CRYSTAL_COIN:
			return count * 10000;

		default:
			return 0;
	}
}

LightInfo Item::getLightInfo() const
{
	const ItemType& it = items[id];
	return {it.lightLevel, it.lightColor};
}

std::string ItemAttributes::emptyString;
int64_t ItemAttributes::emptyInt;
double ItemAttributes::emptyDouble;
bool ItemAttributes::emptyBool;

const std::string& ItemAttributes::getStrAttr(ItemAttrTypes type) const
{
	if (!isStrAttrType(type)) {
		return emptyString;
	}

	const Attribute* attr = getExistingAttr(type);
	if (!attr) {
		return emptyString;
	}
	return *attr->value.string;
}

void ItemAttributes::setStrAttr(ItemAttrTypes type, const std::string& value)
{
	if (!isStrAttrType(type)) {
		return;
	}

	if (value.empty()) {
		return;
	}

	Attribute& attr = getAttr(type);
	delete attr.value.string;
	attr.value.string = new std::string(value);
}

void ItemAttributes::removeAttribute(ItemAttrTypes type)
{
	if (!hasAttribute(type)) {
		return;
	}

	for (auto it = attributes.begin(), end = attributes.end(); it != end; ++it) {
		if ((*it).type == type) {
			(*it) = std::move(attributes.back());
			attributes.pop_back();
			break;
		}
	}
	attributeBits &= ~type;
}

int64_t ItemAttributes::getIntAttr(ItemAttrTypes type) const
{
	if (!isIntAttrType(type)) {
		return 0;
	}

	const Attribute* attr = getExistingAttr(type);
	if (!attr) {
		return 0;
	}
	return attr->value.integer;
}

void ItemAttributes::setIntAttr(ItemAttrTypes type, int64_t value)
{
	if (!isIntAttrType(type)) {
		return;
	}

	getAttr(type).value.integer = value;
}

void ItemAttributes::increaseIntAttr(ItemAttrTypes type, int64_t value)
{
	if (!isIntAttrType(type)) {
		return;
	}

	getAttr(type).value.integer += value;
}

const ItemAttributes::Attribute* ItemAttributes::getExistingAttr(ItemAttrTypes type) const
{
	if (hasAttribute(type)) {
		for (const Attribute& attribute : attributes) {
			if (attribute.type == type) {
				return &attribute;
			}
		}
	}
	return nullptr;
}

ItemAttributes::Attribute& ItemAttributes::getAttr(ItemAttrTypes type)
{
	if (hasAttribute(type)) {
		for (Attribute& attribute : attributes) {
			if (attribute.type == type) {
				return attribute;
			}
		}
	}

	attributeBits |= type;
	attributes.emplace_back(type);
	return attributes.back();
}

void Item::startDecaying()
{
	g_decay().startDecay(this);
}

void Item::stopDecaying()
{
	g_decay().stopDecay(this);
}

bool Item::hasMarketAttributes()
{
	if (!attributes) {
		return true;
	}

	for (const auto& attribute : attributes->getList()) {
		if (attribute.type == ITEM_ATTRIBUTE_CHARGES && static_cast<uint16_t>(attribute.value.integer) != items[id].charges) {
			return false;
		}

		if (attribute.type == ITEM_ATTRIBUTE_DURATION && static_cast<uint32_t>(attribute.value.integer) != getDefaultDuration()) {
			return false;
		}

		if (attribute.type == ITEM_ATTRIBUTE_IMBUEMENT_TYPE && !hasImbuements()) {
			return false;
		}
	}

	return true;
}

bool Item::isInsideDepot(bool includeInbox/* = false*/) const
{
	if (const Container* thisContainer = getContainer(); thisContainer &&
			(thisContainer->getDepotLocker() ||
			thisContainer->isDepotChest() ||
			(includeInbox && thisContainer->isInbox()))) {
		return true;
	}

	const Cylinder* cylinder = getParent();
	if (!cylinder) {
		return false;
	}

	const Container* container = cylinder->getContainer();
	if (!container) {
		return false;
	}

	while (container) {
		if (container->getDepotLocker() || container->isDepotChest() || (includeInbox && container->isInbox())) {
			return true;
		}

		container = container->getParent() ? container->getParent()->getContainer() : nullptr;
	}

	return false;
}<|MERGE_RESOLUTION|>--- conflicted
+++ resolved
@@ -2299,7 +2299,6 @@
 				s << ')';
 			}
 		}
-<<<<<<< HEAD
 	} else if (it.armor != 0 || (item && item->getArmor() != 0) || it.showAttributes) {
 		bool begin = true;
 
@@ -2515,8 +2514,6 @@
 		if (!begin) {
 			s << ')';
 		}
-=======
->>>>>>> 0e43691c
 	} else if (it.isContainer() || (item && item->getContainer())) {
 		uint32_t volume = 0;
 		if (!item || !item->hasAttribute(ITEM_ATTRIBUTE_UNIQUEID)) {
