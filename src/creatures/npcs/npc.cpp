/**
 * Canary - A free and open-source MMORPG server emulator
 * Copyright (©) 2019-2022 OpenTibiaBR <opentibiabr@outlook.com>
 * Repository: https://github.com/opentibiabr/canary
 * License: https://github.com/opentibiabr/canary/blob/main/LICENSE
 * Contributors: https://github.com/opentibiabr/canary/graphs/contributors
 * Website: https://docs.opentibiabr.org/
 */

#include "pch.hpp"

#include "creatures/npcs/npc.h"
#include "creatures/npcs/npcs.h"
#include "declarations.hpp"
#include "game/game.h"
#include "lua/callbacks/creaturecallback.h"

int32_t Npc::despawnRange;
int32_t Npc::despawnRadius;

uint32_t Npc::npcAutoID = 0x80000000;

Npc* Npc::createNpc(const std::string &name) {
	NpcType* npcType = g_npcs().getNpcType(name);
	if (!npcType) {
		return nullptr;
	}
	return new Npc(npcType);
}

Npc::Npc(NpcType* npcType) :
	Creature(),
	strDescription(npcType->nameDescription),
	npcType(npcType) {
	defaultOutfit = npcType->info.outfit;
	currentOutfit = npcType->info.outfit;
	float multiplier = g_configManager().getFloat(RATE_NPC_HEALTH);
	health = npcType->info.health * multiplier;
	healthMax = npcType->info.healthMax * multiplier;
	baseSpeed = npcType->info.baseSpeed;
	internalLight = npcType->info.light;
	floorChange = npcType->info.floorChange;

	// register creature events
	for (const std::string &scriptName : npcType->info.scripts) {
		if (!registerCreatureEvent(scriptName)) {
			SPDLOG_WARN("Unknown event name: {}", scriptName);
		}
	}
}

Npc::~Npc() {
}

void Npc::addList() {
	g_game().addNpc(this);
}

void Npc::removeList() {
	g_game().removeNpc(this);
}

bool Npc::canSee(const Position &pos) const {
	if (pos.z != getPosition().z) {
		return false;
	}
	return Creature::canSee(getPosition(), pos, 4, 4);
}

bool Npc::canSeeRange(const Position &pos, int32_t viewRangeX /* = 4*/, int32_t viewRangeY /* = 4*/) const {
	if (pos.z != getPosition().z) {
		return false;
	}
	return Creature::canSee(getPosition(), pos, viewRangeX, viewRangeY);
}

void Npc::onCreatureAppear(Creature* creature, bool isLogin) {
	Creature::onCreatureAppear(creature, isLogin);

	// onCreatureAppear(self, creature)
	CreatureCallback callback = CreatureCallback(npcType->info.scriptInterface, this);
	if (callback.startScriptInterface(npcType->info.creatureAppearEvent)) {
		callback.pushSpecificCreature(this);
		callback.pushCreature(creature);
	}

	if (callback.persistLuaState()) {
		return;
	}
}

void Npc::onRemoveCreature(Creature* creature, bool isLogout) {
	Creature::onRemoveCreature(creature, isLogout);

	// onCreatureDisappear(self, creature)
	CreatureCallback callback = CreatureCallback(npcType->info.scriptInterface, this);
	if (callback.startScriptInterface(npcType->info.creatureDisappearEvent)) {
		callback.pushSpecificCreature(this);
		callback.pushCreature(creature);
	}

	if (callback.persistLuaState()) {
		return;
	}

	if (creature != this) {
		updatePlayerInteractions(creature->getPlayer());
		return;
	}

	if (spawnNpc) {
		spawnNpc->startSpawnNpcCheck();
	}

	shopPlayerSet.clear();
}

void Npc::onCreatureMove(Creature* creature, const Tile* newTile, const Position &newPos, const Tile* oldTile, const Position &oldPos, bool teleport) {
	Creature::onCreatureMove(creature, newTile, newPos, oldTile, oldPos, teleport);

	// onCreatureMove(self, creature, oldPosition, newPosition)
	CreatureCallback callback = CreatureCallback(npcType->info.scriptInterface, this);
	if (callback.startScriptInterface(npcType->info.creatureMoveEvent)) {
		callback.pushSpecificCreature(this);
		callback.pushCreature(creature);
		callback.pushPosition(oldPos);
		callback.pushPosition(newPos);
	}

	if (callback.persistLuaState()) {
		return;
	}

	if (creature == this && !canSee(oldPos)) {
		resetPlayerInteractions();
		closeAllShopWindows();
		return;
	}

	Player* player = creature->getPlayer();
	if (player && !canSee(newPos) && canSee(oldPos)) {
		updatePlayerInteractions(player);
		player->closeShopWindow(true);
	}
}

void Npc::onCreatureSay(Creature* creature, SpeakClasses type, const std::string &text) {
	Creature::onCreatureSay(creature, type, text);

	if (!creature->getPlayer()) {
		return;
	}

	// onCreatureSay(self, creature, type, message)
	CreatureCallback callback = CreatureCallback(npcType->info.scriptInterface, this);
	if (callback.startScriptInterface(npcType->info.creatureSayEvent)) {
		callback.pushSpecificCreature(this);
		callback.pushCreature(creature);
		callback.pushNumber(type);
		callback.pushString(text);
	}

	if (callback.persistLuaState()) {
		return;
	}
}

<<<<<<< HEAD
void Npc::onThinkSound(uint32_t interval)
{
	if (npcType->info.soundSpeedTicks == 0) {
		return;
	}

	soundTicks += interval;
	if (soundTicks >= npcType->info.soundSpeedTicks) {
		soundTicks = 0;

		if (!npcType->info.soundVector.empty() && (npcType->info.soundChance >= static_cast<uint32_t>(uniform_random(1, 100)))) {
			auto index = uniform_random(0, npcType->info.soundVector.size() - 1);
			auto convertedSafe = convertToSafeInteger<uint16_t>(index);
			g_game().sendSingleSoundEffect(this->getPosition(), npcType->info.soundVector[convertedSafe], this);
		}
	}
}

void Npc::onThink(uint32_t interval)
{
=======
void Npc::onThink(uint32_t interval) {
>>>>>>> 4b1d92c0
	Creature::onThink(interval);

	// onThink(self, interval)
	CreatureCallback callback = CreatureCallback(npcType->info.scriptInterface, this);
	if (callback.startScriptInterface(npcType->info.thinkEvent)) {
		callback.pushSpecificCreature(this);
		callback.pushNumber(interval);
	}

	if (callback.persistLuaState()) {
		return;
	}

	if (!npcType->canSpawn(position)) {
		g_game().removeCreature(this);
	}

	if (!isInSpawnRange(position)) {
		g_game().internalTeleport(this, masterPos);
		resetPlayerInteractions();
		closeAllShopWindows();
	}

	SpectatorHashSet spectators;
	// Get a set of spectators that are within the visible range of the NPC
	g_game().map.getSpectators(spectators, position, false, false);
	// Check if there is at least one player in the set of spectators that does not have the "IgnoredByNpcs" flag
	if (std::ranges::any_of(spectators, [](Creature* spectator) {
			auto player = spectator->getPlayer();
			// If there are no players or all players have the "IgnoredByNpcs" flag, then the NPC will not walk or yell.
			return player && !player->hasFlag(PlayerFlags_t::IgnoredByNpcs);
		})) {
		// There is at least one normal player on the screen, so the NPC should continue walking and yelling
		onThinkYell(interval);
		onThinkWalk(interval);
		onThinkSound(interval);
	}
}

void Npc::onPlayerBuyItem(Player* player, uint16_t itemId, uint8_t subType, uint16_t amount, bool ignore, bool inBackpacks) {
	if (player == nullptr) {
		SPDLOG_ERROR("[Npc::onPlayerBuyItem] - Player is nullptr");
		return;
	}

	// Check if the player not have empty slots
	if (!ignore && player->getFreeBackpackSlots() == 0) {
		player->sendCancelMessage(RETURNVALUE_NOTENOUGHROOM);
		return;
	}

	uint32_t shoppingBagPrice = 20;
	uint32_t shoppingBagSlots = 20;
	const ItemType &itemType = Item::items[itemId];
	if (const Tile* tile = ignore ? player->getTile() : nullptr; tile) {
		double slotsNedeed = 0;
		if (itemType.stackable) {
			slotsNedeed = inBackpacks ? std::ceil(std::ceil(static_cast<double>(amount) / 100) / shoppingBagSlots) : std::ceil(static_cast<double>(amount) / 100);
		} else {
			slotsNedeed = inBackpacks ? std::ceil(static_cast<double>(amount) / shoppingBagSlots) : static_cast<double>(amount);
		}

		if ((static_cast<double>(tile->getItemList()->size()) + (slotsNedeed - player->getFreeBackpackSlots())) > 30) {
			player->sendCancelMessage(RETURNVALUE_NOTENOUGHROOM);
			return;
		}
	}

	uint32_t buyPrice = 0;
	const std::vector<ShopBlock> &shopVector = getShopItemVector();
	for (ShopBlock shopBlock : shopVector) {
		if (itemType.id == shopBlock.itemId && shopBlock.itemBuyPrice != 0) {
			buyPrice = shopBlock.itemBuyPrice;
		}
	}

	uint32_t totalCost = buyPrice * amount;
	uint32_t bagsCost = 0;
	if (inBackpacks && itemType.stackable) {
		bagsCost = shoppingBagPrice * static_cast<uint32_t>(std::ceil(std::ceil(static_cast<double>(amount) / 100) / shoppingBagSlots));
	} else if (inBackpacks && !itemType.stackable) {
		bagsCost = shoppingBagPrice * static_cast<uint32_t>(std::ceil(static_cast<double>(amount) / shoppingBagSlots));
	}

	if (getCurrency() == ITEM_GOLD_COIN && (player->getMoney() + player->getBankBalance()) < totalCost) {
		SPDLOG_ERROR("[Npc::onPlayerBuyItem (getMoney)] - Player {} have a problem for buy item {} on shop for npc {}", player->getName(), itemId, getName());
		SPDLOG_DEBUG("[Information] Player {} tried to buy item {} on shop for npc {}, at position {}", player->getName(), itemId, getName(), player->getPosition().toString());
		return;
	} else if (getCurrency() != ITEM_GOLD_COIN && (player->getItemTypeCount(getCurrency()) < totalCost || ((player->getMoney() + player->getBankBalance()) < bagsCost))) {
		SPDLOG_ERROR("[Npc::onPlayerBuyItem (getItemTypeCount)] - Player {} have a problem for buy item {} on shop for npc {}", player->getName(), itemId, getName());
		SPDLOG_DEBUG("[Information] Player {} tried to buy item {} on shop for npc {}, at position {}", player->getName(), itemId, getName(), player->getPosition().toString());
		return;
	}

	// npc:onBuyItem(player, itemId, subType, amount, ignore, inBackpacks, totalCost)
	CreatureCallback callback = CreatureCallback(npcType->info.scriptInterface, this);
	if (callback.startScriptInterface(npcType->info.playerBuyEvent)) {
		callback.pushSpecificCreature(this);
		callback.pushCreature(player);
		callback.pushNumber(itemId);
		callback.pushNumber(subType);
		callback.pushNumber(amount);
		callback.pushBoolean(ignore);
		callback.pushBoolean(inBackpacks);
		callback.pushNumber(totalCost);
	}

	if (callback.persistLuaState()) {
		return;
	}
}

void Npc::onPlayerSellItem(Player* player, uint16_t itemId, uint8_t subType, uint16_t amount, bool ignore) {
	if (!player) {
		return;
	}

	uint32_t sellPrice = 0;
	const ItemType &itemType = Item::items[itemId];
	const std::vector<ShopBlock> &shopVector = getShopItemVector();
	for (ShopBlock shopBlock : shopVector) {
		if (itemType.id == shopBlock.itemId && shopBlock.itemSellPrice != 0) {
			sellPrice = shopBlock.itemSellPrice;
		}
	}

	auto removeAmount = amount;
	auto inventoryItems = player->getInventoryItemsFromId(itemId, ignore);
	uint16_t removedItems = 0;
	for (auto item : inventoryItems) {
		// Ignore item with tier highter than 0
		if (!item || item->getTier() > 0) {
			continue;
		}

		// Only remove if item has no imbuements
		if (!item->hasImbuements()) {
			auto removeCount = std::min<uint16_t>(removeAmount, item->getItemCount());
			removeAmount -= removeCount;

			if (auto ret = g_game().internalRemoveItem(item, removeCount);
				ret != RETURNVALUE_NOERROR) {
				SPDLOG_ERROR("[Npc::onPlayerSellItem] - Player {} have a problem for sell item {} on shop for npc {}", player->getName(), item->getID(), getName());
				continue;
			}

			// We will use it to check how many items have been removed to send totalCost
			removedItems++;

			if (removeAmount == 0) {
				break;
			}
		}
	}

	// We will only add the money if any item has been removed from the player, to ensure that there is no possibility of cloning money
	if (removedItems == 0) {
		SPDLOG_ERROR("[Npc::onPlayerSellItem] - Player {} have a problem for remove items from id {} on shop for npc {}", player->getName(), itemId, getName());
		return;
	}

	auto totalCost = static_cast<uint64_t>(sellPrice * amount);
	g_game().addMoney(player, totalCost);

	// npc:onSellItem(player, itemId, subType, amount, ignore, itemName, totalCost)
	CreatureCallback callback = CreatureCallback(npcType->info.scriptInterface, this);
	if (callback.startScriptInterface(npcType->info.playerSellEvent)) {
		callback.pushSpecificCreature(this);
		callback.pushCreature(player);
		callback.pushNumber(itemType.id);
		callback.pushNumber(subType);
		callback.pushNumber(amount);
		callback.pushBoolean(ignore);
		callback.pushString(itemType.name);
		callback.pushNumber(totalCost);
	}

	if (callback.persistLuaState()) {
		return;
	}
}

void Npc::onPlayerCheckItem(Player* player, uint16_t itemId, uint8_t subType) {
	if (!player) {
		return;
	}

	const ItemType &itemType = Item::items[itemId];
	// onPlayerCheckItem(self, player, itemId, subType)
	CreatureCallback callback = CreatureCallback(npcType->info.scriptInterface, this);
	if (callback.startScriptInterface(npcType->info.playerLookEvent)) {
		callback.pushSpecificCreature(this);
		callback.pushCreature(player);
		callback.pushNumber(itemId);
		callback.pushNumber(subType);
	}

	if (callback.persistLuaState()) {
		return;
	}
}

void Npc::onPlayerCloseChannel(Creature* creature) {
	Player* player = creature->getPlayer();
	if (!player) {
		return;
	}

	// onPlayerCloseChannel(npc, player)
	CreatureCallback callback = CreatureCallback(npcType->info.scriptInterface, this);
	if (callback.startScriptInterface(npcType->info.playerCloseChannel)) {
		callback.pushSpecificCreature(this);
		callback.pushCreature(player);
	}

	if (callback.persistLuaState()) {
		return;
	}

	player->closeShopWindow(true);
	this->removePlayerInteraction(player->getID());
}

void Npc::onThinkYell(uint32_t interval) {
	if (npcType->info.yellSpeedTicks == 0) {
		return;
	}

	yellTicks += interval;
	if (yellTicks >= npcType->info.yellSpeedTicks) {
		yellTicks = 0;

		if (!npcType->info.voiceVector.empty() && (npcType->info.yellChance >= static_cast<uint32_t>(uniform_random(1, 100)))) {
<<<<<<< HEAD
			auto index = uniform_random(0, static_cast<int64_t>(npcType->info.voiceVector.size() - 1));
			auto convertedSafe = convertToSafeInteger<uint16_t>(index);
			const voiceBlock_t& vb = npcType->info.voiceVector[convertedSafe];
=======
			uint32_t index = uniform_random(0, npcType->info.voiceVector.size() - 1);
			const voiceBlock_t &vb = npcType->info.voiceVector[index];
>>>>>>> 4b1d92c0

			if (vb.yellText) {
				g_game().internalCreatureSay(this, TALKTYPE_YELL, vb.text, false);
			} else {
				g_game().internalCreatureSay(this, TALKTYPE_SAY, vb.text, false);
			}
		}
	}
}

void Npc::onThinkWalk(uint32_t interval) {
	if (npcType->info.walkInterval == 0 || baseSpeed == 0) {
		return;
	}

	// If talking, no walking
	if (playerInteractions.size() > 0) {
		walkTicks = 0;
		eventWalk = 0;
		return;
	}

	walkTicks += interval;
	if (walkTicks < npcType->info.walkInterval) {
		return;
	}

	if (Direction newDirection;
		getRandomStep(newDirection)) {
		listWalkDir.push_front(newDirection);
		addEventWalk();
	}

	walkTicks = 0;
}

void Npc::onPlacedCreature() {
	addEventWalk();
}

bool Npc::isInSpawnRange(const Position &pos) const {
	if (!spawnNpc) {
		return true;
	}

	if (Npc::despawnRadius == 0) {
		return true;
	}

	if (!SpawnsNpc::isInZone(masterPos, Npc::despawnRadius, pos)) {
		return false;
	}

	if (Npc::despawnRange == 0) {
		return true;
	}

	if (Position::getDistanceZ(pos, masterPos) > Npc::despawnRange) {
		return false;
	}

	return true;
}

void Npc::setPlayerInteraction(uint32_t playerId, uint16_t topicId /*= 0*/) {
	Creature* creature = g_game().getCreatureByID(playerId);
	if (!creature) {
		return;
	}

	turnToCreature(creature);

	playerInteractions[playerId] = topicId;
}

void Npc::updatePlayerInteractions(Player* player) {
	if (player && !canSee(player->getPosition())) {
		removePlayerInteraction(player->getID());
	}
}

void Npc::removePlayerInteraction(uint32_t playerId) {
	if (playerInteractions.find(playerId) != playerInteractions.end()) {
		playerInteractions.erase(playerId);
	}
}

void Npc::resetPlayerInteractions() {
	playerInteractions.clear();
}

bool Npc::canWalkTo(const Position &fromPos, Direction dir) const {
	if (npcType->info.walkRadius == 0) {
		return false;
	}

	Position toPos = getNextPosition(dir, fromPos);
	if (!SpawnsNpc::isInZone(masterPos, npcType->info.walkRadius, toPos)) {
		return false;
	}

	const Tile* toTile = g_game().map.getTile(toPos);
	if (!toTile || toTile->queryAdd(0, *this, 1, 0) != RETURNVALUE_NOERROR) {
		return false;
	}

	if (!floorChange && (toTile->hasFlag(TILESTATE_FLOORCHANGE) || toTile->getTeleportItem())) {
		return false;
	}

	if (!ignoreHeight && toTile->hasHeight(1)) {
		return false;
	}

	return true;
}

bool Npc::getNextStep(Direction &nextDirection, uint32_t &flags) {
	return Creature::getNextStep(nextDirection, flags);
}

bool Npc::getRandomStep(Direction &moveDirection) const {
	static std::vector<Direction> directionvector {
		Direction::DIRECTION_NORTH,
		Direction::DIRECTION_WEST,
		Direction::DIRECTION_EAST,
		Direction::DIRECTION_SOUTH
	};
	std::ranges::shuffle(directionvector, getRandomGenerator());

	for (const Position &creaturePos = getPosition();
		 Direction direction : directionvector) {
		if (canWalkTo(creaturePos, direction)) {
			moveDirection = direction;
			return true;
		}
	}
	return false;
}

void Npc::addShopPlayer(Player* player) {
	shopPlayerSet.insert(player);
}

void Npc::removeShopPlayer(Player* player) {
	if (player) {
		shopPlayerSet.erase(player);
	}
}

void Npc::closeAllShopWindows() {
	for (auto shopPlayer : shopPlayerSet) {
		if (shopPlayer) {
			shopPlayer->closeShopWindow();
		}
	}
	shopPlayerSet.clear();
}<|MERGE_RESOLUTION|>--- conflicted
+++ resolved
@@ -165,7 +165,6 @@
 	}
 }
 
-<<<<<<< HEAD
 void Npc::onThinkSound(uint32_t interval)
 {
 	if (npcType->info.soundSpeedTicks == 0) {
@@ -184,11 +183,7 @@
 	}
 }
 
-void Npc::onThink(uint32_t interval)
-{
-=======
 void Npc::onThink(uint32_t interval) {
->>>>>>> 4b1d92c0
 	Creature::onThink(interval);
 
 	// onThink(self, interval)
@@ -422,14 +417,9 @@
 		yellTicks = 0;
 
 		if (!npcType->info.voiceVector.empty() && (npcType->info.yellChance >= static_cast<uint32_t>(uniform_random(1, 100)))) {
-<<<<<<< HEAD
 			auto index = uniform_random(0, static_cast<int64_t>(npcType->info.voiceVector.size() - 1));
 			auto convertedSafe = convertToSafeInteger<uint16_t>(index);
 			const voiceBlock_t& vb = npcType->info.voiceVector[convertedSafe];
-=======
-			uint32_t index = uniform_random(0, npcType->info.voiceVector.size() - 1);
-			const voiceBlock_t &vb = npcType->info.voiceVector[index];
->>>>>>> 4b1d92c0
 
 			if (vb.yellText) {
 				g_game().internalCreatureSay(this, TALKTYPE_YELL, vb.text, false);
