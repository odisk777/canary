--- conflicted
+++ resolved
@@ -5549,7 +5549,7 @@
 		if (targetPlayer->getInventoryItem(CONST_SLOT_ARMOR) != nullptr) {
 			double_t chance = targetPlayer->getInventoryItem(CONST_SLOT_ARMOR)->getDodgeChance();
 			if (chance > 0 && uniform_random(1, 100) <= chance) {
-				sendBlockEffect(BLOCK_DODGE, damage.primary.type, target->getPosition());
+				sendBlockEffect(BLOCK_DODGE, damage.primary.type, target->getPosition(), attacker);
 				targetPlayer->sendTextMessage(MESSAGE_ATTENTION, "You dodged an attack. (Ruse)");
 				return true;
 			}
@@ -5880,23 +5880,6 @@
 			attackerMonster = nullptr;
 		}
 
-<<<<<<< HEAD
-		if (attackerPlayer && targetMonster) {
-			const PreySlot* slot = attackerPlayer->getPreyWithMonster(targetMonster->getRaceId());
-			if (slot && slot->isOccupied() && slot->bonus == PreyBonus_Damage && slot->bonusTimeLeft > 0) {
-				damage.primary.value += static_cast<int64_t>(std::ceil((damage.primary.value * slot->bonusPercentage) / 100));
-				damage.secondary.value += static_cast<int64_t>(std::ceil((damage.secondary.value * slot->bonusPercentage) / 100));
-			}
-		} else if (attackerMonster && targetPlayer) {
-			const PreySlot* slot = targetPlayer->getPreyWithMonster(attackerMonster->getRaceId());
-			if (slot && slot->isOccupied() && slot->bonus == PreyBonus_Defense && slot->bonusTimeLeft > 0) {
-				damage.primary.value -= static_cast<int64_t>(std::ceil((damage.primary.value * slot->bonusPercentage) / 100));
-				damage.secondary.value -= static_cast<int64_t>(std::ceil((damage.secondary.value * slot->bonusPercentage) / 100));
-			}
-		}
-
-=======
->>>>>>> 3e58c8b5
 		TextMessage message;
 		message.position = targetPos;
 
@@ -8060,8 +8043,6 @@
 }
 
 void Game::parsePlayerExtendedOpcode(uint32_t playerId, uint8_t opcode, const std::string& buffer)
-<<<<<<< HEAD
-=======
 {
 	Player* player = getPlayerByID(playerId);
 	if (!player) {
@@ -8158,7 +8139,6 @@
 }
 
 void Game::playerForgeTransferItemTier(uint32_t playerId, uint16_t donorItemId, uint8_t tier, uint16_t receiveItemId)
->>>>>>> 3e58c8b5
 {
 	Player* player = getPlayerByID(playerId);
 	if (!player) {
