/**
 * Canary - A free and open-source MMORPG server emulator
 * Copyright (©) 2019-2022 OpenTibiaBR <opentibiabr@outlook.com>
 * Repository: https://github.com/opentibiabr/canary
 * License: https://github.com/opentibiabr/canary/blob/main/LICENSE
 * Contributors: https://github.com/opentibiabr/canary/graphs/contributors
 * Website: https://docs.opentibiabr.org/
 */

#include "pch.hpp"

#include "lua/functions/core/game/lua_enums.hpp"

#include "creatures/players/account/account.hpp"
#include "io/io_bosstiary.hpp"
#include "config/configmanager.h"
#include "creatures/creature.h"
#include "lua/creature/creatureevent.h"
#include "declarations.hpp"
#include "game/functions/game_reload.hpp"
#include "game/game.h"

#define registerEnumClass(luaState, enumClassType)               \
	{                                                            \
		auto number = magic_enum::enum_integer(enumClassType);   \
		auto name = magic_enum::enum_name(enumClassType).data(); \
		registerGlobalVariable(luaState, name, number);          \
	}                                                            \
	void(0)

#define registerEnum(L, value)                                                             \
	{                                                                                      \
		std::string enumName = #value;                                                     \
		registerGlobalVariable(L, enumName.substr(enumName.find_last_of(':') + 1), value); \
	}                                                                                      \
	void(0)

void LuaEnums::init(lua_State* L) {
	initOthersEnums(L);
	initAccountEnums(L);
	initDailyRewardEnums(L);
	initBugCategoryEnums(L);
	initReportTypeEnums(L);
	initCallbackParamEnums(L);
	initCombatEnums(L);
	initCombatParamEnums(L);
	initCombatFormulaEnums(L);
	initDirectionEnums(L);
	initFactionEnums(L);
	initConditionEnums(L);
	initConditionIdEnums(L);
	initConditionParamEnums(L);
	initConstMeEnums(L);
	initConstAniEnums(L);
	initConstPropEnums(L);
	initConstSlotEnums(L);
	initCreatureEventEnums(L);
	initGameStateEnums(L);
	initMessageEnums(L);
	initCreatureTypeEnums(L);
	initClientOsEnums(L);
	initFightModeEnums(L);
	initItemAttributeEnums(L);
	initItemTypeEnums(L);
	initItemIdEnums(L);
	initPlayerFlagEnums(L);
	initReportReasonEnums(L);
	initSkillEnums(L);
	initSkullEnums(L);
	initTalkTypeEnums(L);
	initBestiaryEnums(L);
	initTextColorEnums(L);
	initTileStateEnums(L);
	initSpeechBubbleEnums(L);
	initMapMarkEnums(L);
	initReturnValueEnums(L);
	initReloadTypeEnums(L);
	initCreaturesEventEnums(L);
	initForgeEnums(L);
	initWebhookEnums(L);
<<<<<<< HEAD
	initSoundEnums(L);
=======
	initBosstiaryEnums(L);
>>>>>>> 4b1d92c0
}

void LuaEnums::initOthersEnums(lua_State* L) {
	registerEnum(L, WORLD_TYPE_NO_PVP);
	registerEnum(L, WORLD_TYPE_PVP);
	registerEnum(L, WORLD_TYPE_PVP_ENFORCED);
	registerEnum(L, AMMO_NONE);
	registerEnum(L, AMMO_BOLT);
	registerEnum(L, AMMO_ARROW);
	registerEnum(L, AMMO_SPEAR);
	registerEnum(L, AMMO_THROWINGSTAR);
	registerEnum(L, AMMO_THROWINGKNIFE);
	registerEnum(L, AMMO_STONE);
	registerEnum(L, AMMO_SNOWBALL);

	registerEnum(L, CHARM_OFFENSIVE);
	registerEnum(L, CHARM_DEFENSIVE);
	registerEnum(L, CHARM_PASSIVE);
	registerEnum(L, CHARM_GUT);
	registerEnum(L, CHARM_SCAVENGE);

	// Use with container:addItem, container:addItemEx and possibly other functions.
	registerEnum(L, FLAG_NOLIMIT);
	registerEnum(L, FLAG_IGNOREBLOCKITEM);
	registerEnum(L, FLAG_IGNOREBLOCKCREATURE);
	registerEnum(L, FLAG_CHILDISOWNER);
	registerEnum(L, FLAG_PATHFINDING);
	registerEnum(L, FLAG_IGNOREFIELDDAMAGE);
	registerEnum(L, FLAG_IGNORENOTMOVEABLE);
	registerEnum(L, FLAG_IGNOREAUTOSTACK);

	// Use with house:getAccessList, house:setAccessList
	registerEnum(L, GUEST_LIST);

	registerEnum(L, LIGHT_STATE_DAY);
	registerEnum(L, LIGHT_STATE_NIGHT);
	registerEnum(L, LIGHT_STATE_SUNSET);
	registerEnum(L, LIGHT_STATE_SUNRISE);
	registerEnum(L, STORAGEVALUE_EMOTE);

	registerEnum(L, MAX_LOOTCHANCE);

	registerEnum(L, ORIGIN_NONE);
	registerEnum(L, ORIGIN_CONDITION);
	registerEnum(L, ORIGIN_SPELL);
	registerEnum(L, ORIGIN_MELEE);
	registerEnum(L, ORIGIN_RANGED);

	registerEnum(L, PLAYERSEX_FEMALE);
	registerEnum(L, PLAYERSEX_MALE);

	registerEnum(L, RESPAWNPERIOD_ALL);
	registerEnum(L, RESPAWNPERIOD_DAY);
	registerEnum(L, RESPAWNPERIOD_NIGHT);

	// Use with itemType:getSlotPosition
	registerEnum(L, SLOTP_WHEREEVER);
	registerEnum(L, SLOTP_HEAD);
	registerEnum(L, SLOTP_NECKLACE);
	registerEnum(L, SLOTP_BACKPACK);
	registerEnum(L, SLOTP_ARMOR);
	registerEnum(L, SLOTP_RIGHT);
	registerEnum(L, SLOTP_LEFT);
	registerEnum(L, SLOTP_LEGS);
	registerEnum(L, SLOTP_FEET);
	registerEnum(L, SLOTP_RING);
	registerEnum(L, SLOTP_AMMO);
	registerEnum(L, SLOTP_DEPOT);
	registerEnum(L, SLOTP_TWO_HAND);

	// Spells
	registerEnum(L, SPELL_INSTANT);
	registerEnum(L, SPELL_RUNE);

	registerEnum(L, SUBOWNER_LIST);

	registerEnum(L, VOCATION_NONE);

	registerEnum(L, ZONE_PROTECTION);
	registerEnum(L, ZONE_NOPVP);
	registerEnum(L, ZONE_PVP);
	registerEnum(L, ZONE_NOLOGOUT);
	registerEnum(L, ZONE_NORMAL);

	registerEnum(L, WEAPON_NONE);
	registerEnum(L, WEAPON_SWORD);
	registerEnum(L, WEAPON_CLUB);
	registerEnum(L, WEAPON_AXE);
	registerEnum(L, WEAPON_SHIELD);
	registerEnum(L, WEAPON_DISTANCE);
	registerEnum(L, WEAPON_WAND);
	registerEnum(L, WEAPON_AMMO);
}

void LuaEnums::initAccountEnums(lua_State* L) {
	registerEnum(L, account::ACCOUNT_TYPE_NORMAL);
	registerEnum(L, account::ACCOUNT_TYPE_TUTOR);
	registerEnum(L, account::ACCOUNT_TYPE_SENIORTUTOR);
	registerEnum(L, account::ACCOUNT_TYPE_GAMEMASTER);
	registerEnum(L, account::ACCOUNT_TYPE_GOD);

	registerEnum(L, account::GROUP_TYPE_NORMAL);
	registerEnum(L, account::GROUP_TYPE_TUTOR);
	registerEnum(L, account::GROUP_TYPE_SENIORTUTOR);
	registerEnum(L, account::GROUP_TYPE_GAMEMASTER);
	registerEnum(L, account::GROUP_TYPE_COMMUNITYMANAGER);
	registerEnum(L, account::GROUP_TYPE_GOD);
}

void LuaEnums::initDailyRewardEnums(lua_State* L) {
	registerEnum(L, DAILY_REWARD_COLLECTED);
	registerEnum(L, DAILY_REWARD_NOTCOLLECTED);
	registerEnum(L, DAILY_REWARD_NOTAVAILABLE);
}

void LuaEnums::initBugCategoryEnums(lua_State* L) {
	registerEnum(L, BUG_CATEGORY_MAP);
	registerEnum(L, BUG_CATEGORY_TYPO);
	registerEnum(L, BUG_CATEGORY_TECHNICAL);
	registerEnum(L, BUG_CATEGORY_OTHER);
}

void LuaEnums::initReportTypeEnums(lua_State* L) {
	registerEnum(L, REPORT_TYPE_NAME);
	registerEnum(L, REPORT_TYPE_STATEMENT);
	registerEnum(L, REPORT_TYPE_BOT);
}

void LuaEnums::initCallbackParamEnums(lua_State* L) {
	registerEnum(L, CALLBACK_PARAM_LEVELMAGICVALUE);
	registerEnum(L, CALLBACK_PARAM_SKILLVALUE);
	registerEnum(L, CALLBACK_PARAM_TARGETTILE);
	registerEnum(L, CALLBACK_PARAM_TARGETCREATURE);
}

void LuaEnums::initCombatEnums(lua_State* L) {
	registerEnum(L, COMBAT_NONE);
	registerEnum(L, COMBAT_PHYSICALDAMAGE);
	registerEnum(L, COMBAT_ENERGYDAMAGE);
	registerEnum(L, COMBAT_EARTHDAMAGE);
	registerEnum(L, COMBAT_FIREDAMAGE);
	registerEnum(L, COMBAT_UNDEFINEDDAMAGE);
	registerEnum(L, COMBAT_LIFEDRAIN);
	registerEnum(L, COMBAT_MANADRAIN);
	registerEnum(L, COMBAT_HEALING);
	registerEnum(L, COMBAT_DROWNDAMAGE);
	registerEnum(L, COMBAT_ICEDAMAGE);
	registerEnum(L, COMBAT_HOLYDAMAGE);
	registerEnum(L, COMBAT_DEATHDAMAGE);
}

void LuaEnums::initCombatParamEnums(lua_State* L) {
	registerEnum(L, COMBAT_PARAM_TYPE);
	registerEnum(L, COMBAT_PARAM_EFFECT);
	registerEnum(L, COMBAT_PARAM_DISTANCEEFFECT);
	registerEnum(L, COMBAT_PARAM_BLOCKSHIELD);
	registerEnum(L, COMBAT_PARAM_BLOCKARMOR);
	registerEnum(L, COMBAT_PARAM_TARGETCASTERORTOPMOST);
	registerEnum(L, COMBAT_PARAM_CREATEITEM);
	registerEnum(L, COMBAT_PARAM_AGGRESSIVE);
	registerEnum(L, COMBAT_PARAM_DISPEL);
	registerEnum(L, COMBAT_PARAM_USECHARGES);
}

void LuaEnums::initCombatFormulaEnums(lua_State* L) {
	registerEnum(L, COMBAT_FORMULA_UNDEFINED);
	registerEnum(L, COMBAT_FORMULA_LEVELMAGIC);
	registerEnum(L, COMBAT_FORMULA_SKILL);
	registerEnum(L, COMBAT_FORMULA_DAMAGE);
}

void LuaEnums::initDirectionEnums(lua_State* L) {
	registerEnum(L, DIRECTION_NORTH);
	registerEnum(L, DIRECTION_EAST);
	registerEnum(L, DIRECTION_SOUTH);
	registerEnum(L, DIRECTION_WEST);
	registerEnum(L, DIRECTION_SOUTHWEST);
	registerEnum(L, DIRECTION_SOUTHEAST);
	registerEnum(L, DIRECTION_NORTHWEST);
	registerEnum(L, DIRECTION_NORTHEAST);
}

void LuaEnums::initFactionEnums(lua_State* L) {
	registerEnum(L, FACTION_DEFAULT);
	registerEnum(L, FACTION_PLAYER);
	registerEnum(L, FACTION_LION);
	registerEnum(L, FACTION_LIONUSURPERS);
	registerEnum(L, FACTION_LAST);
}

void LuaEnums::initConditionEnums(lua_State* L) {
	registerEnum(L, CONDITION_NONE);
	registerEnum(L, CONDITION_POISON);
	registerEnum(L, CONDITION_FIRE);
	registerEnum(L, CONDITION_ENERGY);
	registerEnum(L, CONDITION_BLEEDING);
	registerEnum(L, CONDITION_HASTE);
	registerEnum(L, CONDITION_PARALYZE);
	registerEnum(L, CONDITION_OUTFIT);
	registerEnum(L, CONDITION_INVISIBLE);
	registerEnum(L, CONDITION_LIGHT);
	registerEnum(L, CONDITION_MANASHIELD);
	registerEnum(L, CONDITION_INFIGHT);
	registerEnum(L, CONDITION_DRUNK);
	registerEnum(L, CONDITION_EXHAUST);
	registerEnum(L, CONDITION_REGENERATION);
	registerEnum(L, CONDITION_SOUL);
	registerEnum(L, CONDITION_DROWN);
	registerEnum(L, CONDITION_MUTED);
	registerEnum(L, CONDITION_CHANNELMUTEDTICKS);
	registerEnum(L, CONDITION_YELLTICKS);
	registerEnum(L, CONDITION_ATTRIBUTES);
	registerEnum(L, CONDITION_FREEZING);
	registerEnum(L, CONDITION_DAZZLED);
	registerEnum(L, CONDITION_CURSED);
	registerEnum(L, CONDITION_EXHAUST_COMBAT);
	registerEnum(L, CONDITION_EXHAUST_HEAL);
	registerEnum(L, CONDITION_PACIFIED);
	registerEnum(L, CONDITION_SPELLCOOLDOWN);
	registerEnum(L, CONDITION_SPELLGROUPCOOLDOWN);
	registerEnum(L, CONDITION_ROOTED);
}

void LuaEnums::initConditionIdEnums(lua_State* L) {
	registerEnum(L, CONDITIONID_DEFAULT);
	registerEnum(L, CONDITIONID_COMBAT);
	registerEnum(L, CONDITIONID_HEAD);
	registerEnum(L, CONDITIONID_NECKLACE);
	registerEnum(L, CONDITIONID_BACKPACK);
	registerEnum(L, CONDITIONID_ARMOR);
	registerEnum(L, CONDITIONID_RIGHT);
	registerEnum(L, CONDITIONID_LEFT);
	registerEnum(L, CONDITIONID_LEGS);
	registerEnum(L, CONDITIONID_FEET);
	registerEnum(L, CONDITIONID_RING);
	registerEnum(L, CONDITIONID_AMMO);
}

void LuaEnums::initConditionParamEnums(lua_State* L) {
	registerEnum(L, CONDITION_PARAM_OWNER);
	registerEnum(L, CONDITION_PARAM_TICKS);
	registerEnum(L, CONDITION_PARAM_HEALTHGAIN);
	registerEnum(L, CONDITION_PARAM_HEALTHTICKS);
	registerEnum(L, CONDITION_PARAM_MANAGAIN);
	registerEnum(L, CONDITION_PARAM_MANATICKS);
	registerEnum(L, CONDITION_PARAM_DELAYED);
	registerEnum(L, CONDITION_PARAM_SPEED);
	registerEnum(L, CONDITION_PARAM_LIGHT_LEVEL);
	registerEnum(L, CONDITION_PARAM_LIGHT_COLOR);
	registerEnum(L, CONDITION_PARAM_SOULGAIN);
	registerEnum(L, CONDITION_PARAM_SOULTICKS);
	registerEnum(L, CONDITION_PARAM_MINVALUE);
	registerEnum(L, CONDITION_PARAM_MAXVALUE);
	registerEnum(L, CONDITION_PARAM_STARTVALUE);
	registerEnum(L, CONDITION_PARAM_TICKINTERVAL);
	registerEnum(L, CONDITION_PARAM_FORCEUPDATE);
	registerEnum(L, CONDITION_PARAM_SKILL_MELEE);
	registerEnum(L, CONDITION_PARAM_SKILL_FIST);
	registerEnum(L, CONDITION_PARAM_SKILL_CLUB);
	registerEnum(L, CONDITION_PARAM_SKILL_SWORD);
	registerEnum(L, CONDITION_PARAM_SKILL_AXE);
	registerEnum(L, CONDITION_PARAM_SKILL_DISTANCE);
	registerEnum(L, CONDITION_PARAM_SKILL_SHIELD);
	registerEnum(L, CONDITION_PARAM_SKILL_FISHING);
	registerEnum(L, CONDITION_PARAM_SKILL_CRITICAL_HIT_CHANCE);
	registerEnum(L, CONDITION_PARAM_SKILL_CRITICAL_HIT_DAMAGE);
	registerEnum(L, CONDITION_PARAM_SKILL_LIFE_LEECH_CHANCE);
	registerEnum(L, CONDITION_PARAM_SKILL_LIFE_LEECH_AMOUNT);
	registerEnum(L, CONDITION_PARAM_SKILL_MANA_LEECH_CHANCE);
	registerEnum(L, CONDITION_PARAM_SKILL_MANA_LEECH_AMOUNT);
	registerEnum(L, CONDITION_PARAM_STAT_MAXHITPOINTS);
	registerEnum(L, CONDITION_PARAM_STAT_MAXMANAPOINTS);
	registerEnum(L, CONDITION_PARAM_STAT_MAGICPOINTS);
	registerEnum(L, CONDITION_PARAM_STAT_MAXHITPOINTSPERCENT);
	registerEnum(L, CONDITION_PARAM_STAT_MAXMANAPOINTSPERCENT);
	registerEnum(L, CONDITION_PARAM_STAT_MAGICPOINTSPERCENT);
	registerEnum(L, CONDITION_PARAM_PERIODICDAMAGE);
	registerEnum(L, CONDITION_PARAM_SKILL_MELEEPERCENT);
	registerEnum(L, CONDITION_PARAM_SKILL_FISTPERCENT);
	registerEnum(L, CONDITION_PARAM_SKILL_CLUBPERCENT);
	registerEnum(L, CONDITION_PARAM_SKILL_SWORDPERCENT);
	registerEnum(L, CONDITION_PARAM_SKILL_AXEPERCENT);
	registerEnum(L, CONDITION_PARAM_SKILL_DISTANCEPERCENT);
	registerEnum(L, CONDITION_PARAM_SKILL_SHIELDPERCENT);
	registerEnum(L, CONDITION_PARAM_SKILL_FISHINGPERCENT);
	registerEnum(L, CONDITION_PARAM_BUFF_SPELL);
	registerEnum(L, CONDITION_PARAM_SUBID);
	registerEnum(L, CONDITION_PARAM_FIELD);
	registerEnum(L, CONDITION_PARAM_DISABLE_DEFENSE);
	registerEnum(L, CONDITION_PARAM_MANASHIELD);
	registerEnum(L, CONDITION_PARAM_BUFF_DAMAGEDEALT);
	registerEnum(L, CONDITION_PARAM_BUFF_DAMAGERECEIVED);
}

void LuaEnums::initConstMeEnums(lua_State* L) {
	registerEnum(L, CONST_ME_NONE);
	registerEnum(L, CONST_ME_DRAWBLOOD);
	registerEnum(L, CONST_ME_LOSEENERGY);
	registerEnum(L, CONST_ME_POFF);
	registerEnum(L, CONST_ME_BLOCKHIT);
	registerEnum(L, CONST_ME_EXPLOSIONAREA);
	registerEnum(L, CONST_ME_EXPLOSIONHIT);
	registerEnum(L, CONST_ME_FIREAREA);
	registerEnum(L, CONST_ME_YELLOW_RINGS);
	registerEnum(L, CONST_ME_GREEN_RINGS);
	registerEnum(L, CONST_ME_HITAREA);
	registerEnum(L, CONST_ME_TELEPORT);
	registerEnum(L, CONST_ME_ENERGYHIT);
	registerEnum(L, CONST_ME_MAGIC_BLUE);
	registerEnum(L, CONST_ME_MAGIC_RED);
	registerEnum(L, CONST_ME_MAGIC_GREEN);
	registerEnum(L, CONST_ME_HITBYFIRE);
	registerEnum(L, CONST_ME_HITBYPOISON);
	registerEnum(L, CONST_ME_MORTAREA);
	registerEnum(L, CONST_ME_SOUND_GREEN);
	registerEnum(L, CONST_ME_SOUND_RED);
	registerEnum(L, CONST_ME_POISONAREA);
	registerEnum(L, CONST_ME_SOUND_YELLOW);
	registerEnum(L, CONST_ME_SOUND_PURPLE);
	registerEnum(L, CONST_ME_SOUND_BLUE);
	registerEnum(L, CONST_ME_SOUND_WHITE);
	registerEnum(L, CONST_ME_BUBBLES);
	registerEnum(L, CONST_ME_CRAPS);
	registerEnum(L, CONST_ME_GIFT_WRAPS);
	registerEnum(L, CONST_ME_FIREWORK_YELLOW);
	registerEnum(L, CONST_ME_FIREWORK_RED);
	registerEnum(L, CONST_ME_FIREWORK_BLUE);
	registerEnum(L, CONST_ME_STUN);
	registerEnum(L, CONST_ME_SLEEP);
	registerEnum(L, CONST_ME_WATERCREATURE);
	registerEnum(L, CONST_ME_GROUNDSHAKER);
	registerEnum(L, CONST_ME_HEARTS);
	registerEnum(L, CONST_ME_FIREATTACK);
	registerEnum(L, CONST_ME_ENERGYAREA);
	registerEnum(L, CONST_ME_SMALLCLOUDS);
	registerEnum(L, CONST_ME_HOLYDAMAGE);
	registerEnum(L, CONST_ME_BIGCLOUDS);
	registerEnum(L, CONST_ME_ICEAREA);
	registerEnum(L, CONST_ME_ICETORNADO);
	registerEnum(L, CONST_ME_ICEATTACK);
	registerEnum(L, CONST_ME_STONES);
	registerEnum(L, CONST_ME_SMALLPLANTS);
	registerEnum(L, CONST_ME_CARNIPHILA);
	registerEnum(L, CONST_ME_PURPLEENERGY);
	registerEnum(L, CONST_ME_YELLOWENERGY);
	registerEnum(L, CONST_ME_HOLYAREA);
	registerEnum(L, CONST_ME_BIGPLANTS);
	registerEnum(L, CONST_ME_CAKE);
	registerEnum(L, CONST_ME_GIANTICE);
	registerEnum(L, CONST_ME_WATERSPLASH);
	registerEnum(L, CONST_ME_PLANTATTACK);
	registerEnum(L, CONST_ME_TUTORIALARROW);
	registerEnum(L, CONST_ME_TUTORIALSQUARE);
	registerEnum(L, CONST_ME_MIRRORHORIZONTAL);
	registerEnum(L, CONST_ME_MIRRORVERTICAL);
	registerEnum(L, CONST_ME_SKULLHORIZONTAL);
	registerEnum(L, CONST_ME_SKULLVERTICAL);
	registerEnum(L, CONST_ME_ASSASSIN);
	registerEnum(L, CONST_ME_STEPSHORIZONTAL);
	registerEnum(L, CONST_ME_BLOODYSTEPS);
	registerEnum(L, CONST_ME_STEPSVERTICAL);
	registerEnum(L, CONST_ME_YALAHARIGHOST);
	registerEnum(L, CONST_ME_BATS);
	registerEnum(L, CONST_ME_SMOKE);
	registerEnum(L, CONST_ME_INSECTS);
	registerEnum(L, CONST_ME_DRAGONHEAD);
	registerEnum(L, CONST_ME_ORCSHAMAN);
	registerEnum(L, CONST_ME_ORCSHAMAN_FIRE);
	registerEnum(L, CONST_ME_THUNDER);
	registerEnum(L, CONST_ME_FERUMBRAS);
	registerEnum(L, CONST_ME_CONFETTI_HORIZONTAL);
	registerEnum(L, CONST_ME_CONFETTI_VERTICAL);
	registerEnum(L, CONST_ME_BLACKSMOKE);
	registerEnum(L, CONST_ME_REDSMOKE);
	registerEnum(L, CONST_ME_YELLOWSMOKE);
	registerEnum(L, CONST_ME_GREENSMOKE);
	registerEnum(L, CONST_ME_PURPLESMOKE);
	registerEnum(L, CONST_ME_EARLY_THUNDER);
	registerEnum(L, CONST_ME_RAGIAZ_BONECAPSULE);
	registerEnum(L, CONST_ME_CRITICAL_DAMAGE);
	registerEnum(L, CONST_ME_PLUNGING_FISH);
	registerEnum(L, CONST_ME_BLUE_ENERGY_SPARK);
	registerEnum(L, CONST_ME_ORANGE_ENERGY_SPARK);
	registerEnum(L, CONST_ME_GREEN_ENERGY_SPARK);
	registerEnum(L, CONST_ME_PINK_ENERGY_SPARK);
	registerEnum(L, CONST_ME_WHITE_ENERGY_SPARK);
	registerEnum(L, CONST_ME_YELLOW_ENERGY_SPARK);
	registerEnum(L, CONST_ME_MAGIC_POWDER);
	registerEnum(L, CONST_ME_PIXIE_EXPLOSION);
	registerEnum(L, CONST_ME_PIXIE_COMING);
	registerEnum(L, CONST_ME_PIXIE_GOING);
	registerEnum(L, CONST_ME_STORM);
	registerEnum(L, CONST_ME_STONE_STORM);
	registerEnum(L, CONST_ME_BLUE_GHOST);
	registerEnum(L, CONST_ME_PINK_VORTEX);
	registerEnum(L, CONST_ME_TREASURE_MAP);
	registerEnum(L, CONST_ME_PINK_BEAM);
	registerEnum(L, CONST_ME_GREEN_FIREWORKS);
	registerEnum(L, CONST_ME_ORANGE_FIREWORKS);
	registerEnum(L, CONST_ME_PINK_FIREWORKS);
	registerEnum(L, CONST_ME_BLUE_FIREWORKS);
	registerEnum(L, CONST_ME_SUPREME_CUBE);
	registerEnum(L, CONST_ME_BLACK_BLOOD);
	registerEnum(L, CONST_ME_PRISMATIC_SPARK);
	registerEnum(L, CONST_ME_THAIAN);
	registerEnum(L, CONST_ME_THAIAN_GHOST);
	registerEnum(L, CONST_ME_GHOST_SMOKE);
	registerEnum(L, CONST_ME_WATER_BLOCK_FLOATING);
	registerEnum(L, CONST_ME_WATER_BLOCK);
	registerEnum(L, CONST_ME_ROOTS);
	registerEnum(L, CONST_ME_GHOSTLY_SCRATCH);
	registerEnum(L, CONST_ME_GHOSTLY_BITE);
	registerEnum(L, CONST_ME_BIG_SCRATCH);
	registerEnum(L, CONST_ME_SLASH);
	registerEnum(L, CONST_ME_BITE);
	registerEnum(L, CONST_ME_CHIVALRIOUS_CHALLENGE);
	registerEnum(L, CONST_ME_DIVINE_DAZZLE);
	registerEnum(L, CONST_ME_ELECTRICALSPARK);
	registerEnum(L, CONST_ME_PURPLETELEPORT);
	registerEnum(L, CONST_ME_REDTELEPORT);
	registerEnum(L, CONST_ME_ORANGETELEPORT);
	registerEnum(L, CONST_ME_GREYTELEPORT);
	registerEnum(L, CONST_ME_LIGHTBLUETELEPORT);
	registerEnum(L, CONST_ME_FATAL);
	registerEnum(L, CONST_ME_DODGE);
	registerEnum(L, CONST_ME_HOURGLASS);
	registerEnum(L, CONST_ME_FERUMBRAS_1);
	registerEnum(L, CONST_ME_GAZHARAGOTH);
	registerEnum(L, CONST_ME_MAD_MAGE);
	registerEnum(L, CONST_ME_HORESTIS);
	registerEnum(L, CONST_ME_DEVOVORGA);
	registerEnum(L, CONST_ME_FERUMBRAS_2);
}

void LuaEnums::initConstAniEnums(lua_State* L) {
	registerEnum(L, CONST_ANI_NONE);
	registerEnum(L, CONST_ANI_SPEAR);
	registerEnum(L, CONST_ANI_BOLT);
	registerEnum(L, CONST_ANI_ARROW);
	registerEnum(L, CONST_ANI_FIRE);
	registerEnum(L, CONST_ANI_ENERGY);
	registerEnum(L, CONST_ANI_POISONARROW);
	registerEnum(L, CONST_ANI_BURSTARROW);
	registerEnum(L, CONST_ANI_THROWINGSTAR);
	registerEnum(L, CONST_ANI_THROWINGKNIFE);
	registerEnum(L, CONST_ANI_SMALLSTONE);
	registerEnum(L, CONST_ANI_DEATH);
	registerEnum(L, CONST_ANI_LARGEROCK);
	registerEnum(L, CONST_ANI_SNOWBALL);
	registerEnum(L, CONST_ANI_POWERBOLT);
	registerEnum(L, CONST_ANI_POISON);
	registerEnum(L, CONST_ANI_INFERNALBOLT);
	registerEnum(L, CONST_ANI_HUNTINGSPEAR);
	registerEnum(L, CONST_ANI_ENCHANTEDSPEAR);
	registerEnum(L, CONST_ANI_REDSTAR);
	registerEnum(L, CONST_ANI_GREENSTAR);
	registerEnum(L, CONST_ANI_ROYALSPEAR);
	registerEnum(L, CONST_ANI_SNIPERARROW);
	registerEnum(L, CONST_ANI_ONYXARROW);
	registerEnum(L, CONST_ANI_PIERCINGBOLT);
	registerEnum(L, CONST_ANI_WHIRLWINDSWORD);
	registerEnum(L, CONST_ANI_WHIRLWINDAXE);
	registerEnum(L, CONST_ANI_WHIRLWINDCLUB);
	registerEnum(L, CONST_ANI_ETHEREALSPEAR);
	registerEnum(L, CONST_ANI_ICE);
	registerEnum(L, CONST_ANI_EARTH);
	registerEnum(L, CONST_ANI_HOLY);
	registerEnum(L, CONST_ANI_SUDDENDEATH);
	registerEnum(L, CONST_ANI_FLASHARROW);
	registerEnum(L, CONST_ANI_FLAMMINGARROW);
	registerEnum(L, CONST_ANI_SHIVERARROW);
	registerEnum(L, CONST_ANI_ENERGYBALL);
	registerEnum(L, CONST_ANI_SMALLICE);
	registerEnum(L, CONST_ANI_SMALLHOLY);
	registerEnum(L, CONST_ANI_SMALLEARTH);
	registerEnum(L, CONST_ANI_EARTHARROW);
	registerEnum(L, CONST_ANI_EXPLOSION);
	registerEnum(L, CONST_ANI_CAKE);
	registerEnum(L, CONST_ANI_TARSALARROW);
	registerEnum(L, CONST_ANI_VORTEXBOLT);
	registerEnum(L, CONST_ANI_PRISMATICBOLT);
	registerEnum(L, CONST_ANI_CRYSTALLINEARROW);
	registerEnum(L, CONST_ANI_DRILLBOLT);
	registerEnum(L, CONST_ANI_ENVENOMEDARROW);
	registerEnum(L, CONST_ANI_GLOOTHSPEAR);
	registerEnum(L, CONST_ANI_SIMPLEARROW);
	registerEnum(L, CONST_ANI_LEAFSTAR);
	registerEnum(L, CONST_ANI_DIAMONDARROW);
	registerEnum(L, CONST_ANI_SPECTRALBOLT);
	registerEnum(L, CONST_ANI_ROYALSTAR);
	registerEnum(L, CONST_ANI_WEAPONTYPE);
}

void LuaEnums::initConstPropEnums(lua_State* L) {
	registerEnum(L, CONST_PROP_BLOCKSOLID);
	registerEnum(L, CONST_PROP_HASHEIGHT);
	registerEnum(L, CONST_PROP_BLOCKPROJECTILE);
	registerEnum(L, CONST_PROP_BLOCKPATH);
	registerEnum(L, CONST_PROP_ISVERTICAL);
	registerEnum(L, CONST_PROP_ISHORIZONTAL);
	registerEnum(L, CONST_PROP_MOVEABLE);
	registerEnum(L, CONST_PROP_IMMOVABLEBLOCKSOLID);
	registerEnum(L, CONST_PROP_IMMOVABLEBLOCKPATH);
	registerEnum(L, CONST_PROP_IMMOVABLENOFIELDBLOCKPATH);
	registerEnum(L, CONST_PROP_NOFIELDBLOCKPATH);
	registerEnum(L, CONST_PROP_SUPPORTHANGABLE);
}

void LuaEnums::initConstSlotEnums(lua_State* L) {
	registerEnum(L, CONST_SLOT_FIRST);
	registerEnum(L, CONST_SLOT_HEAD);
	registerEnum(L, CONST_SLOT_NECKLACE);
	registerEnum(L, CONST_SLOT_BACKPACK);
	registerEnum(L, CONST_SLOT_ARMOR);
	registerEnum(L, CONST_SLOT_RIGHT);
	registerEnum(L, CONST_SLOT_LEFT);
	registerEnum(L, CONST_SLOT_LEGS);
	registerEnum(L, CONST_SLOT_FEET);
	registerEnum(L, CONST_SLOT_RING);
	registerEnum(L, CONST_SLOT_AMMO);
	registerEnum(L, CONST_SLOT_STORE_INBOX);
	registerEnum(L, CONST_SLOT_LAST);
}

void LuaEnums::initCreatureEventEnums(lua_State* L) {
	registerEnum(L, CREATURE_EVENT_NONE);
	registerEnum(L, CREATURE_EVENT_LOGIN);
	registerEnum(L, CREATURE_EVENT_LOGOUT);
	registerEnum(L, CREATURE_EVENT_THINK);
	registerEnum(L, CREATURE_EVENT_PREPAREDEATH);
	registerEnum(L, CREATURE_EVENT_DEATH);
	registerEnum(L, CREATURE_EVENT_KILL);
	registerEnum(L, CREATURE_EVENT_ADVANCE);
	registerEnum(L, CREATURE_EVENT_MODALWINDOW);
	registerEnum(L, CREATURE_EVENT_TEXTEDIT);
	registerEnum(L, CREATURE_EVENT_HEALTHCHANGE);
	registerEnum(L, CREATURE_EVENT_MANACHANGE);
	registerEnum(L, CREATURE_EVENT_EXTENDED_OPCODE);
}

void LuaEnums::initGameStateEnums(lua_State* L) {
	registerEnum(L, GAME_STATE_STARTUP);
	registerEnum(L, GAME_STATE_INIT);
	registerEnum(L, GAME_STATE_NORMAL);
	registerEnum(L, GAME_STATE_CLOSED);
	registerEnum(L, GAME_STATE_SHUTDOWN);
	registerEnum(L, GAME_STATE_CLOSING);
	registerEnum(L, GAME_STATE_MAINTAIN);
}

void LuaEnums::initMessageEnums(lua_State* L) {
	registerEnum(L, MESSAGE_GAMEMASTER_CONSOLE);
	registerEnum(L, MESSAGE_LOGIN);
	registerEnum(L, MESSAGE_ADMINISTRADOR);
	registerEnum(L, MESSAGE_EVENT_ADVANCE);
	registerEnum(L, MESSAGE_GAME_HIGHLIGHT);
	registerEnum(L, MESSAGE_FAILURE);
	registerEnum(L, MESSAGE_LOOK);
	registerEnum(L, MESSAGE_DAMAGE_DEALT);
	registerEnum(L, MESSAGE_DAMAGE_RECEIVED);
	registerEnum(L, MESSAGE_HEALED);
	registerEnum(L, MESSAGE_EXPERIENCE);
	registerEnum(L, MESSAGE_DAMAGE_OTHERS);
	registerEnum(L, MESSAGE_HEALED_OTHERS);
	registerEnum(L, MESSAGE_EXPERIENCE_OTHERS);
	registerEnum(L, MESSAGE_STATUS);
	registerEnum(L, MESSAGE_LOOT);
	registerEnum(L, MESSAGE_TRADE);
	registerEnum(L, MESSAGE_GUILD);
	registerEnum(L, MESSAGE_PARTY_MANAGEMENT);
	registerEnum(L, MESSAGE_PARTY);
	registerEnum(L, MESSAGE_REPORT);
	registerEnum(L, MESSAGE_HOTKEY_PRESSED);
	registerEnum(L, MESSAGE_TUTORIAL_HINT);
	registerEnum(L, MESSAGE_THANK_YOU);
	registerEnum(L, MESSAGE_MARKET);
	registerEnum(L, MESSAGE_MANA);
	registerEnum(L, MESSAGE_BEYOND_LAST);
	registerEnum(L, MESSAGE_ATTENTION);
	registerEnum(L, MESSAGE_BOOSTED_CREATURE);
	registerEnum(L, MESSAGE_OFFLINE_TRAINING);
	registerEnum(L, MESSAGE_TRANSACTION);
	registerEnum(L, MESSAGE_POTION);
}

void LuaEnums::initCreatureTypeEnums(lua_State* L) {
	registerEnum(L, CREATURETYPE_PLAYER);
	registerEnum(L, CREATURETYPE_MONSTER);
	registerEnum(L, CREATURETYPE_NPC);
	registerEnum(L, CREATURETYPE_SUMMON_PLAYER);
	registerEnum(L, CREATURETYPE_SUMMON_OTHERS);
	registerEnum(L, CREATURETYPE_HIDDEN);
}

void LuaEnums::initClientOsEnums(lua_State* L) {
	registerEnum(L, CLIENTOS_LINUX);
	registerEnum(L, CLIENTOS_WINDOWS);
	registerEnum(L, CLIENTOS_FLASH);
	registerEnum(L, CLIENTOS_NEW_WINDOWS);
	registerEnum(L, CLIENTOS_NEW_MAC);
	registerEnum(L, CLIENTOS_OTCLIENT_LINUX);
	registerEnum(L, CLIENTOS_OTCLIENT_WINDOWS);
	registerEnum(L, CLIENTOS_OTCLIENT_MAC);
}

void LuaEnums::initFightModeEnums(lua_State* L) {
	registerEnum(L, FIGHTMODE_ATTACK);
	registerEnum(L, FIGHTMODE_BALANCED);
	registerEnum(L, FIGHTMODE_DEFENSE);
}

void LuaEnums::initItemAttributeEnums(lua_State* L) {
	for (auto value : magic_enum::enum_values<ItemAttribute_t>()) {
		auto number = magic_enum::enum_integer(value);
		// Creation of the "ITEM_ATTRIBUTE_" namespace for lua scripts
		std::string enumName = "ITEM_ATTRIBUTE_" + std::string(magic_enum::enum_name(value));
		registerGlobalVariable(L, enumName, static_cast<lua_Number>(number));
	}
}

void LuaEnums::initItemTypeEnums(lua_State* L) {
	registerEnum(L, ITEM_TYPE_DEPOT);
	registerEnum(L, ITEM_TYPE_REWARDCHEST);
	registerEnum(L, ITEM_TYPE_MAILBOX);
	registerEnum(L, ITEM_TYPE_TRASHHOLDER);
	registerEnum(L, ITEM_TYPE_DOOR);
	registerEnum(L, ITEM_TYPE_MAGICFIELD);
	registerEnum(L, ITEM_TYPE_TELEPORT);
	registerEnum(L, ITEM_TYPE_BED);
	registerEnum(L, ITEM_TYPE_KEY);
	registerEnum(L, ITEM_TYPE_SUPPLY);

	// Quickloot
	registerEnum(L, ITEM_TYPE_ARMOR);
	registerEnum(L, ITEM_TYPE_AMULET);
	registerEnum(L, ITEM_TYPE_BOOTS);
	registerEnum(L, ITEM_TYPE_DECORATION);
	registerEnum(L, ITEM_TYPE_CONTAINER);
	registerEnum(L, ITEM_TYPE_FOOD);
	registerEnum(L, ITEM_TYPE_HELMET);
	registerEnum(L, ITEM_TYPE_LEGS);
	registerEnum(L, ITEM_TYPE_OTHER);
	registerEnum(L, ITEM_TYPE_POTION);
	registerEnum(L, ITEM_TYPE_RING);
	registerEnum(L, ITEM_TYPE_RUNE);
	registerEnum(L, ITEM_TYPE_SHIELD);
	registerEnum(L, ITEM_TYPE_TOOLS);
	registerEnum(L, ITEM_TYPE_VALUABLE);
	registerEnum(L, ITEM_TYPE_AMMO);
	registerEnum(L, ITEM_TYPE_AXE);
	registerEnum(L, ITEM_TYPE_CLUB);
	registerEnum(L, ITEM_TYPE_DISTANCE);
	registerEnum(L, ITEM_TYPE_SWORD);
	registerEnum(L, ITEM_TYPE_WAND);
	registerEnum(L, ITEM_TYPE_CREATUREPRODUCT);
	registerEnum(L, ITEM_TYPE_RETRIEVE);
	registerEnum(L, ITEM_TYPE_GOLD);
	registerEnum(L, ITEM_TYPE_UNASSIGNED);
}

void LuaEnums::initItemIdEnums(lua_State* L) {
	registerEnum(L, ITEM_BAG);
	registerEnum(L, ITEM_SHOPPING_BAG);
	registerEnum(L, ITEM_GOLD_COIN);
	registerEnum(L, ITEM_PLATINUM_COIN);
	registerEnum(L, ITEM_CRYSTAL_COIN);
	registerEnum(L, ITEM_REWARD_CHEST);
	registerEnum(L, ITEM_REWARD_CONTAINER);
	registerEnum(L, ITEM_AMULETOFLOSS);
	registerEnum(L, ITEM_PARCEL);
	registerEnum(L, ITEM_LABEL);
	registerEnum(L, ITEM_FIREFIELD_PVP_FULL);
	registerEnum(L, ITEM_FIREFIELD_PVP_MEDIUM);
	registerEnum(L, ITEM_FIREFIELD_PVP_SMALL);
	registerEnum(L, ITEM_FIREFIELD_PERSISTENT_FULL);
	registerEnum(L, ITEM_FIREFIELD_PERSISTENT_MEDIUM);
	registerEnum(L, ITEM_FIREFIELD_PERSISTENT_SMALL);
	registerEnum(L, ITEM_FIREFIELD_NOPVP);
	registerEnum(L, ITEM_POISONFIELD_PVP);
	registerEnum(L, ITEM_POISONFIELD_PERSISTENT);
	registerEnum(L, ITEM_POISONFIELD_NOPVP);
	registerEnum(L, ITEM_ENERGYFIELD_PVP);
	registerEnum(L, ITEM_ENERGYFIELD_PERSISTENT);
	registerEnum(L, ITEM_ENERGYFIELD_NOPVP);
	registerEnum(L, ITEM_MAGICWALL);
	registerEnum(L, ITEM_MAGICWALL_PERSISTENT);
	registerEnum(L, ITEM_MAGICWALL_SAFE);
	registerEnum(L, ITEM_WILDGROWTH);
	registerEnum(L, ITEM_WILDGROWTH_PERSISTENT);
	registerEnum(L, ITEM_WILDGROWTH_SAFE);

	registerEnum(L, ITEM_EXERCISE_START);
	registerEnum(L, ITEM_EXERCISE_END);

	registerEnum(L, ITEM_HEALTH_CASK_START);
	registerEnum(L, ITEM_HEALTH_CASK_END);

	registerEnum(L, ITEM_MANA_CASK_START);
	registerEnum(L, ITEM_MANA_CASK_END);

	registerEnum(L, ITEM_SPIRIT_CASK_START);
	registerEnum(L, ITEM_SPIRIT_CASK_END);

	registerEnum(L, ITEM_KEG_START);
	registerEnum(L, ITEM_KEG_END);

	registerEnum(L, ITEM_STONE_SKIN_AMULET);

	registerEnum(L, ITEM_OLD_DIAMOND_ARROW);
	registerEnum(L, ITEM_DIAMOND_ARROW);

	registerEnum(L, ITEM_GOLD_POUCH);
	registerEnum(L, ITEM_STORE_INBOX);

	registerEnum(L, ITEM_FORGE_SLIVER);
	registerEnum(L, ITEM_FORGE_CORE);
	registerEnum(L, ItemID_t::HIRELING_LAMP);
}

void LuaEnums::initPlayerFlagEnums(lua_State* L) {
	for (auto value : magic_enum::enum_values<PlayerFlags_t>()) {
		registerEnumClass(L, value);
	}
}

void LuaEnums::initReportReasonEnums(lua_State* L) {
	registerEnum(L, REPORT_REASON_NAMEINAPPROPRIATE);
	registerEnum(L, REPORT_REASON_NAMEPOORFORMATTED);
	registerEnum(L, REPORT_REASON_NAMEADVERTISING);
	registerEnum(L, REPORT_REASON_NAMEUNFITTING);
	registerEnum(L, REPORT_REASON_NAMERULEVIOLATION);
	registerEnum(L, REPORT_REASON_INSULTINGSTATEMENT);
	registerEnum(L, REPORT_REASON_SPAMMING);
	registerEnum(L, REPORT_REASON_ADVERTISINGSTATEMENT);
	registerEnum(L, REPORT_REASON_UNFITTINGSTATEMENT);
	registerEnum(L, REPORT_REASON_LANGUAGESTATEMENT);
	registerEnum(L, REPORT_REASON_DISCLOSURE);
	registerEnum(L, REPORT_REASON_RULEVIOLATION);
	registerEnum(L, REPORT_REASON_STATEMENT_BUGABUSE);
	registerEnum(L, REPORT_REASON_UNOFFICIALSOFTWARE);
	registerEnum(L, REPORT_REASON_PRETENDING);
	registerEnum(L, REPORT_REASON_HARASSINGOWNERS);
	registerEnum(L, REPORT_REASON_FALSEINFO);
	registerEnum(L, REPORT_REASON_ACCOUNTSHARING);
	registerEnum(L, REPORT_REASON_STEALINGDATA);
	registerEnum(L, REPORT_REASON_SERVICEATTACKING);
	registerEnum(L, REPORT_REASON_SERVICEAGREEMENT);
}

void LuaEnums::initSkillEnums(lua_State* L) {
	registerEnum(L, SKILL_NONE);
	registerEnum(L, SKILL_FIST);
	registerEnum(L, SKILL_CLUB);
	registerEnum(L, SKILL_SWORD);
	registerEnum(L, SKILL_AXE);
	registerEnum(L, SKILL_DISTANCE);
	registerEnum(L, SKILL_SHIELD);
	registerEnum(L, SKILL_FISHING);
	registerEnum(L, SKILL_CRITICAL_HIT_CHANCE);
	registerEnum(L, SKILL_CRITICAL_HIT_DAMAGE);
	registerEnum(L, SKILL_LIFE_LEECH_CHANCE);
	registerEnum(L, SKILL_LIFE_LEECH_AMOUNT);
	registerEnum(L, SKILL_MANA_LEECH_CHANCE);
	registerEnum(L, SKILL_MANA_LEECH_AMOUNT);
	registerEnum(L, SKILL_MAGLEVEL);
	registerEnum(L, SKILL_LEVEL);
}

void LuaEnums::initSkullEnums(lua_State* L) {
	registerEnum(L, SKULL_NONE);
	registerEnum(L, SKULL_YELLOW);
	registerEnum(L, SKULL_GREEN);
	registerEnum(L, SKULL_WHITE);
	registerEnum(L, SKULL_RED);
	registerEnum(L, SKULL_BLACK);
	registerEnum(L, SKULL_ORANGE);
}

void LuaEnums::initTalkTypeEnums(lua_State* L) {
	registerEnum(L, TALKTYPE_SAY);
	registerEnum(L, TALKTYPE_WHISPER);
	registerEnum(L, TALKTYPE_YELL);
	registerEnum(L, TALKTYPE_PRIVATE_FROM);
	registerEnum(L, TALKTYPE_PRIVATE_TO);
	registerEnum(L, TALKTYPE_CHANNEL_Y);
	registerEnum(L, TALKTYPE_CHANNEL_O);
	registerEnum(L, TALKTYPE_PRIVATE_NP);
	registerEnum(L, TALKTYPE_PRIVATE_PN);
	registerEnum(L, TALKTYPE_BROADCAST);
	registerEnum(L, TALKTYPE_CHANNEL_R1);
	registerEnum(L, TALKTYPE_PRIVATE_RED_FROM);
	registerEnum(L, TALKTYPE_PRIVATE_RED_TO);
	registerEnum(L, TALKTYPE_MONSTER_SAY);
	registerEnum(L, TALKTYPE_MONSTER_YELL);
	registerEnum(L, TALKTYPE_CHANNEL_R2);
}

void LuaEnums::initBestiaryEnums(lua_State* L) {
	registerEnum(L, BESTY_RACE_NONE);
	registerEnum(L, BESTY_RACE_FIRST);
	registerEnum(L, BESTY_RACE_AMPHIBIC);
	registerEnum(L, BESTY_RACE_AQUATIC);
	registerEnum(L, BESTY_RACE_BIRD);
	registerEnum(L, BESTY_RACE_CONSTRUCT);
	registerEnum(L, BESTY_RACE_DEMON);
	registerEnum(L, BESTY_RACE_DRAGON);
	registerEnum(L, BESTY_RACE_ELEMENTAL);
	registerEnum(L, BESTY_RACE_EXTRA_DIMENSIONAL);
	registerEnum(L, BESTY_RACE_FEY);
	registerEnum(L, BESTY_RACE_GIANT);
	registerEnum(L, BESTY_RACE_HUMAN);
	registerEnum(L, BESTY_RACE_HUMANOID);
	registerEnum(L, BESTY_RACE_LYCANTHROPE);
	registerEnum(L, BESTY_RACE_MAGICAL);
	registerEnum(L, BESTY_RACE_MAMMAL);
	registerEnum(L, BESTY_RACE_PLANT);
	registerEnum(L, BESTY_RACE_REPTILE);
	registerEnum(L, BESTY_RACE_SLIME);
	registerEnum(L, BESTY_RACE_UNDEAD);
	registerEnum(L, BESTY_RACE_VERMIN);
	registerEnum(L, BESTY_RACE_LAST);
}

void LuaEnums::initTextColorEnums(lua_State* L) {
	registerEnum(L, TEXTCOLOR_BLUE);
	registerEnum(L, TEXTCOLOR_LIGHTGREEN);
	registerEnum(L, TEXTCOLOR_LIGHTBLUE);
	registerEnum(L, TEXTCOLOR_MAYABLUE);
	registerEnum(L, TEXTCOLOR_DARKRED);
	registerEnum(L, TEXTCOLOR_LIGHTGREY);
	registerEnum(L, TEXTCOLOR_SKYBLUE);
	registerEnum(L, TEXTCOLOR_PURPLE);
	registerEnum(L, TEXTCOLOR_ELECTRICPURPLE);
	registerEnum(L, TEXTCOLOR_RED);
	registerEnum(L, TEXTCOLOR_PASTELRED);
	registerEnum(L, TEXTCOLOR_ORANGE);
	registerEnum(L, TEXTCOLOR_YELLOW);
	registerEnum(L, TEXTCOLOR_WHITE_EXP);
	registerEnum(L, TEXTCOLOR_NONE);
}

void LuaEnums::initTileStateEnums(lua_State* L) {
	registerEnum(L, TILESTATE_NONE);
	registerEnum(L, TILESTATE_PROTECTIONZONE);
	registerEnum(L, TILESTATE_NOPVPZONE);
	registerEnum(L, TILESTATE_NOLOGOUT);
	registerEnum(L, TILESTATE_PVPZONE);
	registerEnum(L, TILESTATE_FLOORCHANGE);
	registerEnum(L, TILESTATE_FLOORCHANGE_DOWN);
	registerEnum(L, TILESTATE_FLOORCHANGE_NORTH);
	registerEnum(L, TILESTATE_FLOORCHANGE_SOUTH);
	registerEnum(L, TILESTATE_FLOORCHANGE_EAST);
	registerEnum(L, TILESTATE_FLOORCHANGE_WEST);
	registerEnum(L, TILESTATE_TELEPORT);
	registerEnum(L, TILESTATE_MAGICFIELD);
	registerEnum(L, TILESTATE_MAILBOX);
	registerEnum(L, TILESTATE_TRASHHOLDER);
	registerEnum(L, TILESTATE_BED);
	registerEnum(L, TILESTATE_DEPOT);
	registerEnum(L, TILESTATE_BLOCKSOLID);
	registerEnum(L, TILESTATE_BLOCKPATH);
	registerEnum(L, TILESTATE_IMMOVABLEBLOCKSOLID);
	registerEnum(L, TILESTATE_IMMOVABLEBLOCKPATH);
	registerEnum(L, TILESTATE_IMMOVABLENOFIELDBLOCKPATH);
	registerEnum(L, TILESTATE_NOFIELDBLOCKPATH);
	registerEnum(L, TILESTATE_FLOORCHANGE_SOUTH_ALT);
	registerEnum(L, TILESTATE_FLOORCHANGE_EAST_ALT);
	registerEnum(L, TILESTATE_SUPPORTS_HANGABLE);
}

// Use with npc:setSpeechBubble
void LuaEnums::initSpeechBubbleEnums(lua_State* L) {
	registerEnum(L, SPEECHBUBBLE_NONE);
	registerEnum(L, SPEECHBUBBLE_NORMAL);
	registerEnum(L, SPEECHBUBBLE_TRADE);
	registerEnum(L, SPEECHBUBBLE_QUEST);
	registerEnum(L, SPEECHBUBBLE_QUESTTRADER);
	registerEnum(L, SPEECHBUBBLE_HIRELING);
}

// Use with player:addMapMark
void LuaEnums::initMapMarkEnums(lua_State* L) {
	registerEnum(L, MAPMARK_TICK);
	registerEnum(L, MAPMARK_QUESTION);
	registerEnum(L, MAPMARK_EXCLAMATION);
	registerEnum(L, MAPMARK_STAR);
	registerEnum(L, MAPMARK_CROSS);
	registerEnum(L, MAPMARK_TEMPLE);
	registerEnum(L, MAPMARK_KISS);
	registerEnum(L, MAPMARK_SHOVEL);
	registerEnum(L, MAPMARK_SWORD);
	registerEnum(L, MAPMARK_FLAG);
	registerEnum(L, MAPMARK_LOCK);
	registerEnum(L, MAPMARK_BAG);
	registerEnum(L, MAPMARK_SKULL);
	registerEnum(L, MAPMARK_DOLLAR);
	registerEnum(L, MAPMARK_REDNORTH);
	registerEnum(L, MAPMARK_REDSOUTH);
	registerEnum(L, MAPMARK_REDEAST);
	registerEnum(L, MAPMARK_REDWEST);
	registerEnum(L, MAPMARK_GREENNORTH);
	registerEnum(L, MAPMARK_GREENSOUTH);
}

// Use with Game.getReturnMessage
void LuaEnums::initReturnValueEnums(lua_State* L) {
	registerEnum(L, RETURNVALUE_NOERROR);
	registerEnum(L, RETURNVALUE_NOTPOSSIBLE);
	registerEnum(L, RETURNVALUE_NOTENOUGHROOM);
	registerEnum(L, RETURNVALUE_PLAYERISPZLOCKED);
	registerEnum(L, RETURNVALUE_PLAYERISNOTINVITED);
	registerEnum(L, RETURNVALUE_CANNOTTHROW);
	registerEnum(L, RETURNVALUE_THEREISNOWAY);
	registerEnum(L, RETURNVALUE_DESTINATIONOUTOFREACH);
	registerEnum(L, RETURNVALUE_CREATUREBLOCK);
	registerEnum(L, RETURNVALUE_NOTMOVEABLE);
	registerEnum(L, RETURNVALUE_DROPTWOHANDEDITEM);
	registerEnum(L, RETURNVALUE_BOTHHANDSNEEDTOBEFREE);
	registerEnum(L, RETURNVALUE_CANONLYUSEONEWEAPON);
	registerEnum(L, RETURNVALUE_NEEDEXCHANGE);
	registerEnum(L, RETURNVALUE_CANNOTBEDRESSED);
	registerEnum(L, RETURNVALUE_PUTTHISOBJECTINYOURHAND);
	registerEnum(L, RETURNVALUE_PUTTHISOBJECTINBOTHHANDS);
	registerEnum(L, RETURNVALUE_TOOFARAWAY);
	registerEnum(L, RETURNVALUE_FIRSTGODOWNSTAIRS);
	registerEnum(L, RETURNVALUE_FIRSTGOUPSTAIRS);
	registerEnum(L, RETURNVALUE_CONTAINERNOTENOUGHROOM);
	registerEnum(L, RETURNVALUE_NOTENOUGHCAPACITY);
	registerEnum(L, RETURNVALUE_CANNOTPICKUP);
	registerEnum(L, RETURNVALUE_THISISIMPOSSIBLE);
	registerEnum(L, RETURNVALUE_DEPOTISFULL);
	registerEnum(L, RETURNVALUE_CREATUREDOESNOTEXIST);
	registerEnum(L, RETURNVALUE_CANNOTUSETHISOBJECT);
	registerEnum(L, RETURNVALUE_PLAYERWITHTHISNAMEISNOTONLINE);
	registerEnum(L, RETURNVALUE_NOTREQUIREDLEVELTOUSERUNE);
	registerEnum(L, RETURNVALUE_YOUAREALREADYTRADING);
	registerEnum(L, RETURNVALUE_THISPLAYERISALREADYTRADING);
	registerEnum(L, RETURNVALUE_YOUMAYNOTLOGOUTDURINGAFIGHT);
	registerEnum(L, RETURNVALUE_DIRECTPLAYERSHOOT);
	registerEnum(L, RETURNVALUE_NOTENOUGHLEVEL);
	registerEnum(L, RETURNVALUE_NOTENOUGHMAGICLEVEL);
	registerEnum(L, RETURNVALUE_NOTENOUGHMANA);
	registerEnum(L, RETURNVALUE_NOTENOUGHSOUL);
	registerEnum(L, RETURNVALUE_YOUAREEXHAUSTED);
	registerEnum(L, RETURNVALUE_YOUCANNOTUSEOBJECTSTHATFAST);
	registerEnum(L, RETURNVALUE_PLAYERISNOTREACHABLE);
	registerEnum(L, RETURNVALUE_CANONLYUSETHISRUNEONCREATURES);
	registerEnum(L, RETURNVALUE_ACTIONNOTPERMITTEDINPROTECTIONZONE);
	registerEnum(L, RETURNVALUE_YOUMAYNOTATTACKTHISPLAYER);
	registerEnum(L, RETURNVALUE_YOUMAYNOTATTACKAPERSONINPROTECTIONZONE);
	registerEnum(L, RETURNVALUE_YOUMAYNOTATTACKAPERSONWHILEINPROTECTIONZONE);
	registerEnum(L, RETURNVALUE_YOUMAYNOTATTACKTHISCREATURE);
	registerEnum(L, RETURNVALUE_YOUCANONLYUSEITONCREATURES);
	registerEnum(L, RETURNVALUE_CREATUREISNOTREACHABLE);
	registerEnum(L, RETURNVALUE_TURNSECUREMODETOATTACKUNMARKEDPLAYERS);
	registerEnum(L, RETURNVALUE_YOUNEEDPREMIUMACCOUNT);
	registerEnum(L, RETURNVALUE_YOUNEEDTOLEARNTHISSPELL);
	registerEnum(L, RETURNVALUE_YOURVOCATIONCANNOTUSETHISSPELL);
	registerEnum(L, RETURNVALUE_YOUNEEDAWEAPONTOUSETHISSPELL);
	registerEnum(L, RETURNVALUE_PLAYERISPZLOCKEDLEAVEPVPZONE);
	registerEnum(L, RETURNVALUE_PLAYERISPZLOCKEDENTERPVPZONE);
	registerEnum(L, RETURNVALUE_ACTIONNOTPERMITTEDINANOPVPZONE);
	registerEnum(L, RETURNVALUE_YOUCANNOTLOGOUTHERE);
	registerEnum(L, RETURNVALUE_YOUNEEDAMAGICITEMTOCASTSPELL);
	registerEnum(L, RETURNVALUE_CANNOTCONJUREITEMHERE);
	registerEnum(L, RETURNVALUE_YOUNEEDTOSPLITYOURSPEARS);
	registerEnum(L, RETURNVALUE_NAMEISTOOAMBIGUOUS);
	registerEnum(L, RETURNVALUE_CANONLYUSEONESHIELD);
	registerEnum(L, RETURNVALUE_NOPARTYMEMBERSINRANGE);
	registerEnum(L, RETURNVALUE_YOUARENOTTHEOWNER);
	registerEnum(L, RETURNVALUE_TRADEPLAYERFARAWAY);
	registerEnum(L, RETURNVALUE_YOUDONTOWNTHISHOUSE);
	registerEnum(L, RETURNVALUE_TRADEPLAYERALREADYOWNSAHOUSE);
	registerEnum(L, RETURNVALUE_TRADEPLAYERHIGHESTBIDDER);
	registerEnum(L, RETURNVALUE_YOUCANNOTTRADETHISHOUSE);
	registerEnum(L, RETURNVALUE_YOUDONTHAVEREQUIREDPROFESSION);
	registerEnum(L, RETURNVALUE_NOTENOUGHFISTLEVEL);
	registerEnum(L, RETURNVALUE_NOTENOUGHCLUBLEVEL);
	registerEnum(L, RETURNVALUE_NOTENOUGHSWORDLEVEL);
	registerEnum(L, RETURNVALUE_NOTENOUGHAXELEVEL);
	registerEnum(L, RETURNVALUE_NOTENOUGHDISTANCELEVEL);
	registerEnum(L, RETURNVALUE_NOTENOUGHSHIELDLEVEL);
	registerEnum(L, RETURNVALUE_NOTENOUGHFISHLEVEL);
	registerEnum(L, RETURNVALUE_REWARDCHESTISEMPTY);
	registerEnum(L, RETURNVALUE_CONTACTADMINISTRATOR);
}

// Reload
void LuaEnums::initReloadTypeEnums(lua_State* L) {
	for (auto value : magic_enum::enum_values<Reload_t>()) {
		registerEnumClass(L, value);
	}
}

void LuaEnums::initCreaturesEventEnums(lua_State* L) {
	// Monsters
	registerEnum(L, MONSTERS_EVENT_THINK);
	registerEnum(L, MONSTERS_EVENT_APPEAR);
	registerEnum(L, MONSTERS_EVENT_DISAPPEAR);
	registerEnum(L, MONSTERS_EVENT_MOVE);
	registerEnum(L, MONSTERS_EVENT_SAY);

	// Npcs
	registerEnum(L, NPCS_EVENT_THINK);
	registerEnum(L, NPCS_EVENT_APPEAR);
	registerEnum(L, NPCS_EVENT_DISAPPEAR);
	registerEnum(L, NPCS_EVENT_MOVE);
	registerEnum(L, NPCS_EVENT_SAY);
	registerEnum(L, NPCS_EVENT_PLAYER_BUY);
	registerEnum(L, NPCS_EVENT_PLAYER_SELL);
	registerEnum(L, NPCS_EVENT_PLAYER_CHECK_ITEM);
	registerEnum(L, NPCS_EVENT_PLAYER_CLOSE_CHANNEL);
}

void LuaEnums::initForgeEnums(lua_State* L) {
	for (auto value : magic_enum::enum_values<ForgeClassifications_t>()) {
		registerEnumClass(L, value);
	}
}

// Webhook default colors
void LuaEnums::initWebhookEnums(lua_State* L) {
	registerEnum(L, WEBHOOK_COLOR_ONLINE);
	registerEnum(L, WEBHOOK_COLOR_OFFLINE);
	registerEnum(L, WEBHOOK_COLOR_WARNING);
	registerEnum(L, WEBHOOK_COLOR_RAID);
}

<<<<<<< HEAD
// Webhook default colors
void LuaEnums::initSoundEnums(lua_State* L) {
	for (auto value : magic_enum::enum_values<SoundEffect_t>()) {
=======
void LuaEnums::initBosstiaryEnums(lua_State* L) {
	for (auto value : magic_enum::enum_values<BosstiaryRarity_t>()) {
>>>>>>> 4b1d92c0
		registerEnumClass(L, value);
	}
}<|MERGE_RESOLUTION|>--- conflicted
+++ resolved
@@ -78,11 +78,8 @@
 	initCreaturesEventEnums(L);
 	initForgeEnums(L);
 	initWebhookEnums(L);
-<<<<<<< HEAD
+	initBosstiaryEnums(L);
 	initSoundEnums(L);
-=======
-	initBosstiaryEnums(L);
->>>>>>> 4b1d92c0
 }
 
 void LuaEnums::initOthersEnums(lua_State* L) {
@@ -1111,14 +1108,14 @@
 	registerEnum(L, WEBHOOK_COLOR_RAID);
 }
 
-<<<<<<< HEAD
-// Webhook default colors
+void LuaEnums::initBosstiaryEnums(lua_State* L) {
+	for (auto value : magic_enum::enum_values<BosstiaryRarity_t>()) {
+		registerEnumClass(L, value);
+	}
+}
+
 void LuaEnums::initSoundEnums(lua_State* L) {
 	for (auto value : magic_enum::enum_values<SoundEffect_t>()) {
-=======
-void LuaEnums::initBosstiaryEnums(lua_State* L) {
-	for (auto value : magic_enum::enum_values<BosstiaryRarity_t>()) {
->>>>>>> 4b1d92c0
 		registerEnumClass(L, value);
 	}
 }