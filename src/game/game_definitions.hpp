/**
 * Canary - A free and open-source MMORPG server emulator
 * Copyright (C) 2021 OpenTibiaBR <opentibiabr@outlook.com>
 *
 * This program is free software; you can redistribute it and/or modify
 * it under the terms of the GNU General Public License as published by
 * the Free Software Foundation; either version 2 of the License, or
 * (at your option) any later version.
 *
 * This program is distributed in the hope that it will be useful,
 * but WITHOUT ANY WARRANTY; without even the implied warranty of
 * MERCHANTABILITY or FITNESS FOR A PARTICULAR PURPOSE.  See the
 * GNU General Public License for more details.
 *
 * You should have received a copy of the GNU General Public License along
 * with this program; if not, write to the Free Software Foundation, Inc.,
 * 51 Franklin Street, Fifth Floor, Boston, MA 02110-1301 USA.
 */

#ifndef SRC_GAME_GAME_DEFINITIONS_HPP_
#define SRC_GAME_GAME_DEFINITIONS_HPP_

#include "movement/position.h"

// Enums
enum Offer_t {
	DISABLED=0,
	ITEM=1,
	STACKABLE_ITEM=2,
	OUTFIT=3,
	OUTFIT_ADDON=4,
	MOUNT=5,
	NAMECHANGE=6,
	SEXCHANGE=7,
	PROMOTION=8,
	PREMIUM_TIME,
	TELEPORT,
	BLESSING,
	BOOST_XP, //not using yet
	BOOST_STAMINA, //not using yet
	WRAP_ITEM
};

<<<<<<< HEAD
enum ClientOffer_t{
	SIMPLE=0,
	ADDITIONALINFO=1
};

=======
>>>>>>> 3e58c8b5
enum StackPosType_t {
	STACKPOS_MOVE,
	STACKPOS_LOOK,
	STACKPOS_TOPDOWN_ITEM,
	STACKPOS_USEITEM,
	STACKPOS_USETARGET,
	STACKPOS_FIND_THING,
};

enum WorldType_t {
	WORLD_TYPE_NO_PVP = 1,
	WORLD_TYPE_PVP = 2,
	WORLD_TYPE_PVP_ENFORCED = 3,
};

enum GameState_t {
	GAME_STATE_STARTUP,
	GAME_STATE_INIT,
	GAME_STATE_NORMAL,
	GAME_STATE_CLOSED,
	GAME_STATE_SHUTDOWN,
	GAME_STATE_CLOSING,
	GAME_STATE_MAINTAIN,
};

enum QuickLootFilter_t {
	QUICKLOOTFILTER_SKIPPEDLOOT = 0,
	QUICKLOOTFILTER_ACCEPTEDLOOT = 1,
};

enum Faction_t {
	FACTION_DEFAULT = 0,
	FACTION_PLAYER = 1,
	FACTION_LION = 2,
	FACTION_LIONUSURPERS = 3,
	FACTION_LAST = FACTION_LIONUSURPERS,
};

enum LightState_t {
	LIGHT_STATE_DAY,
	LIGHT_STATE_NIGHT,
	LIGHT_STATE_SUNSET,
	LIGHT_STATE_SUNRISE,
};

enum CyclopediaCharacterInfoType_t : uint8_t {
	CYCLOPEDIA_CHARACTERINFO_BASEINFORMATION = 0,
	CYCLOPEDIA_CHARACTERINFO_GENERALSTATS = 1,
	CYCLOPEDIA_CHARACTERINFO_COMBATSTATS = 2,
	CYCLOPEDIA_CHARACTERINFO_RECENTDEATHS = 3,
	CYCLOPEDIA_CHARACTERINFO_RECENTPVPKILLS = 4,
	CYCLOPEDIA_CHARACTERINFO_ACHIEVEMENTS = 5,
	CYCLOPEDIA_CHARACTERINFO_ITEMSUMMARY = 6,
	CYCLOPEDIA_CHARACTERINFO_OUTFITSMOUNTS = 7,
	CYCLOPEDIA_CHARACTERINFO_STORESUMMARY = 8,
	CYCLOPEDIA_CHARACTERINFO_INSPECTION = 9,
	CYCLOPEDIA_CHARACTERINFO_BADGES = 10,
	CYCLOPEDIA_CHARACTERINFO_TITLES = 11
};

enum CyclopediaCharacterInfo_RecentKillStatus_t : uint8_t {
	CYCLOPEDIA_CHARACTERINFO_RECENTKILLSTATUS_JUSTIFIED = 0,
	CYCLOPEDIA_CHARACTERINFO_RECENTKILLSTATUS_UNJUSTIFIED = 1,
	CYCLOPEDIA_CHARACTERINFO_RECENTKILLSTATUS_GUILDWAR = 2,
	CYCLOPEDIA_CHARACTERINFO_RECENTKILLSTATUS_ASSISTED = 3,
	CYCLOPEDIA_CHARACTERINFO_RECENTKILLSTATUS_ARENA = 4
};

enum HighscoreCategories_t : uint8_t {
	HIGHSCORE_CATEGORY_EXPERIENCE = 0,
	HIGHSCORE_CATEGORY_FIST_FIGHTING,
	HIGHSCORE_CATEGORY_CLUB_FIGHTING,
	HIGHSCORE_CATEGORY_SWORD_FIGHTING,
	HIGHSCORE_CATEGORY_AXE_FIGHTING,
	HIGHSCORE_CATEGORY_DISTANCE_FIGHTING,
	HIGHSCORE_CATEGORY_SHIELDING,
	HIGHSCORE_CATEGORY_FISHING,
	HIGHSCORE_CATEGORY_MAGIC_LEVEL
};

enum HighscoreType_t : uint8_t {
	HIGHSCORE_GETENTRIES = 0,
	HIGHSCORE_OURRANK = 1
};

enum Webhook_Colors_t : uint32_t {
	WEBHOOK_COLOR_ONLINE = 0x00FF00,
	WEBHOOK_COLOR_OFFLINE = 0xFF0000,
	WEBHOOK_COLOR_WARNING = 0xFFFF00,
	WEBHOOK_COLOR_RAID = 0x0000FF
};

<<<<<<< HEAD
// Structs
=======
>>>>>>> 3e58c8b5
struct ModalWindow {
	std::list<std::pair<std::string, uint8_t>> buttons, choices;
	std::string title, message;
	uint32_t id;
	uint8_t defaultEnterButton, defaultEscapeButton;
	bool priority;

	ModalWindow(uint32_t newId, std::string newTitle, std::string newMessage) :
                    title(std::move(newTitle)),
                    message(std::move(newMessage)),
                    id(newId),
                    defaultEnterButton(0xFF),
                    defaultEscapeButton(0xFF),
					priority(false) {}
};

#endif  // SRC_GAME_GAME_DEFINITIONS_HPP_<|MERGE_RESOLUTION|>--- conflicted
+++ resolved
@@ -41,14 +41,11 @@
 	WRAP_ITEM
 };
 
-<<<<<<< HEAD
 enum ClientOffer_t{
-	SIMPLE=0,
-	ADDITIONALINFO=1
+	SIMPLE = 0,
+	ADDITIONALINFO = 1
 };
 
-=======
->>>>>>> 3e58c8b5
 enum StackPosType_t {
 	STACKPOS_MOVE,
 	STACKPOS_LOOK,
@@ -141,10 +138,7 @@
 	WEBHOOK_COLOR_RAID = 0x0000FF
 };
 
-<<<<<<< HEAD
 // Structs
-=======
->>>>>>> 3e58c8b5
 struct ModalWindow {
 	std::list<std::pair<std::string, uint8_t>> buttons, choices;
 	std::string title, message;
