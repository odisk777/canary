--- conflicted
+++ resolved
@@ -29,92 +29,8 @@
 	return it->second;
 }
 
-<<<<<<< HEAD
-void Weapons::clear(bool fromLua)
-{
-	for (auto it = weapons.begin(); it != weapons.end(); ) {
-		if (it->second && fromLua == it->second->fromLua) {
-			it = weapons.erase(it);
-		} else {
-			++it;
-		}
-	}
-
-	reInitState(fromLua);
-}
-
-LuaScriptInterface& Weapons::getScriptInterface()
-{
-	return scriptInterface;
-}
-
-std::string Weapons::getScriptBaseName() const
-{
-	return "weapons";
-}
-
-void Weapons::loadDefaults()
-{
-	for (size_t i = 100, size = Item::items.size(); i < size; ++i) {
-		const ItemType& it = Item::items.getItemType(i);
-		if (it.id == 0 || weapons.find(i) != weapons.end()) {
-			continue;
-		}
-
-		switch (it.weaponType) {
-			case WEAPON_AXE:
-			case WEAPON_SWORD:
-			case WEAPON_CLUB: {
-				WeaponMelee* weapon = new WeaponMelee(&scriptInterface);
-				weapon->configureWeapon(it);
-				weapons[i] = weapon;
-				break;
-			}
-
-			case WEAPON_AMMO:
-			case WEAPON_DISTANCE: {
-				if (it.weaponType == WEAPON_DISTANCE && it.ammoType != AMMO_NONE) {
-					continue;
-				}
-
-				WeaponDistance* weapon = new WeaponDistance(&scriptInterface);
-				weapon->configureWeapon(it);
-				weapons[i] = weapon;
-				break;
-			}
-
-			default:
-				break;
-		}
-	}
-}
-
-Event_ptr Weapons::getEvent(const std::string& nodeName)
-{
-	if (strcasecmp(nodeName.c_str(), "melee") == 0) {
-		return Event_ptr(new WeaponMelee(&scriptInterface));
-	} else if (strcasecmp(nodeName.c_str(), "distance") == 0) {
-		return Event_ptr(new WeaponDistance(&scriptInterface));
-	} else if (strcasecmp(nodeName.c_str(), "wand") == 0) {
-		return Event_ptr(new WeaponWand(&scriptInterface));
-	}
-	return nullptr;
-}
-
-bool Weapons::registerEvent(Event_ptr event, const pugi::xml_node&)
-{
-	Weapon* weapon = static_cast<Weapon*>(event.release()); //event is guaranteed to be a Weapon
-
-	auto result = weapons.emplace(weapon->getID(), weapon);
-	if (!result.second) {
-		SPDLOG_WARN("[Weapons::registerEvent] - "
-                    "Duplicate registered item with id: {}", weapon->getID());
-	}
-	return result.second;
-=======
 void Weapons::clear() {
 	weapons.clear();
->>>>>>> dca63c5a
 }
 
 bool Weapons::registerLuaEvent(Weapon* event) {
@@ -254,16 +170,7 @@
 	return true;
 }
 
-<<<<<<< HEAD
-void Weapon::internalUseWeapon(Player* player, Item* item, Creature* target, int32_t damageModifier, int32_t cleavePercent) const
-{
-	if (scripted) {
-		if (cleavePercent != 0) {
-			return;
-		}
-
-=======
-void Weapon::internalUseWeapon(Player* player, Item* item, Creature* target, int32_t damageModifier) const {
+void Weapon::internalUseWeapon(Player* player, Item* item, Creature* target, int32_t damageModifier, int32_t cleavePercent) const {
 	if (player) {
 		if (params.soundCastEffect == SoundEffect_t::SILENCE) {
 			g_game().sendDoubleSoundEffect(player->getPosition(), player->getHitSoundEffect(), player->getAttackSoundEffect(), player);
@@ -273,7 +180,10 @@
 	}
 
 	if (isLoadedCallback()) {
->>>>>>> dca63c5a
+		if (cleavePercent != 0) {
+			return;
+		}
+
 		LuaVariant var;
 		var.type = VARIANT_NUMBER;
 		var.number = target->getID();
@@ -281,11 +191,7 @@
 	} else {
 		CombatDamage damage;
 		WeaponType_t weaponType = item->getWeaponType();
-<<<<<<< HEAD
-		if (weaponType == WEAPON_AMMO || weaponType == WEAPON_DISTANCE || weaponType == WEAPON_WAND) {
-=======
 		if (weaponType == WEAPON_AMMO || weaponType == WEAPON_DISTANCE || weaponType == WEAPON_MISSILE) {
->>>>>>> dca63c5a
 			damage.origin = ORIGIN_RANGED;
 		} else {
 			damage.origin = ORIGIN_MELEE;
@@ -293,7 +199,6 @@
 		damage.primary.type = params.combatType;
 		damage.primary.value = (getWeaponDamage(player, target, item) * damageModifier) / 100;
 		damage.secondary.type = getElementType();
-<<<<<<< HEAD
 
 		// Cleave damage
 		uint16_t damagePercent = 100;
@@ -314,9 +219,6 @@
 			damage.secondary.value = (getElementDamage(player, target, item) * damageModifier / 100) * damagePercent / 100;
 		}
 
-=======
-		damage.secondary.value = getElementDamage(player, target, item);
->>>>>>> dca63c5a
 		Combat::doCombatHealth(player, target, damage, params);
 	}
 
@@ -491,7 +393,7 @@
 					firstCleaveTargetPos.x--;
 				else
 					firstCleaveTargetPos.x++;
-				
+
 				if (targetPos.y > playerPos.y)
 					secondCleaveTargetPos.y--;
 				else
@@ -651,7 +553,6 @@
 	}
 
 	int32_t chance;
-<<<<<<< HEAD
 	if (damageX != 0 || damageY != 0) {
 		chance = 100;
 		perfectShot = true;
@@ -659,14 +560,6 @@
 		//hit chance is based on distance to target and distance skill
 		uint32_t skill = player->getSkillLevel(SKILL_DISTANCE);
 		uint32_t distance = std::max<uint32_t>(distanceX, distanceY);
-=======
-	if (it.hitChance == 0) {
-		// hit chance is based on distance to target and distance skill
-		uint32_t skill = player->getSkillLevel(SKILL_DISTANCE);
-		const Position &playerPos = player->getPosition();
-		const Position &targetPos = target->getPosition();
-		uint32_t distance = std::max<uint32_t>(Position::getDistanceX(playerPos, targetPos), Position::getDistanceY(playerPos, targetPos));
->>>>>>> dca63c5a
 
 		uint32_t maxHitChance;
 		if (it.maxHitChance != -1) {
