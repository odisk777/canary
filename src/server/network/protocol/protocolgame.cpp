--- conflicted
+++ resolved
@@ -844,11 +844,8 @@
 		case 0xEB: parsePreyAction(msg); break;
 		case 0xED: parseSendResourceBalance(); break;
 		case 0xEE: parseGreet(msg); break;
-<<<<<<< HEAD
-=======
 		// Premium coins transfer
 		// case 0xEF: parseCoinTransfer(msg); break;
->>>>>>> 3e58c8b5
 		case 0xF0: addGameTaskTimed(DISPATCHER_TASK_EXPIRATION, &Game::playerShowQuestLog, player->getID()); break;
 		case 0xF1: parseQuestLine(msg); break;
 		// case 0xF2: parseRuleViolationReport(msg); break;
@@ -859,14 +856,11 @@
 		case 0xF7: parseMarketCancelOffer(msg); break;
 		case 0xF8: parseMarketAcceptOffer(msg); break;
 		case 0xF9: parseModalWindowAnswer(msg); break;
-<<<<<<< HEAD
-=======
 		// case 0xFA: parseStoreOpen(msg); break;
 		// case 0xFB: parseStoreRequestOffers(msg); break;
 		// case 0xFC: parseStoreBuyOffer(msg) break;
 		// case 0xFD: parseStoreOpenTransactionHistory(msg); break;
 		// case 0xFE: parseStoreRequestTransactionHistory(msg); break;
->>>>>>> 3e58c8b5
 
 		//case 0xDF, 0xE0, 0xE1, 0xFB, 0xFC, 0xFD, 0xFE Premium Shop.
 
@@ -2697,18 +2691,10 @@
 		uint16_t itemId = msg.get<uint16_t>();
 		uint8_t tier = msg.get<uint8_t>();
 		player->sendMarketEnter(player->getLastDepotId());
-<<<<<<< HEAD
-		addGameTask(&Game::playerBrowseMarket, player->getID(), itemId);
-	}
-}
-
-=======
 		addGameTask(&Game::playerBrowseMarket, player->getID(), itemId, tier);
 	}
 }
 
-
->>>>>>> 3e58c8b5
 void ProtocolGame::parseMarketCreateOffer(NetworkMessage &msg)
 {
 	uint8_t type = msg.getByte();
@@ -7421,40 +7407,6 @@
 	addGameTask(&Game::playerRequestOpenContainerFromDepotSearch, player->getID(), pos);
 }
 
-<<<<<<< HEAD
-void ProtocolGame::sendSingleSoundEffect(const Position& pos, SoundEffect_t id, SourceEffect_t source)
-{
-	NetworkMessage msg;
-	msg.addByte(0x83);
-	msg.addPosition(pos);
-    msg.addByte(0x06); // Sound effect type
-    msg.addByte(static_cast<uint8_t>(source)); // Sound source type
-    msg.add<uint16_t>(static_cast<uint16_t>(id)); // Sound id
-    msg.addByte(0x00); // Breaking the effects loop
-	writeToOutputBuffer(msg);
-}
-
-void ProtocolGame::sendDoubleSoundEffect(const Position& pos, SoundEffect_t mainSoundId, SourceEffect_t mainSource,
-                                            SoundEffect_t secondarySoundId, SourceEffect_t secondarySource)
-{
-	NetworkMessage msg;
-	msg.addByte(0x83);
-	msg.addPosition(pos);
-
-    // Primary sound
-    msg.addByte(0x06); // Sound effect type
-    msg.addByte(static_cast<uint8_t>(mainSource)); // Sound source type
-    msg.add<uint16_t>(static_cast<uint16_t>(mainSoundId)); // Sound id
-
-    // Secondary sound (Can be an array too, but not necessary here)
-    msg.addByte(0x07); // Multiple effect type
-    msg.addByte(0x01); // Useless ENUM (So far)
-    msg.addByte(static_cast<uint8_t>(secondarySource)); // Sound source type
-    msg.add<uint16_t>(static_cast<uint16_t>(secondarySoundId)); // Sound id
-
-    msg.addByte(0x00); // Breaking the effects loop
-	writeToOutputBuffer(msg);
-=======
 void ProtocolGame::sendUpdateCreature(const Creature* creature)
 {
 	if (!creature || !player) {
@@ -7511,5 +7463,43 @@
 		msg.add<uint16_t>(skillCast);
 		msg.add<uint16_t>(skillCast);
 	}
->>>>>>> 3e58c8b5
+}
+
+void ProtocolGame::sendSingleSoundEffect(const Position& pos, SoundEffect_t id, SourceEffect_t source)
+{
+	NetworkMessage msg;
+	msg.addByte(0x83);
+	msg.addPosition(pos);
+	msg.addByte(0x06); // Sound effect type
+	msg.addByte(static_cast<uint8_t>(source)); // Sound source type
+	msg.add<uint16_t>(static_cast<uint16_t>(id)); // Sound id
+	msg.addByte(0x00); // Breaking the effects loop
+	writeToOutputBuffer(msg);
+}
+
+void ProtocolGame::sendDoubleSoundEffect(
+	const Position& pos,
+	SoundEffect_t mainSoundId,
+	SourceEffect_t mainSource,
+	SoundEffect_t secondarySoundId,
+	SourceEffect_t secondarySource
+)
+{
+	NetworkMessage msg;
+	msg.addByte(0x83);
+	msg.addPosition(pos);
+
+	// Primary sound
+	msg.addByte(0x06); // Sound effect type
+	msg.addByte(static_cast<uint8_t>(mainSource)); // Sound source type
+	msg.add<uint16_t>(static_cast<uint16_t>(mainSoundId)); // Sound id
+
+	// Secondary sound (Can be an array too, but not necessary here)
+	msg.addByte(0x07); // Multiple effect type
+	msg.addByte(0x01); // Useless ENUM (So far)
+	msg.addByte(static_cast<uint8_t>(secondarySource)); // Sound source type
+	msg.add<uint16_t>(static_cast<uint16_t>(secondarySoundId)); // Sound id
+
+	msg.addByte(0x00); // Breaking the effects loop
+	writeToOutputBuffer(msg);
 }