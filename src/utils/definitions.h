/**
 * Canary - A free and open-source MMORPG server emulator
 * Copyright (©) 2019-2022 OpenTibiaBR <opentibiabr@outlook.com>
 * Repository: https://github.com/opentibiabr/canary
 * License: https://github.com/opentibiabr/canary/blob/main/LICENSE
 * Contributors: https://github.com/opentibiabr/canary/graphs/contributors
 * Website: https://docs.opentibiabr.org/
*/

#ifndef SRC_UTILS_DEFINITIONS_H_
#define SRC_UTILS_DEFINITIONS_H_

static constexpr auto STATUS_SERVER_NAME = "Canary";
<<<<<<< HEAD
static constexpr auto STATUS_SERVER_VERSION = "1.3.1";
static constexpr auto STATUS_SERVER_DEVELOPERS = "OpenTibiaBR Organization and contributors";
=======
static constexpr auto STATUS_SERVER_VERSION = "1.4.0";
static constexpr auto STATUS_SERVER_DEVELOPERS = "OpenTibiaBR Organization, SaiyansKing and Mark Samman";
>>>>>>> 167aef61

static constexpr auto AUTHENTICATOR_DIGITS = 6U;
static constexpr auto AUTHENTICATOR_PERIOD = 30U;

static constexpr auto CLIENT_VERSION = 1286;
#define CLIENT_VERSION_UPPER (CLIENT_VERSION / 100)
#define CLIENT_VERSION_LOWER (CLIENT_VERSION % 100)

#define NONCOPYABLE(Type) Type(const Type&)=delete; Type& operator=(const Type&)=delete

/// Branch Prediction.  See the GCC Manual for more information.
 /// NB: These are used when speed is need most; do not use in normal
 /// code, they may slow down stuff.
#if defined(__clang__) || defined(__GNUC__)
#define likely(x)     __builtin_expect(!!(x), 1)
#define unlikely(x)    __builtin_expect(!!(x), 0)
#else
#define likely(x)    (x)
#define unlikely(x)    (x)
#endif

#ifndef __FUNCTION__
#define __FUNCTION__ __func__
#endif

#ifndef _CRT_SECURE_NO_WARNINGS
#define _CRT_SECURE_NO_WARNINGS
#endif

#ifndef _USE_MATH_DEFINES
#define _USE_MATH_DEFINES
#endif

#include <cmath>

#ifdef _WIN32
#ifndef NOMINMAX
#define NOMINMAX
#endif

#if defined(_WIN32) || defined(WIN32) || defined(__CYGWIN__) || defined(__MINGW32__) || defined(__BORLANDC__)
#define OS_WINDOWS
#endif

#define WIN32_LEAN_AND_MEAN

#ifdef _MSC_VER
#ifdef NDEBUG
#define _SECURE_SCL 0
#define HAS_ITERATOR_DEBUGGING 0
#endif

#pragma warning(disable:4127) // conditional expression is constant
#pragma warning(disable:4244) // 'argument' : conversion from 'type1' to 'type2', possible loss of data
#pragma warning(disable:4250) // 'class1' : inherits 'class2::member' via dominance
#pragma warning(disable:4267) // 'var' : conversion from 'size_t' to 'type', possible loss of data
#pragma warning(disable:4319) // '~': zero extending 'unsigned int' to 'lua_Number' of greater size
#pragma warning(disable:4458) // declaration hides class member
#pragma warning(disable:4101) // local variable not referenced
#pragma warning(disable:4996) // declaration std::fpos<_Mbstatet>::seekpos
#endif

#define strcasecmp _stricmp
#define strncasecmp _strnicmp

#ifndef _WIN32_WINNT
// 0x0602: Windows 7
#define _WIN32_WINNT 0x0602
#endif
#endif

#ifndef M_PI
#define M_PI 3.14159265358979323846
#endif

typedef int error_t;

#endif  // SRC_UTILS_DEFINITIONS_H_<|MERGE_RESOLUTION|>--- conflicted
+++ resolved
@@ -11,13 +11,8 @@
 #define SRC_UTILS_DEFINITIONS_H_
 
 static constexpr auto STATUS_SERVER_NAME = "Canary";
-<<<<<<< HEAD
-static constexpr auto STATUS_SERVER_VERSION = "1.3.1";
+static constexpr auto STATUS_SERVER_VERSION = "1.4.0";
 static constexpr auto STATUS_SERVER_DEVELOPERS = "OpenTibiaBR Organization and contributors";
-=======
-static constexpr auto STATUS_SERVER_VERSION = "1.4.0";
-static constexpr auto STATUS_SERVER_DEVELOPERS = "OpenTibiaBR Organization, SaiyansKing and Mark Samman";
->>>>>>> 167aef61
 
 static constexpr auto AUTHENTICATOR_DIGITS = 6U;
 static constexpr auto AUTHENTICATOR_PERIOD = 30U;
