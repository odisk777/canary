/**
 * Canary - A free and open-source MMORPG server emulator
 * Copyright (©) 2019-2022 OpenTibiaBR <opentibiabr@outlook.com>
 * Repository: https://github.com/opentibiabr/canary
 * License: https://github.com/opentibiabr/canary/blob/main/LICENSE
 * Contributors: https://github.com/opentibiabr/canary/graphs/contributors
 * Website: https://docs.opentibiabr.org/
 */

#ifndef SRC_CREATURES_COMBAT_CONDITION_H_
#define SRC_CREATURES_COMBAT_CONDITION_H_

#include "declarations.hpp"
#include "io/fileloader.h"

class Creature;
class Player;
class PropStream;

class Condition {
	public:
		Condition() = default;
		Condition(ConditionId_t initId, ConditionType_t initType, int64_t initTicks, bool initBuff = false, uint32_t initSubId = 0) :
			endTime(initTicks == -1 ? std::numeric_limits<int64_t>::max() : 0),
			subId(initSubId), ticks(initTicks), conditionType(initType), id(initId), isBuff(initBuff) { }
		virtual ~Condition() = default;

		virtual bool startCondition(Creature* creature);
		virtual bool executeCondition(Creature* creature, int64_t interval);
		virtual void endCondition(Creature* creature) = 0;
		virtual void addCondition(Creature* creature, const Condition* condition) = 0;
		virtual uint32_t getIcons() const;
		ConditionId_t getId() const {
			return id;
		}
		uint32_t getSubId() const {
			return subId;
		}

		virtual Condition* clone() const = 0;

		ConditionType_t getType() const {
			return conditionType;
		}
		int64_t getEndTime() const {
			return endTime;
		}
		int64_t getTicks() const {
			return ticks;
		}
		uint32_t getTicksSpellCooldown() const;
		void setTicks(int64_t newTicks);

<<<<<<< HEAD
		static Condition* createCondition(ConditionId_t id, ConditionType_t type, int64_t ticks, int32_t param = 0, bool buff = false, uint32_t subId = 0);
		static Condition* createCondition(PropStream& propStream);
=======
		static Condition* createCondition(ConditionId_t id, ConditionType_t type, int32_t ticks, int32_t param = 0, bool buff = false, uint32_t subId = 0);
		static Condition* createCondition(PropStream &propStream);
>>>>>>> 4b1d92c0

		virtual bool setParam(ConditionParam_t param, int64_t value);

		// serialization
		bool unserialize(PropStream &propStream);
		virtual void serialize(PropWriteStream &propWriteStream);
		virtual bool unserializeProp(ConditionAttr_t attr, PropStream &propStream);

		bool isPersistent() const;

	protected:
		int64_t endTime;
		uint32_t subId;
		int64_t ticks;
		ConditionType_t conditionType;
		ConditionId_t id;
		bool isBuff;

		SoundEffect_t tickSound = SoundEffect_t::SILENCE;
		SoundEffect_t addSound = SoundEffect_t::SILENCE;

		virtual bool updateCondition(const Condition* addCondition);
};

class ConditionGeneric : public Condition {
	public:
<<<<<<< HEAD
		ConditionGeneric(ConditionId_t initId, ConditionType_t initType, int64_t initTicks, bool initBuff = false, uint32_t initSubId = 0):
			Condition(initId, initType, initTicks, initBuff, initSubId) {}
=======
		ConditionGeneric(ConditionId_t initId, ConditionType_t initType, int32_t initTicks, bool initBuff = false, uint32_t initSubId = 0) :
			Condition(initId, initType, initTicks, initBuff, initSubId) { }
>>>>>>> 4b1d92c0

		bool startCondition(Creature* creature) override;
		void endCondition(Creature* creature) override;
		void addCondition(Creature* creature, const Condition* condition) override;
		uint32_t getIcons() const override;

		ConditionGeneric* clone() const override {
			return new ConditionGeneric(*this);
		}
};

class ConditionAttributes final : public ConditionGeneric {
	public:
<<<<<<< HEAD
		ConditionAttributes(ConditionId_t initId, ConditionType_t initType, int64_t initTicks, bool initBuff = false, uint32_t initSubId = 0) :
			ConditionGeneric(initId, initType, initTicks, initBuff, initSubId) {}
=======
		ConditionAttributes(ConditionId_t initId, ConditionType_t initType, int32_t initTicks, bool initBuff = false, uint32_t initSubId = 0) :
			ConditionGeneric(initId, initType, initTicks, initBuff, initSubId) { }
>>>>>>> 4b1d92c0

		bool startCondition(Creature* creature) final;
		void endCondition(Creature* creature) final;
		void addCondition(Creature* creature, const Condition* condition) final;

		bool setParam(ConditionParam_t param, int64_t value) override;

		ConditionAttributes* clone() const final {
			return new ConditionAttributes(*this);
		}

		// serialization
		void serialize(PropWriteStream &propWriteStream) final;
		bool unserializeProp(ConditionAttr_t attr, PropStream &propStream) final;

	private:
<<<<<<< HEAD
		std::array<int64_t, SKILL_LAST + 1> skills;
		std::array<int64_t, SKILL_LAST + 1> skillsPercent;
		std::array<int64_t, STAT_LAST + 1> stats;
		std::array<int64_t, STAT_LAST + 1> statsPercent;
		std::array<int64_t, BUFF_LAST + 1> buffsPercent;
		std::array<int64_t, BUFF_LAST + 1> buffs;
		int64_t currentSkill = 0;
		int64_t currentStat = 0;
		int64_t currentBuff = 0;
=======
		int32_t skills[SKILL_LAST + 1] = {};
		int32_t skillsPercent[SKILL_LAST + 1] = {};
		int32_t stats[STAT_LAST + 1] = {};
		int32_t statsPercent[STAT_LAST + 1] = {};
		int32_t buffsPercent[BUFF_LAST + 1] = {};
		int32_t buffs[BUFF_LAST + 1] = {};
		int32_t currentSkill = 0;
		int32_t currentStat = 0;
		int32_t currentBuff = 0;
>>>>>>> 4b1d92c0

		bool disableDefense = false;

		void updatePercentStats(Player* player);
		void updateStats(Player* player);
		void updatePercentSkills(Player* player);
		void updateSkills(Player* player);
		void updatePercentBuffs(Creature* creature);
		void updateBuffs(Creature* creature);
};

class ConditionRegeneration final : public ConditionGeneric {
	public:
<<<<<<< HEAD
		ConditionRegeneration(ConditionId_t initId, ConditionType_t initType, int64_t iniTicks, bool initBuff = false, uint32_t initSubId = 0):
			ConditionGeneric(initId, initType, iniTicks, initBuff, initSubId) {}
=======
		ConditionRegeneration(ConditionId_t initId, ConditionType_t initType, int32_t iniTicks, bool initBuff = false, uint32_t initSubId = 0) :
			ConditionGeneric(initId, initType, iniTicks, initBuff, initSubId) { }
>>>>>>> 4b1d92c0

		bool startCondition(Creature* creature) override;
		void endCondition(Creature* creature) override;
		void addCondition(Creature* creature, const Condition* addCondition) override;
		bool executeCondition(Creature* creature, int64_t interval) override;

		bool setParam(ConditionParam_t param, int64_t value) override;

		uint32_t getHealthTicks(Creature* creature) const;
		uint32_t getManaTicks(Creature* creature) const;

		ConditionRegeneration* clone() const override {
			return new ConditionRegeneration(*this);
		}

		// serialization
		void serialize(PropWriteStream &propWriteStream) override;
		bool unserializeProp(ConditionAttr_t attr, PropStream &propStream) override;

	private:
		uint32_t internalHealthTicks = 0;
		uint32_t internalManaTicks = 0;

		uint32_t healthTicks = 1000;
		uint32_t manaTicks = 1000;
		uint32_t healthGain = 0;
		uint32_t manaGain = 0;
};

<<<<<<< HEAD
class ConditionManaShield final : public Condition
{
public:
  ConditionManaShield(ConditionId_t initId, ConditionType_t initType, int64_t iniTicks, bool initBuff = false, uint32_t initSubId = 0) :
    Condition(initId, initType, iniTicks, initBuff, initSubId) {}
=======
class ConditionManaShield final : public Condition {
	public:
		ConditionManaShield(ConditionId_t initId, ConditionType_t initType, int32_t iniTicks, bool initBuff = false, uint32_t initSubId = 0) :
			Condition(initId, initType, iniTicks, initBuff, initSubId) { }
>>>>>>> 4b1d92c0

		bool startCondition(Creature* creature) override;
		void endCondition(Creature* creature) override;
		void addCondition(Creature* creature, const Condition* addCondition) override;
		uint32_t getIcons() const override;

<<<<<<< HEAD
  bool setParam(ConditionParam_t param, int64_t value) override;
=======
		bool setParam(ConditionParam_t param, int32_t value) override;
>>>>>>> 4b1d92c0

		ConditionManaShield* clone() const override {
			return new ConditionManaShield(*this);
		}

		// serialization
		void serialize(PropWriteStream &propWriteStream) override;
		bool unserializeProp(ConditionAttr_t attr, PropStream &propStream) override;

<<<<<<< HEAD
private:
  uint32_t manaShield = 0;
=======
	private:
		uint16_t manaShield = 0;
>>>>>>> 4b1d92c0
};

class ConditionSoul final : public ConditionGeneric {
	public:
<<<<<<< HEAD
		ConditionSoul(ConditionId_t initId, ConditionType_t initType, int64_t iniTicks, bool initBuff = false, uint32_t initSubId = 0) :
			ConditionGeneric(initId, initType, iniTicks, initBuff, initSubId) {}
=======
		ConditionSoul(ConditionId_t initId, ConditionType_t initType, int32_t iniTicks, bool initBuff = false, uint32_t initSubId = 0) :
			ConditionGeneric(initId, initType, iniTicks, initBuff, initSubId) { }
>>>>>>> 4b1d92c0

		void addCondition(Creature* creature, const Condition* addCondition) override;
		bool executeCondition(Creature* creature, int64_t interval) override;

		bool setParam(ConditionParam_t param, int64_t value) override;

		ConditionSoul* clone() const override {
			return new ConditionSoul(*this);
		}

		// serialization
		void serialize(PropWriteStream &propWriteStream) override;
		bool unserializeProp(ConditionAttr_t attr, PropStream &propStream) override;

	private:
		uint32_t internalSoulTicks = 0;
		uint32_t soulTicks = 0;
		uint32_t soulGain = 0;
};

class ConditionInvisible final : public ConditionGeneric {
	public:
<<<<<<< HEAD
		ConditionInvisible(ConditionId_t initId, ConditionType_t initType, int64_t initTicks, bool initBuff = false, uint32_t initSubId = 0) :
			ConditionGeneric(initId, initType, initTicks, initBuff, initSubId) {}
=======
		ConditionInvisible(ConditionId_t initId, ConditionType_t initType, int32_t initTicks, bool initBuff = false, uint32_t initSubId = 0) :
			ConditionGeneric(initId, initType, initTicks, initBuff, initSubId) { }
>>>>>>> 4b1d92c0

		bool startCondition(Creature* creature) override;
		void endCondition(Creature* creature) override;

		ConditionInvisible* clone() const override {
			return new ConditionInvisible(*this);
		}
};

class ConditionDamage final : public Condition {
	public:
		ConditionDamage() = default;
		ConditionDamage(ConditionId_t intiId, ConditionType_t initType, bool initBuff = false, uint32_t initSubId = 0) :
			Condition(intiId, initType, 0, initBuff, initSubId) { }

<<<<<<< HEAD
		static void generateDamageList(int64_t amount, int64_t start, std::list<int64_t>& list);
=======
		static void generateDamageList(int32_t amount, int32_t start, std::list<int32_t> &list);
>>>>>>> 4b1d92c0

		bool startCondition(Creature* creature) override;
		bool executeCondition(Creature* creature, int64_t interval) override;
		void endCondition(Creature* creature) override;
		void addCondition(Creature* creature, const Condition* condition) override;
		uint32_t getIcons() const override;

		ConditionDamage* clone() const override {
			return new ConditionDamage(*this);
		}

		bool setParam(ConditionParam_t param, int64_t value) override;

		bool addDamage(int64_t rounds, time_t time, int64_t value);
		bool doForceUpdate() const {
			return forceUpdate;
		}
		int64_t getTotalDamage() const;

		// serialization
		void serialize(PropWriteStream &propWriteStream) override;
		bool unserializeProp(ConditionAttr_t attr, PropStream &propStream) override;

	private:
		int64_t maxDamage = 0;
		int64_t minDamage = 0;
		int64_t startDamage = 0;
		int64_t periodDamage = 0;
		time_t periodDamageTick = 0;
		time_t tickInterval = 2000;

		bool forceUpdate = false;
		bool delayed = false;
		bool field = false;
		uint32_t owner = 0;

		bool init();

		std::list<IntervalInfo> damageList;

<<<<<<< HEAD
		bool getNextDamage(int64_t& damage);
		bool doDamage(Creature* creature, int64_t healthChange) const;
=======
		bool getNextDamage(int32_t &damage);
		bool doDamage(Creature* creature, int32_t healthChange);
>>>>>>> 4b1d92c0

		bool updateCondition(const Condition* addCondition) override;
};

class ConditionSpeed final : public Condition {
	public:
<<<<<<< HEAD
		ConditionSpeed(ConditionId_t initId, ConditionType_t initType, int64_t initTicks, bool initBuff, uint32_t initSubId, int32_t initChangeSpeed) :
			Condition(initId, initType, initTicks, initBuff, initSubId), speedDelta(initChangeSpeed) {}
=======
		ConditionSpeed(ConditionId_t initId, ConditionType_t initType, int32_t initTicks, bool initBuff, uint32_t initSubId, int32_t initChangeSpeed) :
			Condition(initId, initType, initTicks, initBuff, initSubId), speedDelta(initChangeSpeed) { }
>>>>>>> 4b1d92c0

		bool startCondition(Creature* creature) override;
		void endCondition(Creature* creature) override;
		void addCondition(Creature* creature, const Condition* condition) override;
		uint32_t getIcons() const override;

		ConditionSpeed* clone() const override {
			return new ConditionSpeed(*this);
		}

		bool setParam(ConditionParam_t param, int64_t value) override;

		void setFormulaVars(float mina, float minb, float maxa, float maxb);

		// serialization
		void serialize(PropWriteStream &propWriteStream) override;
		bool unserializeProp(ConditionAttr_t attr, PropStream &propStream) override;

	private:
<<<<<<< HEAD
		void getFormulaValues(int32_t var, int64_t& min, int64_t& max) const;
=======
		void getFormulaValues(int32_t var, int32_t &min, int32_t &max) const;
>>>>>>> 4b1d92c0

		int32_t speedDelta;

		// formula variables
		float mina = 0.0f;
		float minb = 0.0f;
		float maxa = 0.0f;
		float maxb = 0.0f;
};

class ConditionOutfit final : public Condition {
	public:
<<<<<<< HEAD
		ConditionOutfit(ConditionId_t initId, ConditionType_t initType, int64_t initTicks, bool initBuff = false, uint32_t initSubId = 0) :
			Condition(initId, initType, initTicks, initBuff, initSubId) {}
=======
		ConditionOutfit(ConditionId_t initId, ConditionType_t initType, int32_t initTicks, bool initBuff = false, uint32_t initSubId = 0) :
			Condition(initId, initType, initTicks, initBuff, initSubId) { }
>>>>>>> 4b1d92c0

		bool startCondition(Creature* creature) override;
		void endCondition(Creature* creature) override;
		void addCondition(Creature* creature, const Condition* condition) override;

		ConditionOutfit* clone() const override {
			return new ConditionOutfit(*this);
		}

		void setOutfit(const Outfit_t &outfit);
		void setLazyMonsterOutfit(const std::string &monsterName);

		// serialization
		void serialize(PropWriteStream &propWriteStream) override;
		bool unserializeProp(ConditionAttr_t attr, PropStream &propStream) override;

	private:
		Outfit_t outfit;
		std::string monsterName;
};

class ConditionLight final : public Condition {
	public:
<<<<<<< HEAD
		ConditionLight(ConditionId_t initId, ConditionType_t initType, int64_t initTicks, bool initBuff, uint32_t initSubId, uint8_t initLightlevel, uint8_t initLightcolor) :
			Condition(initId, initType, initTicks, initBuff, initSubId), lightInfo(initLightlevel, initLightcolor) {}
=======
		ConditionLight(ConditionId_t initId, ConditionType_t initType, int32_t initTicks, bool initBuff, uint32_t initSubId, uint8_t initLightlevel, uint8_t initLightcolor) :
			Condition(initId, initType, initTicks, initBuff, initSubId), lightInfo(initLightlevel, initLightcolor) { }
>>>>>>> 4b1d92c0

		bool startCondition(Creature* creature) override;
		bool executeCondition(Creature* creature, int64_t interval) override;
		void endCondition(Creature* creature) override;
		void addCondition(Creature* creature, const Condition* addCondition) override;

		ConditionLight* clone() const override {
			return new ConditionLight(*this);
		}

		bool setParam(ConditionParam_t param, int64_t value) override;

		// serialization
		void serialize(PropWriteStream &propWriteStream) override;
		bool unserializeProp(ConditionAttr_t attr, PropStream &propStream) override;

	private:
		LightInfo lightInfo;
		uint32_t internalLightTicks = 0;
		uint32_t lightChangeInterval = 0;
};

class ConditionSpellCooldown final : public ConditionGeneric {
	public:
<<<<<<< HEAD
		ConditionSpellCooldown(ConditionId_t initId, ConditionType_t initType, int64_t initTicks, bool initBuff = false, uint32_t initSubId = 0) :
			ConditionGeneric(initId, initType, initTicks, initBuff, initSubId) {}
=======
		ConditionSpellCooldown(ConditionId_t initId, ConditionType_t initType, int32_t initTicks, bool initBuff = false, uint32_t initSubId = 0) :
			ConditionGeneric(initId, initType, initTicks, initBuff, initSubId) { }
>>>>>>> 4b1d92c0

		bool startCondition(Creature* creature) override;
		void addCondition(Creature* creature, const Condition* condition) override;

		ConditionSpellCooldown* clone() const override {
			return new ConditionSpellCooldown(*this);
		}
};

class ConditionSpellGroupCooldown final : public ConditionGeneric {
	public:
<<<<<<< HEAD
		ConditionSpellGroupCooldown(ConditionId_t initId, ConditionType_t initType, int64_t initTicks, bool initBuff = false, uint32_t initSubId = 0) :
			ConditionGeneric(initId, initType, initTicks, initBuff, initSubId) {}
=======
		ConditionSpellGroupCooldown(ConditionId_t initId, ConditionType_t initType, int32_t initTicks, bool initBuff = false, uint32_t initSubId = 0) :
			ConditionGeneric(initId, initType, initTicks, initBuff, initSubId) { }
>>>>>>> 4b1d92c0

		bool startCondition(Creature* creature) override;
		void addCondition(Creature* creature, const Condition* condition) override;

		ConditionSpellGroupCooldown* clone() const override {
			return new ConditionSpellGroupCooldown(*this);
		}
};

#endif // SRC_CREATURES_COMBAT_CONDITION_H_<|MERGE_RESOLUTION|>--- conflicted
+++ resolved
@@ -51,13 +51,8 @@
 		uint32_t getTicksSpellCooldown() const;
 		void setTicks(int64_t newTicks);
 
-<<<<<<< HEAD
 		static Condition* createCondition(ConditionId_t id, ConditionType_t type, int64_t ticks, int32_t param = 0, bool buff = false, uint32_t subId = 0);
 		static Condition* createCondition(PropStream& propStream);
-=======
-		static Condition* createCondition(ConditionId_t id, ConditionType_t type, int32_t ticks, int32_t param = 0, bool buff = false, uint32_t subId = 0);
-		static Condition* createCondition(PropStream &propStream);
->>>>>>> 4b1d92c0
 
 		virtual bool setParam(ConditionParam_t param, int64_t value);
 
@@ -84,13 +79,8 @@
 
 class ConditionGeneric : public Condition {
 	public:
-<<<<<<< HEAD
 		ConditionGeneric(ConditionId_t initId, ConditionType_t initType, int64_t initTicks, bool initBuff = false, uint32_t initSubId = 0):
-			Condition(initId, initType, initTicks, initBuff, initSubId) {}
-=======
-		ConditionGeneric(ConditionId_t initId, ConditionType_t initType, int32_t initTicks, bool initBuff = false, uint32_t initSubId = 0) :
-			Condition(initId, initType, initTicks, initBuff, initSubId) { }
->>>>>>> 4b1d92c0
+		Condition(initId, initType, initTicks, initBuff, initSubId) {}
 
 		bool startCondition(Creature* creature) override;
 		void endCondition(Creature* creature) override;
@@ -104,13 +94,8 @@
 
 class ConditionAttributes final : public ConditionGeneric {
 	public:
-<<<<<<< HEAD
 		ConditionAttributes(ConditionId_t initId, ConditionType_t initType, int64_t initTicks, bool initBuff = false, uint32_t initSubId = 0) :
 			ConditionGeneric(initId, initType, initTicks, initBuff, initSubId) {}
-=======
-		ConditionAttributes(ConditionId_t initId, ConditionType_t initType, int32_t initTicks, bool initBuff = false, uint32_t initSubId = 0) :
-			ConditionGeneric(initId, initType, initTicks, initBuff, initSubId) { }
->>>>>>> 4b1d92c0
 
 		bool startCondition(Creature* creature) final;
 		void endCondition(Creature* creature) final;
@@ -127,7 +112,6 @@
 		bool unserializeProp(ConditionAttr_t attr, PropStream &propStream) final;
 
 	private:
-<<<<<<< HEAD
 		std::array<int64_t, SKILL_LAST + 1> skills;
 		std::array<int64_t, SKILL_LAST + 1> skillsPercent;
 		std::array<int64_t, STAT_LAST + 1> stats;
@@ -137,17 +121,6 @@
 		int64_t currentSkill = 0;
 		int64_t currentStat = 0;
 		int64_t currentBuff = 0;
-=======
-		int32_t skills[SKILL_LAST + 1] = {};
-		int32_t skillsPercent[SKILL_LAST + 1] = {};
-		int32_t stats[STAT_LAST + 1] = {};
-		int32_t statsPercent[STAT_LAST + 1] = {};
-		int32_t buffsPercent[BUFF_LAST + 1] = {};
-		int32_t buffs[BUFF_LAST + 1] = {};
-		int32_t currentSkill = 0;
-		int32_t currentStat = 0;
-		int32_t currentBuff = 0;
->>>>>>> 4b1d92c0
 
 		bool disableDefense = false;
 
@@ -161,13 +134,8 @@
 
 class ConditionRegeneration final : public ConditionGeneric {
 	public:
-<<<<<<< HEAD
 		ConditionRegeneration(ConditionId_t initId, ConditionType_t initType, int64_t iniTicks, bool initBuff = false, uint32_t initSubId = 0):
-			ConditionGeneric(initId, initType, iniTicks, initBuff, initSubId) {}
-=======
-		ConditionRegeneration(ConditionId_t initId, ConditionType_t initType, int32_t iniTicks, bool initBuff = false, uint32_t initSubId = 0) :
-			ConditionGeneric(initId, initType, iniTicks, initBuff, initSubId) { }
->>>>>>> 4b1d92c0
+		ConditionGeneric(initId, initType, iniTicks, initBuff, initSubId) {}
 
 		bool startCondition(Creature* creature) override;
 		void endCondition(Creature* creature) override;
@@ -197,29 +165,17 @@
 		uint32_t manaGain = 0;
 };
 
-<<<<<<< HEAD
-class ConditionManaShield final : public Condition
-{
-public:
-  ConditionManaShield(ConditionId_t initId, ConditionType_t initType, int64_t iniTicks, bool initBuff = false, uint32_t initSubId = 0) :
-    Condition(initId, initType, iniTicks, initBuff, initSubId) {}
-=======
 class ConditionManaShield final : public Condition {
 	public:
-		ConditionManaShield(ConditionId_t initId, ConditionType_t initType, int32_t iniTicks, bool initBuff = false, uint32_t initSubId = 0) :
-			Condition(initId, initType, iniTicks, initBuff, initSubId) { }
->>>>>>> 4b1d92c0
+		ConditionManaShield(ConditionId_t initId, ConditionType_t initType, int64_t iniTicks, bool initBuff = false, uint32_t initSubId = 0) :
+			Condition(initId, initType, iniTicks, initBuff, initSubId) {}
 
 		bool startCondition(Creature* creature) override;
 		void endCondition(Creature* creature) override;
 		void addCondition(Creature* creature, const Condition* addCondition) override;
 		uint32_t getIcons() const override;
 
-<<<<<<< HEAD
-  bool setParam(ConditionParam_t param, int64_t value) override;
-=======
-		bool setParam(ConditionParam_t param, int32_t value) override;
->>>>>>> 4b1d92c0
+		bool setParam(ConditionParam_t param, int64_t value) override;
 
 		ConditionManaShield* clone() const override {
 			return new ConditionManaShield(*this);
@@ -229,24 +185,14 @@
 		void serialize(PropWriteStream &propWriteStream) override;
 		bool unserializeProp(ConditionAttr_t attr, PropStream &propStream) override;
 
-<<<<<<< HEAD
-private:
-  uint32_t manaShield = 0;
-=======
-	private:
-		uint16_t manaShield = 0;
->>>>>>> 4b1d92c0
+	private:
+	uint32_t manaShield = 0;
 };
 
 class ConditionSoul final : public ConditionGeneric {
 	public:
-<<<<<<< HEAD
 		ConditionSoul(ConditionId_t initId, ConditionType_t initType, int64_t iniTicks, bool initBuff = false, uint32_t initSubId = 0) :
 			ConditionGeneric(initId, initType, iniTicks, initBuff, initSubId) {}
-=======
-		ConditionSoul(ConditionId_t initId, ConditionType_t initType, int32_t iniTicks, bool initBuff = false, uint32_t initSubId = 0) :
-			ConditionGeneric(initId, initType, iniTicks, initBuff, initSubId) { }
->>>>>>> 4b1d92c0
 
 		void addCondition(Creature* creature, const Condition* addCondition) override;
 		bool executeCondition(Creature* creature, int64_t interval) override;
@@ -269,13 +215,8 @@
 
 class ConditionInvisible final : public ConditionGeneric {
 	public:
-<<<<<<< HEAD
 		ConditionInvisible(ConditionId_t initId, ConditionType_t initType, int64_t initTicks, bool initBuff = false, uint32_t initSubId = 0) :
 			ConditionGeneric(initId, initType, initTicks, initBuff, initSubId) {}
-=======
-		ConditionInvisible(ConditionId_t initId, ConditionType_t initType, int32_t initTicks, bool initBuff = false, uint32_t initSubId = 0) :
-			ConditionGeneric(initId, initType, initTicks, initBuff, initSubId) { }
->>>>>>> 4b1d92c0
 
 		bool startCondition(Creature* creature) override;
 		void endCondition(Creature* creature) override;
@@ -291,11 +232,7 @@
 		ConditionDamage(ConditionId_t intiId, ConditionType_t initType, bool initBuff = false, uint32_t initSubId = 0) :
 			Condition(intiId, initType, 0, initBuff, initSubId) { }
 
-<<<<<<< HEAD
 		static void generateDamageList(int64_t amount, int64_t start, std::list<int64_t>& list);
-=======
-		static void generateDamageList(int32_t amount, int32_t start, std::list<int32_t> &list);
->>>>>>> 4b1d92c0
 
 		bool startCondition(Creature* creature) override;
 		bool executeCondition(Creature* creature, int64_t interval) override;
@@ -336,26 +273,16 @@
 
 		std::list<IntervalInfo> damageList;
 
-<<<<<<< HEAD
 		bool getNextDamage(int64_t& damage);
 		bool doDamage(Creature* creature, int64_t healthChange) const;
-=======
-		bool getNextDamage(int32_t &damage);
-		bool doDamage(Creature* creature, int32_t healthChange);
->>>>>>> 4b1d92c0
 
 		bool updateCondition(const Condition* addCondition) override;
 };
 
 class ConditionSpeed final : public Condition {
 	public:
-<<<<<<< HEAD
 		ConditionSpeed(ConditionId_t initId, ConditionType_t initType, int64_t initTicks, bool initBuff, uint32_t initSubId, int32_t initChangeSpeed) :
 			Condition(initId, initType, initTicks, initBuff, initSubId), speedDelta(initChangeSpeed) {}
-=======
-		ConditionSpeed(ConditionId_t initId, ConditionType_t initType, int32_t initTicks, bool initBuff, uint32_t initSubId, int32_t initChangeSpeed) :
-			Condition(initId, initType, initTicks, initBuff, initSubId), speedDelta(initChangeSpeed) { }
->>>>>>> 4b1d92c0
 
 		bool startCondition(Creature* creature) override;
 		void endCondition(Creature* creature) override;
@@ -375,11 +302,7 @@
 		bool unserializeProp(ConditionAttr_t attr, PropStream &propStream) override;
 
 	private:
-<<<<<<< HEAD
 		void getFormulaValues(int32_t var, int64_t& min, int64_t& max) const;
-=======
-		void getFormulaValues(int32_t var, int32_t &min, int32_t &max) const;
->>>>>>> 4b1d92c0
 
 		int32_t speedDelta;
 
@@ -392,13 +315,8 @@
 
 class ConditionOutfit final : public Condition {
 	public:
-<<<<<<< HEAD
-		ConditionOutfit(ConditionId_t initId, ConditionType_t initType, int64_t initTicks, bool initBuff = false, uint32_t initSubId = 0) :
+			ConditionOutfit(ConditionId_t initId, ConditionType_t initType, int64_t initTicks, bool initBuff = false, uint32_t initSubId = 0) :
 			Condition(initId, initType, initTicks, initBuff, initSubId) {}
-=======
-		ConditionOutfit(ConditionId_t initId, ConditionType_t initType, int32_t initTicks, bool initBuff = false, uint32_t initSubId = 0) :
-			Condition(initId, initType, initTicks, initBuff, initSubId) { }
->>>>>>> 4b1d92c0
 
 		bool startCondition(Creature* creature) override;
 		void endCondition(Creature* creature) override;
@@ -422,13 +340,8 @@
 
 class ConditionLight final : public Condition {
 	public:
-<<<<<<< HEAD
 		ConditionLight(ConditionId_t initId, ConditionType_t initType, int64_t initTicks, bool initBuff, uint32_t initSubId, uint8_t initLightlevel, uint8_t initLightcolor) :
 			Condition(initId, initType, initTicks, initBuff, initSubId), lightInfo(initLightlevel, initLightcolor) {}
-=======
-		ConditionLight(ConditionId_t initId, ConditionType_t initType, int32_t initTicks, bool initBuff, uint32_t initSubId, uint8_t initLightlevel, uint8_t initLightcolor) :
-			Condition(initId, initType, initTicks, initBuff, initSubId), lightInfo(initLightlevel, initLightcolor) { }
->>>>>>> 4b1d92c0
 
 		bool startCondition(Creature* creature) override;
 		bool executeCondition(Creature* creature, int64_t interval) override;
@@ -453,13 +366,8 @@
 
 class ConditionSpellCooldown final : public ConditionGeneric {
 	public:
-<<<<<<< HEAD
 		ConditionSpellCooldown(ConditionId_t initId, ConditionType_t initType, int64_t initTicks, bool initBuff = false, uint32_t initSubId = 0) :
 			ConditionGeneric(initId, initType, initTicks, initBuff, initSubId) {}
-=======
-		ConditionSpellCooldown(ConditionId_t initId, ConditionType_t initType, int32_t initTicks, bool initBuff = false, uint32_t initSubId = 0) :
-			ConditionGeneric(initId, initType, initTicks, initBuff, initSubId) { }
->>>>>>> 4b1d92c0
 
 		bool startCondition(Creature* creature) override;
 		void addCondition(Creature* creature, const Condition* condition) override;
@@ -471,13 +379,8 @@
 
 class ConditionSpellGroupCooldown final : public ConditionGeneric {
 	public:
-<<<<<<< HEAD
 		ConditionSpellGroupCooldown(ConditionId_t initId, ConditionType_t initType, int64_t initTicks, bool initBuff = false, uint32_t initSubId = 0) :
 			ConditionGeneric(initId, initType, initTicks, initBuff, initSubId) {}
-=======
-		ConditionSpellGroupCooldown(ConditionId_t initId, ConditionType_t initType, int32_t initTicks, bool initBuff = false, uint32_t initSubId = 0) :
-			ConditionGeneric(initId, initType, initTicks, initBuff, initSubId) { }
->>>>>>> 4b1d92c0
 
 		bool startCondition(Creature* creature) override;
 		void addCondition(Creature* creature, const Condition* condition) override;
