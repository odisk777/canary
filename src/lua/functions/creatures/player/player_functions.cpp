/**
 * Canary - A free and open-source MMORPG server emulator
 * Copyright (©) 2019-2022 OpenTibiaBR <opentibiabr@outlook.com>
 * Repository: https://github.com/opentibiabr/canary
 * License: https://github.com/opentibiabr/canary/blob/main/LICENSE
 * Contributors: https://github.com/opentibiabr/canary/graphs/contributors
 * Website: https://docs.opentibiabr.com/
 */

#include "pch.hpp"

#include "creatures/combat/spells.h"
#include "creatures/creature.h"
#include "creatures/interactions/chat.h"
#include "creatures/players/player.h"
#include "game/game.h"
#include "io/iologindata.h"
#include "io/ioprey.h"
#include "items/item.h"
#include "lua/functions/creatures/player/player_functions.hpp"

int PlayerFunctions::luaPlayerSendInventory(lua_State* L) {
	// player:sendInventory()
	Player* player = getUserdata<Player>(L, 1);
	if (!player) {
		lua_pushnil(L);
		return 1;
	}

	player->sendInventoryIds();
	pushBoolean(L, true);

	return 1;
}

int PlayerFunctions::luaPlayerSendLootStats(lua_State* L) {
	// player:sendLootStats(item, count)
	const Player* player = getUserdata<Player>(L, 1);
	if (!player) {
		lua_pushnil(L);
		return 1;
	}

	Item* item = getUserdata<Item>(L, 2);
	if (!item) {
		lua_pushnil(L);
		return 1;
	}

	uint8_t count = getNumber<uint8_t>(L, 3, 0);
	if (count == 0) {
		lua_pushnil(L);
		return 1;
	}

	player->sendLootStats(item, count);
	pushBoolean(L, true);

	return 1;
}

int PlayerFunctions::luaPlayerUpdateSupplyTracker(lua_State* L) {
	// player:updateSupplyTracker(item)
	const Player* player = getUserdata<Player>(L, 1);
	if (!player) {
		lua_pushnil(L);
		return 1;
	}

	Item* item = getUserdata<Item>(L, 2);
	if (!item) {
		lua_pushnil(L);
		return 1;
	}

	player->updateSupplyTracker(item);
	pushBoolean(L, true);

	return 1;
}

int PlayerFunctions::luaPlayerUpdateKillTracker(lua_State* L) {
	// player:updateKillTracker(creature, corpse)
	Player* player = getUserdata<Player>(L, 1);
	if (!player) {
		lua_pushnil(L);
		return 1;
	}

	Creature* monster = getUserdata<Creature>(L, 2);
	if (!monster) {
		lua_pushnil(L);
		return 1;
	}

	Container* corpse = getUserdata<Container>(L, 3);
	if (!corpse) {
		lua_pushnil(L);
		return 1;
	}

	player->updateKillTracker(corpse, monster->getName(), monster->getCurrentOutfit());
	pushBoolean(L, true);

	return 1;
}

// Player
int PlayerFunctions::luaPlayerCreate(lua_State* L) {
	// Player(id or guid or name or userdata)
	Player* player;
	if (isNumber(L, 2)) {
		uint32_t id = getNumber<uint32_t>(L, 2);
		if (id >= Player::getFirstID() && id <= Player::getLastID()) {
			player = g_game().getPlayerByID(id);
		} else {
			player = g_game().getPlayerByGUID(id);
		}
	} else if (isString(L, 2)) {
		ReturnValue ret = g_game().getPlayerByNameWildcard(getString(L, 2), player);
		if (ret != RETURNVALUE_NOERROR) {
			lua_pushnil(L);
			lua_pushnumber(L, ret);
			return 2;
		}
	} else if (isUserdata(L, 2)) {
		if (getUserdataType(L, 2) != LuaData_Player) {
			lua_pushnil(L);
			return 1;
		}
		player = getUserdata<Player>(L, 2);
	} else {
		player = nullptr;
	}

	if (player) {
		pushUserdata<Player>(L, player);
		setMetatable(L, -1, "Player");
	} else {
		lua_pushnil(L);
	}
	return 1;
}

int PlayerFunctions::luaPlayerResetCharmsMonsters(lua_State* L) {
	// player:resetCharmsBestiary()
	Player* player = getUserdata<Player>(L, 1);
	if (player) {
		player->setCharmPoints(0);
		player->setCharmExpansion(false);
		player->setUsedRunesBit(0);
		player->setUnlockedRunesBit(0);
		for (int8_t i = CHARM_WOUND; i <= CHARM_LAST; i++) {
			player->parseRacebyCharm(static_cast<charmRune_t>(i), true, 0);
		}
		pushBoolean(L, true);
	} else {
		lua_pushnil(L);
	}
	return 1;
}

int PlayerFunctions::luaPlayerUnlockAllCharmRunes(lua_State* L) {
	// player:unlockAllCharmRunes()
	Player* player = getUserdata<Player>(L, 1);
	if (player) {
		for (int8_t i = CHARM_WOUND; i <= CHARM_LAST; i++) {
			Charm* charm = g_iobestiary().getBestiaryCharm(static_cast<charmRune_t>(i));
			if (charm) {
				int32_t value = g_iobestiary().bitToggle(player->getUnlockedRunesBit(), charm, true);
				player->setUnlockedRunesBit(value);
			}
		}
		pushBoolean(L, true);
	} else {
		lua_pushnil(L);
	}
	return 1;
}

int PlayerFunctions::luaPlayeraddCharmPoints(lua_State* L) {
	// player:addCharmPoints()
	Player* player = getUserdata<Player>(L, 1);
	if (player) {
		int16_t charms = getNumber<int16_t>(L, 2);
		if (charms >= 0) {
			g_iobestiary().addCharmPoints(player, static_cast<uint16_t>(charms));
		} else {
			charms = -charms;
			g_iobestiary().addCharmPoints(player, static_cast<uint16_t>(charms), true);
		}
		pushBoolean(L, true);
	} else {
		lua_pushnil(L);
	}
	return 1;
}

int PlayerFunctions::luaPlayerIsPlayer(lua_State* L) {
	// player:isPlayer()
	pushBoolean(L, getUserdata<const Player>(L, 1) != nullptr);
	return 1;
}

int PlayerFunctions::luaPlayerGetGuid(lua_State* L) {
	// player:getGuid()
	Player* player = getUserdata<Player>(L, 1);
	if (player) {
		lua_pushnumber(L, player->getGUID());
	} else {
		lua_pushnil(L);
	}
	return 1;
}

int PlayerFunctions::luaPlayerGetIp(lua_State* L) {
	// player:getIp()
	Player* player = getUserdata<Player>(L, 1);
	if (player) {
		lua_pushnumber(L, player->getIP());
	} else {
		lua_pushnil(L);
	}
	return 1;
}

int PlayerFunctions::luaPlayerGetAccountId(lua_State* L) {
	// player:getAccountId()
	Player* player = getUserdata<Player>(L, 1);
	if (player) {
		lua_pushnumber(L, player->getAccount());
	} else {
		lua_pushnil(L);
	}
	return 1;
}

int PlayerFunctions::luaPlayerGetLastLoginSaved(lua_State* L) {
	// player:getLastLoginSaved()
	Player* player = getUserdata<Player>(L, 1);
	if (player) {
		lua_pushnumber(L, player->getLastLoginSaved());
	} else {
		lua_pushnil(L);
	}
	return 1;
}

int PlayerFunctions::luaPlayerGetLastLogout(lua_State* L) {
	// player:getLastLogout()
	Player* player = getUserdata<Player>(L, 1);
	if (player) {
		lua_pushnumber(L, player->getLastLogout());
	} else {
		lua_pushnil(L);
	}
	return 1;
}

int PlayerFunctions::luaPlayerGetAccountType(lua_State* L) {
	// player:getAccountType()
	Player* player = getUserdata<Player>(L, 1);
	if (player) {
		lua_pushnumber(L, player->getAccountType());
	} else {
		lua_pushnil(L);
	}
	return 1;
}

int PlayerFunctions::luaPlayerSetAccountType(lua_State* L) {
	// player:setAccountType(accountType)
	Player* player = getUserdata<Player>(L, 1);
	if (player) {
		player->accountType = getNumber<account::AccountType>(L, 2);
		IOLoginData::setAccountType(player->getAccount(), player->accountType);
		pushBoolean(L, true);
	} else {
		lua_pushnil(L);
	}
	return 1;
}

int PlayerFunctions::luaPlayerAddBestiaryKill(lua_State* L) {
	// player:addBestiaryKill(name[, amount = 1])
	Player* player = getUserdata<Player>(L, 1);
	if (player) {
		MonsterType* mtype = g_monsters().getMonsterType(getString(L, 2));
		if (mtype) {
			g_iobestiary().addBestiaryKill(player, mtype, getNumber<uint32_t>(L, 3, 1));
			pushBoolean(L, true);
		} else {
			lua_pushnil(L);
		}
	} else {
		lua_pushnil(L);
	}
	return 1;
}

int PlayerFunctions::luaPlayerIsMonsterBestiaryUnlocked(lua_State* L) {
	// player:isMonsterBestiaryUnlocked(raceId)
	Player* player = getUserdata<Player>(L, 1);
	if (player == nullptr) {
		reportErrorFunc(getErrorDesc(LUA_ERROR_PLAYER_NOT_FOUND));
		pushBoolean(L, false);
		return 0;
	}

	auto raceId = getNumber<uint16_t>(L, 2, 0);
	if (!g_monsters().getMonsterTypeByRaceId(raceId)) {
		reportErrorFunc("Monster race id not exists");
		pushBoolean(L, false);
		return 0;
	}

	for (auto finishedMonsters = g_iobestiary().getBestiaryFinished(player);
		 uint16_t finishedRaceId : finishedMonsters) {
		if (raceId == finishedRaceId) {
			pushBoolean(L, true);
			return 1;
		}
	}

	pushBoolean(L, false);
	return 0;
}

int PlayerFunctions::luaPlayergetCharmMonsterType(lua_State* L) {
	// player:getCharmMonsterType(charmRune_t)
	Player* player = getUserdata<Player>(L, 1);
	if (player) {
		charmRune_t charmid = getNumber<charmRune_t>(L, 2);
		uint16_t raceid = player->parseRacebyCharm(charmid, false, 0);
		if (raceid > 0) {
			MonsterType* mtype = g_monsters().getMonsterTypeByRaceId(raceid);
			if (mtype) {
				pushUserdata<MonsterType>(L, mtype);
				setMetatable(L, -1, "MonsterType");
			} else {
				lua_pushnil(L);
			}
		} else {
			lua_pushnil(L);
		}
	} else {
		lua_pushnil(L);
	}
	return 1;
}

int PlayerFunctions::luaPlayerRemovePreyStamina(lua_State* L) {
	// player:removePreyStamina(amount)
	Player* player = getUserdata<Player>(L, 1);
	if (player) {
		g_ioprey().CheckPlayerPreys(player, getNumber<uint8_t>(L, 2, 1));
		pushBoolean(L, true);
	} else {
		lua_pushnil(L);
	}
	return 1;
}

int PlayerFunctions::luaPlayerAddPreyCards(lua_State* L) {
	// player:addPreyCards(amount)
	if (Player* player = getUserdata<Player>(L, 1)) {
		player->addPreyCards(getNumber<uint64_t>(L, 2, 0));
		pushBoolean(L, true);
	} else {
		lua_pushnil(L);
	}
	return 1;
}

int PlayerFunctions::luaPlayerGetPreyCards(lua_State* L) {
	// player:getPreyCards()
	if (const Player* player = getUserdata<Player>(L, 1)) {
		lua_pushnumber(L, static_cast<lua_Number>(player->getPreyCards()));
	} else {
		lua_pushnil(L);
	}
	return 1;
}

int PlayerFunctions::luaPlayerGetPreyExperiencePercentage(lua_State* L) {
	// player:getPreyExperiencePercentage(raceId)
	if (const Player* player = getUserdata<Player>(L, 1)) {
		if (const PreySlot* slot = player->getPreyWithMonster(getNumber<uint16_t>(L, 2, 0));
			slot && slot->isOccupied() && slot->bonus == PreyBonus_Experience && slot->bonusTimeLeft > 0) {
			lua_pushnumber(L, static_cast<lua_Number>(100 + slot->bonusPercentage));
		} else {
			lua_pushnumber(L, 100);
		}
	} else {
		lua_pushnil(L);
	}
	return 1;
}

int PlayerFunctions::luaPlayerRemoveTaskHuntingPoints(lua_State* L) {
	// player:removeTaskHuntingPoints(amount)
	if (Player* player = getUserdata<Player>(L, 1)) {
		pushBoolean(L, player->useTaskHuntingPoints(getNumber<uint64_t>(L, 2, 0)));
	} else {
		lua_pushnil(L);
	}
	return 1;
}

int PlayerFunctions::luaPlayerGetTaskHuntingPoints(lua_State* L) {
	// player:getTaskHuntingPoints()
	const Player* player = getUserdata<Player>(L, 1);
	if (player == nullptr) {
		reportErrorFunc(getErrorDesc(LUA_ERROR_PLAYER_NOT_FOUND));
		pushBoolean(L, false);
		return 1;
	}

	lua_pushnumber(L, static_cast<double>(player->getTaskHuntingPoints()));
	return 1;
}

int PlayerFunctions::luaPlayerAddTaskHuntingPoints(lua_State* L) {
	// player:addTaskHuntingPoints(amount)
	if (Player* player = getUserdata<Player>(L, 1)) {
		auto points = getNumber<uint64_t>(L, 2);
		player->addTaskHuntingPoints(getNumber<uint64_t>(L, 2));
		lua_pushnumber(L, static_cast<lua_Number>(points));
	} else {
		lua_pushnil(L);
	}
	return 1;
}

int PlayerFunctions::luaPlayerGetPreyLootPercentage(lua_State* L) {
	// player:getPreyLootPercentage(raceid)
	if (const Player* player = getUserdata<Player>(L, 1)) {
		if (const PreySlot* slot = player->getPreyWithMonster(getNumber<uint16_t>(L, 2, 0));
			slot && slot->isOccupied() && slot->bonus == PreyBonus_Loot) {
			lua_pushnumber(L, slot->bonusPercentage);
		} else {
			lua_pushnumber(L, 0);
		}
	} else {
		lua_pushnil(L);
	}
	return 1;
}

int PlayerFunctions::luaPlayerPreyThirdSlot(lua_State* L) {
	// get: player:preyThirdSlot() set: player:preyThirdSlot(bool)
	if (Player* player = getUserdata<Player>(L, 1);
		PreySlot* slot = player->getPreySlotById(PreySlot_Three)) {
		if (lua_gettop(L) == 1) {
			pushBoolean(L, slot->state != PreyDataState_Locked);
		} else {
			if (getBoolean(L, 2, false)) {
				slot->eraseBonus();
				slot->state = PreyDataState_Selection;
				slot->reloadMonsterGrid(player->getPreyBlackList(), player->getLevel());
				player->reloadPreySlot(PreySlot_Three);
			} else {
				slot->state = PreyDataState_Locked;
			}

			pushBoolean(L, true);
		}
	} else {
		lua_pushnil(L);
	}
	return 1;
}

int PlayerFunctions::luaPlayerTaskThirdSlot(lua_State* L) {
	// get: player:taskHuntingThirdSlot() set: player:taskHuntingThirdSlot(bool)
	if (Player* player = getUserdata<Player>(L, 1);
		TaskHuntingSlot* slot = player->getTaskHuntingSlotById(PreySlot_Three)) {
		if (lua_gettop(L) == 1) {
			pushBoolean(L, slot->state != PreyTaskDataState_Locked);
		} else {
			if (getBoolean(L, 2, false)) {
				slot->eraseTask();
				slot->reloadReward();
				slot->state = PreyTaskDataState_Selection;
				slot->reloadMonsterGrid(player->getTaskHuntingBlackList(), player->getLevel());
				player->reloadTaskSlot(PreySlot_Three);
			} else {
				slot->state = PreyTaskDataState_Locked;
			}

			pushBoolean(L, true);
		}
	} else {
		lua_pushnil(L);
	}
	return 1;
}

int PlayerFunctions::luaPlayercharmExpansion(lua_State* L) {
	// get: player:charmExpansion() set: player:charmExpansion(bool)
	Player* player = getUserdata<Player>(L, 1);
	if (player) {
		if (lua_gettop(L) == 1) {
			pushBoolean(L, player->hasCharmExpansion());
		} else {
			player->setCharmExpansion(getBoolean(L, 2, false));
			pushBoolean(L, true);
		}
	} else {
		lua_pushnil(L);
	}
	return 1;
}

int PlayerFunctions::luaPlayerGetCapacity(lua_State* L) {
	// player:getCapacity()
	Player* player = getUserdata<Player>(L, 1);
	if (player) {
		lua_pushnumber(L, player->getCapacity());
	} else {
		lua_pushnil(L);
	}
	return 1;
}

int PlayerFunctions::luaPlayerSetCapacity(lua_State* L) {
	// player:setCapacity(capacity)
	Player* player = getUserdata<Player>(L, 1);
	if (player) {
		player->capacity = getNumber<uint32_t>(L, 2);
		player->sendStats();
		pushBoolean(L, true);
	} else {
		lua_pushnil(L);
	}
	return 1;
}

int PlayerFunctions::luaPlayerSetTraining(lua_State* L) {
	// player:setTraining(value)
	Player* player = getUserdata<Player>(L, 1);
	if (player) {
		bool value = getBoolean(L, 2, false);
		player->setTraining(value);
		pushBoolean(L, true);
	} else {
		lua_pushnil(L);
	}
	return 1;
}

int PlayerFunctions::luaPlayerGetIsTraining(lua_State* L) {
	// player:isTraining()
	Player* player = getUserdata<Player>(L, 1);
	if (!player) {
		reportErrorFunc(getErrorDesc(LUA_ERROR_PLAYER_NOT_FOUND));
		lua_pushnil(L);
		return 1;
	}

	lua_pushnumber(L, player->isExerciseTraining());
	return 1;
}

int PlayerFunctions::luaPlayerGetFreeCapacity(lua_State* L) {
	// player:getFreeCapacity()
	Player* player = getUserdata<Player>(L, 1);
	if (player) {
		lua_pushnumber(L, player->getFreeCapacity());
	} else {
		lua_pushnil(L);
	}
	return 1;
}

int PlayerFunctions::luaPlayerGetKills(lua_State* L) {
	// player:getKills()
	Player* player = getUserdata<Player>(L, 1);
	if (!player) {
		lua_pushnil(L);
		return 1;
	}

	lua_createtable(L, player->unjustifiedKills.size(), 0);
	int idx = 0;
	for (const auto &kill : player->unjustifiedKills) {
		lua_createtable(L, 3, 0);
		lua_pushnumber(L, kill.target);
		lua_rawseti(L, -2, 1);
		lua_pushnumber(L, kill.time);
		lua_rawseti(L, -2, 2);
		pushBoolean(L, kill.unavenged);
		lua_rawseti(L, -2, 3);
		lua_rawseti(L, -2, ++idx);
	}

	return 1;
}

int PlayerFunctions::luaPlayerSetKills(lua_State* L) {
	// player:setKills(kills)
	Player* player = getUserdata<Player>(L, 1);
	if (!player) {
		lua_pushnil(L);
		return 1;
	}

	luaL_checktype(L, 2, LUA_TTABLE);
	std::vector<Kill> newKills;

	lua_pushnil(L);
	while (lua_next(L, 2) != 0) {
		// -2 is index, -1 is value
		luaL_checktype(L, -1, LUA_TTABLE);
		lua_rawgeti(L, -1, 1); // push target
		lua_rawgeti(L, -2, 2); // push time
		lua_rawgeti(L, -3, 3); // push unavenged
		newKills.emplace_back(luaL_checknumber(L, -3), luaL_checknumber(L, -2), getBoolean(L, -1));
		lua_pop(L, 4);
	}

	player->unjustifiedKills = std::move(newKills);
	player->sendUnjustifiedPoints();
	pushBoolean(L, true);
	return 1;
}

int PlayerFunctions::luaPlayerGetReward(lua_State* L) {
	// player:getReward(rewardId[, autoCreate = false])
	Player* player = getUserdata<Player>(L, 1);
	if (!player) {
		lua_pushnil(L);
		return 1;
	}

	uint64_t rewardId = getNumber<uint64_t>(L, 2);
	bool autoCreate = getBoolean(L, 3, false);
	if (auto reward = player->getReward(rewardId, autoCreate)) {
		pushUserdata<Item>(L, reward);
		setItemMetatable(L, -1, reward);
	} else {
		pushBoolean(L, false);
	}
	return 1;
}

int PlayerFunctions::luaPlayerRemoveReward(lua_State* L) {
	// player:removeReward(rewardId)
	Player* player = getUserdata<Player>(L, 1);
	if (!player) {
		lua_pushnil(L);
		return 1;
	}

	uint32_t rewardId = getNumber<uint32_t>(L, 2);
	player->removeReward(rewardId);
	pushBoolean(L, true);
	return 1;
}

int PlayerFunctions::luaPlayerGetRewardList(lua_State* L) {
	// player:getRewardList()
	const Player* player = getUserdata<Player>(L, 1);
	if (!player) {
		lua_pushnil(L);
		return 1;
	}

	std::vector<uint64_t> rewardVec;
	player->getRewardList(rewardVec);
	lua_createtable(L, rewardVec.size(), 0);

	int index = 0;
	for (const auto &rewardId : rewardVec) {
		lua_pushnumber(L, static_cast<lua_Number>(rewardId));
		lua_rawseti(L, -2, ++index);
	}
	return 1;
}

int PlayerFunctions::luaPlayerSetDailyReward(lua_State* L) {
	// player:setDailyReward(value)
	Player* player = getUserdata<Player>(L, 1);
	if (player) {
		player->setDailyReward(getNumber<uint8_t>(L, 2));
		pushBoolean(L, true);
	} else {
		lua_pushnil(L);
	}
	return 1;
}

int PlayerFunctions::luaPlayerGetDepotLocker(lua_State* L) {
	// player:getDepotLocker(depotId)
	Player* player = getUserdata<Player>(L, 1);
	if (!player) {
		lua_pushnil(L);
		return 1;
	}

	uint32_t depotId = getNumber<uint32_t>(L, 2);
	DepotLocker* depotLocker = player->getDepotLocker(depotId);
	if (depotLocker) {
		depotLocker->setParent(player);
		pushUserdata<Item>(L, depotLocker);
		setItemMetatable(L, -1, depotLocker);
	} else {
		pushBoolean(L, false);
	}
	return 1;
}

int PlayerFunctions::luaPlayerGetStashCounter(lua_State* L) {
	// player:getStashCount()
	const Player* player = getUserdata<Player>(L, 1);
	if (player) {
		uint16_t sizeStash = getStashSize(player->getStashItems());
		lua_pushnumber(L, sizeStash);
	} else {
		lua_pushnil(L);
	}
	return 1;
}

int PlayerFunctions::luaPlayerGetDepotChest(lua_State* L) {
	// player:getDepotChest(depotId[, autoCreate = false])
	Player* player = getUserdata<Player>(L, 1);
	if (!player) {
		lua_pushnil(L);
		return 1;
	}

	uint32_t depotId = getNumber<uint32_t>(L, 2);
	bool autoCreate = getBoolean(L, 3, false);
	DepotChest* depotChest = player->getDepotChest(depotId, autoCreate);
	if (depotChest) {
		player->setLastDepotId(depotId);
		pushUserdata<Item>(L, depotChest);
		setItemMetatable(L, -1, depotChest);
	} else {
		pushBoolean(L, false);
	}
	return 1;
}

int PlayerFunctions::luaPlayerGetInbox(lua_State* L) {
	// player:getInbox()
	Player* player = getUserdata<Player>(L, 1);
	if (!player) {
		lua_pushnil(L);
		return 1;
	}

	Inbox* inbox = player->getInbox();
	if (inbox) {
		pushUserdata<Item>(L, inbox);
		setItemMetatable(L, -1, inbox);
	} else {
		pushBoolean(L, false);
	}
	return 1;
}

int PlayerFunctions::luaPlayerGetSkullTime(lua_State* L) {
	// player:getSkullTime()
	Player* player = getUserdata<Player>(L, 1);
	if (player) {
		lua_pushnumber(L, player->getSkullTicks());
	} else {
		lua_pushnil(L);
	}
	return 1;
}

int PlayerFunctions::luaPlayerSetSkullTime(lua_State* L) {
	// player:setSkullTime(skullTime)
	Player* player = getUserdata<Player>(L, 1);
	if (player) {
		player->setSkullTicks(getNumber<int64_t>(L, 2));
		pushBoolean(L, true);
	} else {
		lua_pushnil(L);
	}
	return 1;
}

int PlayerFunctions::luaPlayerGetDeathPenalty(lua_State* L) {
	// player:getDeathPenalty()
	Player* player = getUserdata<Player>(L, 1);
	if (player) {
		lua_pushnumber(L, static_cast<uint32_t>(player->getLostPercent() * 100));
	} else {
		lua_pushnil(L);
	}
	return 1;
}

int PlayerFunctions::luaPlayerGetExperience(lua_State* L) {
	// player:getExperience()
	Player* player = getUserdata<Player>(L, 1);
	if (player) {
		lua_pushnumber(L, player->getExperience());
	} else {
		lua_pushnil(L);
	}
	return 1;
}

int PlayerFunctions::luaPlayerAddExperience(lua_State* L) {
	// player:addExperience(experience[, sendText = false])
	Player* player = getUserdata<Player>(L, 1);
	if (player) {
		int64_t experience = getNumber<int64_t>(L, 2);
		bool sendText = getBoolean(L, 3, false);
		player->addExperience(nullptr, experience, sendText);
		pushBoolean(L, true);
	} else {
		lua_pushnil(L);
	}
	return 1;
}

int PlayerFunctions::luaPlayerRemoveExperience(lua_State* L) {
	// player:removeExperience(experience[, sendText = false])
	Player* player = getUserdata<Player>(L, 1);
	if (player) {
		int64_t experience = getNumber<int64_t>(L, 2);
		bool sendText = getBoolean(L, 3, false);
		player->removeExperience(experience, sendText);
		pushBoolean(L, true);
	} else {
		lua_pushnil(L);
	}
	return 1;
}

int PlayerFunctions::luaPlayerGetLevel(lua_State* L) {
	// player:getLevel()
	Player* player = getUserdata<Player>(L, 1);
	if (player) {
		lua_pushnumber(L, player->getLevel());
	} else {
		lua_pushnil(L);
	}
	return 1;
}

int PlayerFunctions::luaPlayerGetMagicLevel(lua_State* L) {
	// player:getMagicLevel()
	Player* player = getUserdata<Player>(L, 1);
	if (player) {
		lua_pushnumber(L, player->getMagicLevel());
	} else {
		lua_pushnil(L);
	}
	return 1;
}

int PlayerFunctions::luaPlayerGetBaseMagicLevel(lua_State* L) {
	// player:getBaseMagicLevel()
	Player* player = getUserdata<Player>(L, 1);
	if (player) {
		lua_pushnumber(L, player->getBaseMagicLevel());
	} else {
		lua_pushnil(L);
	}
	return 1;
}

int PlayerFunctions::luaPlayerGetMana(lua_State* L) {
	// player:getMana()
	const Player* player = getUserdata<const Player>(L, 1);
	if (player) {
		lua_pushnumber(L, player->getMana());
	} else {
		lua_pushnil(L);
	}
	return 1;
}

int PlayerFunctions::luaPlayerAddMana(lua_State* L) {
	// player:addMana(manaChange[, animationOnLoss = false])
	Player* player = getUserdata<Player>(L, 1);
	if (!player) {
		lua_pushnil(L);
		return 1;
	}

	int32_t manaChange = getNumber<int32_t>(L, 2);
	bool animationOnLoss = getBoolean(L, 3, false);
	if (!animationOnLoss && manaChange < 0) {
		player->changeMana(manaChange);
	} else {
		CombatDamage damage;
		damage.primary.value = manaChange;
		damage.origin = ORIGIN_NONE;
		g_game().combatChangeMana(nullptr, player, damage);
	}
	pushBoolean(L, true);
	return 1;
}

int PlayerFunctions::luaPlayerGetMaxMana(lua_State* L) {
	// player:getMaxMana()
	const Player* player = getUserdata<const Player>(L, 1);
	if (player) {
		lua_pushnumber(L, player->getMaxMana());
	} else {
		lua_pushnil(L);
	}
	return 1;
}

int PlayerFunctions::luaPlayerSetMaxMana(lua_State* L) {
	// player:setMaxMana(maxMana)
	Player* player = getPlayer(L, 1);
	if (player) {
		player->manaMax = getNumber<int32_t>(L, 2);
		player->mana = std::min<int32_t>(player->mana, player->manaMax);
		g_game().addPlayerMana(player);
		player->sendStats();
		pushBoolean(L, true);
	} else {
		lua_pushnil(L);
	}
	return 1;
}

int PlayerFunctions::luaPlayerGetManaSpent(lua_State* L) {
	// player:getManaSpent()
	Player* player = getUserdata<Player>(L, 1);
	if (player) {
		lua_pushnumber(L, player->getSpentMana());
	} else {
		lua_pushnil(L);
	}
	return 1;
}

int PlayerFunctions::luaPlayerAddManaSpent(lua_State* L) {
	// player:addManaSpent(amount)
	Player* player = getUserdata<Player>(L, 1);
	if (player) {
		player->addManaSpent(getNumber<uint64_t>(L, 2));
		pushBoolean(L, true);
	} else {
		lua_pushnil(L);
	}
	return 1;
}

int PlayerFunctions::luaPlayerGetBaseMaxHealth(lua_State* L) {
	// player:getBaseMaxHealth()
	const Player* player = getUserdata<Player>(L, 1);
	if (player) {
		lua_pushnumber(L, player->healthMax);
	} else {
		lua_pushnil(L);
	}
	return 1;
}

int PlayerFunctions::luaPlayerGetBaseMaxMana(lua_State* L) {
	// player:getBaseMaxMana()
	Player* player = getUserdata<Player>(L, 1);
	if (player) {
		lua_pushnumber(L, player->manaMax);
	} else {
		lua_pushnil(L);
	}
	return 1;
}

int PlayerFunctions::luaPlayerGetSkillLevel(lua_State* L) {
	// player:getSkillLevel(skillType)
	skills_t skillType = getNumber<skills_t>(L, 2);
	Player* player = getUserdata<Player>(L, 1);
	if (player && skillType <= SKILL_LAST) {
		lua_pushnumber(L, player->skills[skillType].level);
	} else {
		lua_pushnil(L);
	}
	return 1;
}

int PlayerFunctions::luaPlayerGetEffectiveSkillLevel(lua_State* L) {
	// player:getEffectiveSkillLevel(skillType)
	skills_t skillType = getNumber<skills_t>(L, 2);
	Player* player = getUserdata<Player>(L, 1);
	if (player && skillType <= SKILL_LAST) {
		lua_pushnumber(L, player->getSkillLevel(skillType));
	} else {
		lua_pushnil(L);
	}
	return 1;
}

int PlayerFunctions::luaPlayerGetSkillPercent(lua_State* L) {
	// player:getSkillPercent(skillType)
	skills_t skillType = getNumber<skills_t>(L, 2);
	Player* player = getUserdata<Player>(L, 1);
	if (player && skillType <= SKILL_LAST) {
		lua_pushnumber(L, player->skills[skillType].percent);
	} else {
		lua_pushnil(L);
	}
	return 1;
}

int PlayerFunctions::luaPlayerGetSkillTries(lua_State* L) {
	// player:getSkillTries(skillType)
	skills_t skillType = getNumber<skills_t>(L, 2);
	Player* player = getUserdata<Player>(L, 1);
	if (player && skillType <= SKILL_LAST) {
		lua_pushnumber(L, player->skills[skillType].tries);
	} else {
		lua_pushnil(L);
	}
	return 1;
}

int PlayerFunctions::luaPlayerAddSkillTries(lua_State* L) {
	// player:addSkillTries(skillType, tries)
	Player* player = getUserdata<Player>(L, 1);
	if (player) {
		skills_t skillType = getNumber<skills_t>(L, 2);
		uint64_t tries = getNumber<uint64_t>(L, 3);
		player->addSkillAdvance(skillType, tries);
		pushBoolean(L, true);
	} else {
		lua_pushnil(L);
	}
	return 1;
}

int PlayerFunctions::luaPlayerSetMagicLevel(lua_State* L) {
	// player:setMagicLevel(level[, manaSpent])
	Player* player = getUserdata<Player>(L, 1);
	if (player) {
		uint16_t level = getNumber<uint16_t>(L, 2);
		player->magLevel = level;
		if (getNumber<uint64_t>(L, 3, 0) > 0) {
			uint64_t manaSpent = getNumber<uint64_t>(L, 3);
			uint64_t nextReqMana = player->vocation->getReqMana(level + 1);
			player->manaSpent = manaSpent;
			player->magLevelPercent = Player::getPercentLevel(manaSpent, nextReqMana);
		} else {
			player->manaSpent = 0;
			player->magLevelPercent = 0;
		}
		player->sendStats();
		player->sendSkills();
		pushBoolean(L, true);
	} else {
		lua_pushnil(L);
	}
	return 1;
}

int PlayerFunctions::luaPlayerSetSkillLevel(lua_State* L) {
	// player:setSkillLevel(skillType, level[, tries])
	Player* player = getUserdata<Player>(L, 1);
	if (player) {
		skills_t skillType = getNumber<skills_t>(L, 2);
		uint16_t level = getNumber<uint16_t>(L, 3);
		player->skills[skillType].level = level;
		if (getNumber<uint64_t>(L, 4, 0) > 0) {
			uint64_t tries = getNumber<uint64_t>(L, 4);
			uint64_t nextReqTries = player->vocation->getReqSkillTries(skillType, level + 1);
			player->skills[skillType].tries = tries;
			player->skills[skillType].percent = Player::getPercentLevel(tries, nextReqTries);
		} else {
			player->skills[skillType].tries = 0;
			player->skills[skillType].percent = 0;
		}
		player->sendStats();
		player->sendSkills();
		pushBoolean(L, true);
	} else {
		lua_pushnil(L);
	}
	return 1;
}

int PlayerFunctions::luaPlayerAddOfflineTrainingTime(lua_State* L) {
	// player:addOfflineTrainingTime(time)
	Player* player = getUserdata<Player>(L, 1);
	if (player) {
		int32_t time = getNumber<int32_t>(L, 2);
		player->addOfflineTrainingTime(time);
		player->sendStats();
		pushBoolean(L, true);
	} else {
		lua_pushnil(L);
	}
	return 1;
}

int PlayerFunctions::luaPlayerGetOfflineTrainingTime(lua_State* L) {
	// player:getOfflineTrainingTime()
	Player* player = getUserdata<Player>(L, 1);
	if (player) {
		lua_pushnumber(L, player->getOfflineTrainingTime());
	} else {
		lua_pushnil(L);
	}
	return 1;
}

int PlayerFunctions::luaPlayerRemoveOfflineTrainingTime(lua_State* L) {
	// player:removeOfflineTrainingTime(time)
	Player* player = getUserdata<Player>(L, 1);
	if (player) {
		int32_t time = getNumber<int32_t>(L, 2);
		player->removeOfflineTrainingTime(time);
		player->sendStats();
		pushBoolean(L, true);
	} else {
		lua_pushnil(L);
	}
	return 1;
}

int PlayerFunctions::luaPlayerAddOfflineTrainingTries(lua_State* L) {
	// player:addOfflineTrainingTries(skillType, tries)
	Player* player = getUserdata<Player>(L, 1);
	if (player) {
		skills_t skillType = getNumber<skills_t>(L, 2);
		uint64_t tries = getNumber<uint64_t>(L, 3);
		pushBoolean(L, player->addOfflineTrainingTries(skillType, tries));
	} else {
		lua_pushnil(L);
	}
	return 1;
}

int PlayerFunctions::luaPlayerGetOfflineTrainingSkill(lua_State* L) {
	// player:getOfflineTrainingSkill()
	Player* player = getUserdata<Player>(L, 1);
	if (player) {
		lua_pushnumber(L, player->getOfflineTrainingSkill());
	} else {
		lua_pushnil(L);
	}
	return 1;
}

int PlayerFunctions::luaPlayerSetOfflineTrainingSkill(lua_State* L) {
	// player:setOfflineTrainingSkill(skillId)
	Player* player = getUserdata<Player>(L, 1);
	if (player) {
		int8_t skillId = getNumber<int8_t>(L, 2);
		player->setOfflineTrainingSkill(skillId);
		pushBoolean(L, true);
	} else {
		lua_pushnil(L);
	}
	return 1;
}

int PlayerFunctions::luaPlayerOpenStash(lua_State* L) {
	// player:openStash(isNpc)
	Player* player = getUserdata<Player>(L, 1);
	bool isNpc = getBoolean(L, 2, false);
	if (player) {
		player->sendOpenStash(isNpc);
		pushBoolean(L, true);
	} else {
		lua_pushnil(L);
	}

	return 1;
}

int PlayerFunctions::luaPlayerGetItemCount(lua_State* L) {
	// player:getItemCount(itemId[, subType = -1])
	Player* player = getUserdata<Player>(L, 1);
	if (!player) {
		lua_pushnil(L);
		return 1;
	}

	uint16_t itemId;
	if (isNumber(L, 2)) {
		itemId = getNumber<uint16_t>(L, 2);
	} else {
		itemId = Item::items.getItemIdByName(getString(L, 2));
		if (itemId == 0) {
			lua_pushnil(L);
			return 1;
		}
	}

	int32_t subType = getNumber<int32_t>(L, 3, -1);
	lua_pushnumber(L, player->getItemTypeCount(itemId, subType));
	return 1;
}

int PlayerFunctions::luaPlayerGetStashItemCount(lua_State* L) {
	// player:getStashItemCount(itemId)
	Player* player = getUserdata<Player>(L, 1);
	if (!player) {
		lua_pushnil(L);
		return 1;
	}

	uint16_t itemId;
	if (isNumber(L, 2)) {
		itemId = getNumber<uint16_t>(L, 2);
	} else {
		itemId = Item::items.getItemIdByName(getString(L, 2));
		if (itemId == 0) {
			lua_pushnil(L);
			return 1;
		}
	}

	const ItemType &itemType = Item::items[itemId];
	if (itemType.id == 0) {
		lua_pushnil(L);
		return 1;
	}

	lua_pushnumber(L, player->getStashItemCount(itemType.id));
	return 1;
}

int PlayerFunctions::luaPlayerGetItemById(lua_State* L) {
	// player:getItemById(itemId, deepSearch[, subType = -1])
	Player* player = getUserdata<Player>(L, 1);
	if (!player) {
		lua_pushnil(L);
		return 1;
	}

	uint16_t itemId;
	if (isNumber(L, 2)) {
		itemId = getNumber<uint16_t>(L, 2);
	} else {
		itemId = Item::items.getItemIdByName(getString(L, 2));
		if (itemId == 0) {
			lua_pushnil(L);
			return 1;
		}
	}
	bool deepSearch = getBoolean(L, 3);
	int32_t subType = getNumber<int32_t>(L, 4, -1);

	Item* item = g_game().findItemOfType(player, itemId, deepSearch, subType);
	if (item) {
		pushUserdata<Item>(L, item);
		setItemMetatable(L, -1, item);
	} else {
		lua_pushnil(L);
	}
	return 1;
}

int PlayerFunctions::luaPlayerGetVocation(lua_State* L) {
	// player:getVocation()
	Player* player = getUserdata<Player>(L, 1);
	if (player) {
		pushUserdata<Vocation>(L, player->getVocation());
		setMetatable(L, -1, "Vocation");
	} else {
		lua_pushnil(L);
	}
	return 1;
}

int PlayerFunctions::luaPlayerSetVocation(lua_State* L) {
	// player:setVocation(id or name or userdata)
	Player* player = getUserdata<Player>(L, 1);
	if (!player) {
		lua_pushnil(L);
		return 1;
	}

	Vocation* vocation;
	if (isNumber(L, 2)) {
		vocation = g_vocations().getVocation(getNumber<uint16_t>(L, 2));
	} else if (isString(L, 2)) {
		vocation = g_vocations().getVocation(g_vocations().getVocationId(getString(L, 2)));
	} else if (isUserdata(L, 2)) {
		vocation = getUserdata<Vocation>(L, 2);
	} else {
		vocation = nullptr;
	}

	if (!vocation) {
		pushBoolean(L, false);
		return 1;
	}

	player->setVocation(vocation->getId());
	pushBoolean(L, true);
	return 1;
}

int PlayerFunctions::luaPlayerGetSex(lua_State* L) {
	// player:getSex()
	Player* player = getUserdata<Player>(L, 1);
	if (player) {
		lua_pushnumber(L, player->getSex());
	} else {
		lua_pushnil(L);
	}
	return 1;
}

int PlayerFunctions::luaPlayerSetSex(lua_State* L) {
	// player:setSex(newSex)
	Player* player = getUserdata<Player>(L, 1);
	if (player) {
		PlayerSex_t newSex = getNumber<PlayerSex_t>(L, 2);
		player->setSex(newSex);
		pushBoolean(L, true);
	} else {
		lua_pushnil(L);
	}
	return 1;
}

int PlayerFunctions::luaPlayerGetTown(lua_State* L) {
	// player:getTown()
	Player* player = getUserdata<Player>(L, 1);
	if (player) {
		pushUserdata<Town>(L, player->getTown());
		setMetatable(L, -1, "Town");
	} else {
		lua_pushnil(L);
	}
	return 1;
}

int PlayerFunctions::luaPlayerSetTown(lua_State* L) {
	// player:setTown(town)
	Town* town = getUserdata<Town>(L, 2);
	if (!town) {
		pushBoolean(L, false);
		return 1;
	}

	Player* player = getUserdata<Player>(L, 1);
	if (player) {
		player->setTown(town);
		pushBoolean(L, true);
	} else {
		lua_pushnil(L);
	}
	return 1;
}

int PlayerFunctions::luaPlayerGetGuild(lua_State* L) {
	// player:getGuild()
	Player* player = getUserdata<Player>(L, 1);
	if (!player) {
		lua_pushnil(L);
		return 1;
	}

	Guild* guild = player->getGuild();
	if (!guild) {
		lua_pushnil(L);
		return 1;
	}

	pushUserdata<Guild>(L, guild);
	setMetatable(L, -1, "Guild");
	return 1;
}

int PlayerFunctions::luaPlayerSetGuild(lua_State* L) {
	// player:setGuild(guild)
	Player* player = getUserdata<Player>(L, 1);
	if (!player) {
		lua_pushnil(L);
		return 1;
	}

	player->setGuild(getUserdata<Guild>(L, 2));
	pushBoolean(L, true);
	return 1;
}

int PlayerFunctions::luaPlayerGetGuildLevel(lua_State* L) {
	// player:getGuildLevel()
	Player* player = getUserdata<Player>(L, 1);
	if (player && player->getGuild()) {
		lua_pushnumber(L, player->getGuildRank()->level);
	} else {
		lua_pushnil(L);
	}
	return 1;
}

int PlayerFunctions::luaPlayerSetGuildLevel(lua_State* L) {
	// player:setGuildLevel(level)
	uint8_t level = getNumber<uint8_t>(L, 2);
	Player* player = getUserdata<Player>(L, 1);
	if (!player || !player->getGuild()) {
		lua_pushnil(L);
		return 1;
	}

	GuildRank_ptr rank = player->getGuild()->getRankByLevel(level);
	if (!rank) {
		pushBoolean(L, false);
	} else {
		player->setGuildRank(rank);
		pushBoolean(L, true);
	}

	return 1;
}

int PlayerFunctions::luaPlayerGetGuildNick(lua_State* L) {
	// player:getGuildNick()
	Player* player = getUserdata<Player>(L, 1);
	if (player) {
		pushString(L, player->getGuildNick());
	} else {
		lua_pushnil(L);
	}
	return 1;
}

int PlayerFunctions::luaPlayerSetGuildNick(lua_State* L) {
	// player:setGuildNick(nick)
	const std::string &nick = getString(L, 2);
	Player* player = getUserdata<Player>(L, 1);
	if (player) {
		player->setGuildNick(nick);
		pushBoolean(L, true);
	} else {
		lua_pushnil(L);
	}
	return 1;
}

int PlayerFunctions::luaPlayerGetGroup(lua_State* L) {
	// player:getGroup()
	Player* player = getUserdata<Player>(L, 1);
	if (player) {
		pushUserdata<Group>(L, player->getGroup());
		setMetatable(L, -1, "Group");
	} else {
		lua_pushnil(L);
	}
	return 1;
}

int PlayerFunctions::luaPlayerSetGroup(lua_State* L) {
	// player:setGroup(group)
	Group* group = getUserdata<Group>(L, 2);
	if (!group) {
		pushBoolean(L, false);
		return 1;
	}

	Player* player = getUserdata<Player>(L, 1);
	if (player) {
		player->setGroup(group);
		pushBoolean(L, true);
	} else {
		lua_pushnil(L);
	}
	return 1;
}

int PlayerFunctions::luaPlayerSetSpecialContainersAvailable(lua_State* L) {
	// player:setSpecialContainersAvailable(stashMenu, marketMenu, depotSearchMenu)
	bool supplyStashMenu = getBoolean(L, 2, false);
	bool marketMenu = getBoolean(L, 3, false);
	bool depotSearchMenu = getBoolean(L, 4, false);
	Player* player = getUserdata<Player>(L, 1);
	if (player) {
		player->setSpecialMenuAvailable(supplyStashMenu, marketMenu, depotSearchMenu);
		pushBoolean(L, true);
	} else {
		lua_pushnil(L);
	}
	return 1;
}

int PlayerFunctions::luaPlayerGetStamina(lua_State* L) {
	// player:getStamina()
	Player* player = getUserdata<Player>(L, 1);
	if (player) {
		lua_pushnumber(L, player->getStaminaMinutes());
	} else {
		lua_pushnil(L);
	}
	return 1;
}

int PlayerFunctions::luaPlayerSetStamina(lua_State* L) {
	// player:setStamina(stamina)
	uint16_t stamina = getNumber<uint16_t>(L, 2);
	Player* player = getUserdata<Player>(L, 1);
	if (player) {
		player->staminaMinutes = std::min<uint16_t>(2520, stamina);
		player->sendStats();
	} else {
		lua_pushnil(L);
	}
	return 1;
}

int PlayerFunctions::luaPlayerGetSoul(lua_State* L) {
	// player:getSoul()
	Player* player = getUserdata<Player>(L, 1);
	if (player) {
		lua_pushnumber(L, player->getSoul());
	} else {
		lua_pushnil(L);
	}
	return 1;
}

int PlayerFunctions::luaPlayerAddSoul(lua_State* L) {
	// player:addSoul(soulChange)
	int32_t soulChange = getNumber<int32_t>(L, 2);
	Player* player = getUserdata<Player>(L, 1);
	if (player) {
		player->changeSoul(soulChange);
		pushBoolean(L, true);
	} else {
		lua_pushnil(L);
	}
	return 1;
}

int PlayerFunctions::luaPlayerGetMaxSoul(lua_State* L) {
	// player:getMaxSoul()
	Player* player = getUserdata<Player>(L, 1);
	if (player && player->vocation) {
		lua_pushnumber(L, player->vocation->getSoulMax());
	} else {
		lua_pushnil(L);
	}
	return 1;
}

int PlayerFunctions::luaPlayerGetBankBalance(lua_State* L) {
	// player:getBankBalance()
	Player* player = getUserdata<Player>(L, 1);
	if (player) {
		lua_pushnumber(L, player->getBankBalance());
	} else {
		lua_pushnil(L);
	}
	return 1;
}

int PlayerFunctions::luaPlayerSetBankBalance(lua_State* L) {
	// player:setBankBalance(bankBalance)
	Player* player = getUserdata<Player>(L, 1);
	if (!player) {
		lua_pushnil(L);
		return 1;
	}

	player->setBankBalance(getNumber<uint64_t>(L, 2));
	pushBoolean(L, true);
	return 1;
}

int PlayerFunctions::luaPlayerGetStorageValue(lua_State* L) {
	// player:getStorageValue(key)
	Player* player = getUserdata<Player>(L, 1);
	if (!player) {
		lua_pushnil(L);
		return 1;
	}

	uint32_t key = getNumber<uint32_t>(L, 2);
	lua_pushnumber(L, player->getStorageValue(key));
	return 1;
}

int PlayerFunctions::luaPlayerSetStorageValue(lua_State* L) {
	// player:setStorageValue(key, value)
	int32_t value = getNumber<int32_t>(L, 3);
	uint32_t key = getNumber<uint32_t>(L, 2);
	Player* player = getUserdata<Player>(L, 1);
	if (IS_IN_KEYRANGE(key, RESERVED_RANGE)) {
		std::ostringstream ss;
		ss << "Accessing reserved range: " << key;
		reportErrorFunc(ss.str());
		pushBoolean(L, false);
		return 1;
	}

	if (player) {
		player->addStorageValue(key, value);
		pushBoolean(L, true);
	} else {
		lua_pushnil(L);
	}
	return 1;
}

int PlayerFunctions::luaPlayerAddItem(lua_State* L) {
	// player:addItem(itemId, count = 1, canDropOnMap = true, subType = 1, slot = CONST_SLOT_WHEREEVER, tier = 0)
	Player* player = getUserdata<Player>(L, 1);
	if (!player) {
		pushBoolean(L, false);
		return 1;
	}

	uint16_t itemId;
	if (isNumber(L, 2)) {
		itemId = getNumber<uint16_t>(L, 2);
	} else {
		itemId = Item::items.getItemIdByName(getString(L, 2));
		if (itemId == 0) {
			lua_pushnil(L);
			return 1;
		}
	}

	int32_t count = getNumber<int32_t>(L, 3, 1);
	int32_t subType = getNumber<int32_t>(L, 5, 1);

	const ItemType &it = Item::items[itemId];

	int32_t itemCount = 1;
	int parameters = lua_gettop(L);
	if (parameters >= 4) {
		itemCount = std::max<int32_t>(1, count);
	} else if (it.hasSubType()) {
		if (it.stackable) {
			itemCount = std::ceil(count / 100.f);
		}

		subType = count;
	} else {
		itemCount = std::max<int32_t>(1, count);
	}

	bool hasTable = itemCount > 1;
	if (hasTable) {
		lua_newtable(L);
	} else if (itemCount == 0) {
		lua_pushnil(L);
		return 1;
	}

	bool canDropOnMap = getBoolean(L, 4, true);
	Slots_t slot = getNumber<Slots_t>(L, 6, CONST_SLOT_WHEREEVER);
	auto tier = getNumber<uint8_t>(L, 7, 0);
	for (int32_t i = 1; i <= itemCount; ++i) {
		int32_t stackCount = subType;
		if (it.stackable) {
			stackCount = std::min<int32_t>(stackCount, 100);
			subType -= stackCount;
		}

		Item* item = Item::CreateItem(itemId, stackCount);
		if (!item) {
			if (!hasTable) {
				lua_pushnil(L);
			}
			return 1;
		}

		if (tier > 0) {
			item->setTier(tier);
		}

		ReturnValue ret = g_game().internalPlayerAddItem(player, item, canDropOnMap, slot);
		if (ret != RETURNVALUE_NOERROR) {
			delete item;
			if (!hasTable) {
				lua_pushnil(L);
			}
			return 1;
		}

		if (hasTable) {
			lua_pushnumber(L, i);
			pushUserdata<Item>(L, item);
			setItemMetatable(L, -1, item);
			lua_settable(L, -3);
		} else {
			pushUserdata<Item>(L, item);
			setItemMetatable(L, -1, item);
		}
	}
	return 1;
}

int PlayerFunctions::luaPlayerAddItemEx(lua_State* L) {
	// player:addItemEx(item[, canDropOnMap = false[, index = INDEX_WHEREEVER[, flags = 0]]])
	// player:addItemEx(item[, canDropOnMap = true[, slot = CONST_SLOT_WHEREEVER]])
	Item* item = getUserdata<Item>(L, 2);
	if (!item) {
		reportErrorFunc(getErrorDesc(LUA_ERROR_ITEM_NOT_FOUND));
		pushBoolean(L, false);
		return 1;
	}

	Player* player = getUserdata<Player>(L, 1);
	if (!player) {
		lua_pushnil(L);
		return 1;
	}

	if (item->getParent() != VirtualCylinder::virtualCylinder) {
		reportErrorFunc("Item already has a parent");
		pushBoolean(L, false);
		return 1;
	}

	bool canDropOnMap = getBoolean(L, 3, false);
	ReturnValue returnValue;
	if (canDropOnMap) {
		Slots_t slot = getNumber<Slots_t>(L, 4, CONST_SLOT_WHEREEVER);
		returnValue = g_game().internalPlayerAddItem(player, item, true, slot);
	} else {
		int32_t index = getNumber<int32_t>(L, 4, INDEX_WHEREEVER);
		uint32_t flags = getNumber<uint32_t>(L, 5, 0);
		returnValue = g_game().internalAddItem(player, item, index, flags);
	}

	if (returnValue == RETURNVALUE_NOERROR) {
		ScriptEnvironment::removeTempItem(item);
	}
	lua_pushnumber(L, returnValue);
	return 1;
}

int PlayerFunctions::luaPlayerRemoveStashItem(lua_State* L) {
	// player:removeStashItem(itemId, count)
	Player* player = getUserdata<Player>(L, 1);
	if (!player) {
		lua_pushnil(L);
		return 1;
	}

	uint16_t itemId;
	if (isNumber(L, 2)) {
		itemId = getNumber<uint16_t>(L, 2);
	} else {
		itemId = Item::items.getItemIdByName(getString(L, 2));
		if (itemId == 0) {
			lua_pushnil(L);
			return 1;
		}
	}

	const ItemType &itemType = Item::items[itemId];
	if (itemType.id == 0) {
		lua_pushnil(L);
		return 1;
	}

	uint32_t count = getNumber<uint32_t>(L, 3);
	pushBoolean(L, player->withdrawItem(itemType.id, count));
	return 1;
}

int PlayerFunctions::luaPlayerRemoveItem(lua_State* L) {
	// player:removeItem(itemId, count[, subType = -1[, ignoreEquipped = false]])
	Player* player = getUserdata<Player>(L, 1);
	if (!player) {
		lua_pushnil(L);
		return 1;
	}

	uint16_t itemId;
	if (isNumber(L, 2)) {
		itemId = getNumber<uint16_t>(L, 2);
	} else {
		itemId = Item::items.getItemIdByName(getString(L, 2));
		if (itemId == 0) {
			lua_pushnil(L);
			return 1;
		}
	}

	uint32_t count = getNumber<uint32_t>(L, 3);
	int32_t subType = getNumber<int32_t>(L, 4, -1);
	bool ignoreEquipped = getBoolean(L, 5, false);
	pushBoolean(L, player->removeItemOfType(itemId, count, subType, ignoreEquipped));
	return 1;
}

int PlayerFunctions::luaPlayerSendContainer(lua_State* L) {
	// player:sendContainer(container)
	Player* player = getUserdata<Player>(L, 1);
	if (!player) {
		lua_pushnil(L);
		return 1;
	}

	Container* container = getUserdata<Container>(L, 2);
	if (!container) {
		lua_pushnil(L);
		return 1;
	}

	player->sendContainer(static_cast<uint8_t>(container->getID()), container, container->hasParent(), static_cast<uint8_t>(container->getFirstIndex()));
	pushBoolean(L, true);
	return 1;
}

int PlayerFunctions::luaPlayerGetMoney(lua_State* L) {
	// player:getMoney()
	Player* player = getUserdata<Player>(L, 1);
	if (player) {
		lua_pushnumber(L, player->getMoney());
	} else {
		lua_pushnil(L);
	}
	return 1;
}

int PlayerFunctions::luaPlayerAddMoney(lua_State* L) {
	// player:addMoney(money)
	uint64_t money = getNumber<uint64_t>(L, 2);
	Player* player = getUserdata<Player>(L, 1);
	if (player) {
		g_game().addMoney(player, money);
		pushBoolean(L, true);
	} else {
		lua_pushnil(L);
	}
	return 1;
}

int PlayerFunctions::luaPlayerRemoveMoney(lua_State* L) {
	// player:removeMoney(money[, flags = 0[, useBank = true]])
	Player* player = getUserdata<Player>(L, 1);
	if (player) {
		uint64_t money = getNumber<uint64_t>(L, 2);
		int32_t flags = getNumber<int32_t>(L, 3, 0);
		bool useBank = getBoolean(L, 4, true);
		pushBoolean(L, g_game().removeMoney(player, money, flags, useBank));
	} else {
		lua_pushnil(L);
	}
	return 1;
}

int PlayerFunctions::luaPlayerShowTextDialog(lua_State* L) {
	// player:showTextDialog(id or name or userdata[, text[, canWrite[, length]]])
	Player* player = getUserdata<Player>(L, 1);
	if (!player) {
		lua_pushnil(L);
		return 1;
	}

	int32_t length = getNumber<int32_t>(L, 5, -1);
	bool canWrite = getBoolean(L, 4, false);
	std::string text;

	int parameters = lua_gettop(L);
	if (parameters >= 3) {
		text = getString(L, 3);
	}

	Item* item;
	if (isNumber(L, 2)) {
		item = Item::CreateItem(getNumber<uint16_t>(L, 2));
	} else if (isString(L, 2)) {
		item = Item::CreateItem(Item::items.getItemIdByName(getString(L, 2)));
	} else if (isUserdata(L, 2)) {
		if (getUserdataType(L, 2) != LuaData_Item) {
			pushBoolean(L, false);
			return 1;
		}

		item = getUserdata<Item>(L, 2);
	} else {
		item = nullptr;
	}

	if (!item) {
		reportErrorFunc(getErrorDesc(LUA_ERROR_ITEM_NOT_FOUND));
		pushBoolean(L, false);
		return 1;
	}

	if (length < 0) {
		length = Item::items[item->getID()].maxTextLen;
	}

	if (!text.empty()) {
		item->setAttribute(ItemAttribute_t::TEXT, text);
		length = std::max<int32_t>(text.size(), length);
	}

	item->setParent(player);
	player->setWriteItem(item, length);
	player->sendTextWindow(item, length, canWrite);
	pushBoolean(L, true);
	return 1;
}

int PlayerFunctions::luaPlayerSendTextMessage(lua_State* L) {
	// player:sendTextMessage(type, text[, position, primaryValue = 0, primaryColor = TEXTCOLOR_NONE[, secondaryValue = 0, secondaryColor = TEXTCOLOR_NONE]])
	// player:sendTextMessage(type, text, channelId)

	Player* player = getUserdata<Player>(L, 1);
	if (!player) {
		lua_pushnil(L);
		return 1;
	}

	int parameters = lua_gettop(L);

	TextMessage message(getNumber<MessageClasses>(L, 2), getString(L, 3));
	if (parameters == 4) {
		uint16_t channelId = getNumber<uint16_t>(L, 4);
		ChatChannel* channel = g_chat().getChannel(*player, channelId);
		if (!channel || !channel->hasUser(*player)) {
			pushBoolean(L, false);
			return 1;
		}
		message.channelId = channelId;
	} else {
		if (parameters >= 6) {
			message.position = getPosition(L, 4);
			message.primary.value = getNumber<int32_t>(L, 5);
			message.primary.color = getNumber<TextColor_t>(L, 6);
		}

		if (parameters >= 8) {
			message.secondary.value = getNumber<int32_t>(L, 7);
			message.secondary.color = getNumber<TextColor_t>(L, 8);
		}
	}

	player->sendTextMessage(message);
	pushBoolean(L, true);

	return 1;
}

int PlayerFunctions::luaPlayerSendChannelMessage(lua_State* L) {
	// player:sendChannelMessage(author, text, type, channelId)
	Player* player = getUserdata<Player>(L, 1);
	if (!player) {
		lua_pushnil(L);
		return 1;
	}

	uint16_t channelId = getNumber<uint16_t>(L, 5);
	SpeakClasses type = getNumber<SpeakClasses>(L, 4);
	const std::string &text = getString(L, 3);
	const std::string &author = getString(L, 2);
	player->sendChannelMessage(author, text, type, channelId);
	pushBoolean(L, true);
	return 1;
}

int PlayerFunctions::luaPlayerSendPrivateMessage(lua_State* L) {
	// player:sendPrivateMessage(speaker, text[, type])
	Player* player = getUserdata<Player>(L, 1);
	if (!player) {
		lua_pushnil(L);
		return 1;
	}

	const Player* speaker = getUserdata<const Player>(L, 2);
	const std::string &text = getString(L, 3);
	SpeakClasses type = getNumber<SpeakClasses>(L, 4, TALKTYPE_PRIVATE_FROM);
	player->sendPrivateMessage(speaker, type, text);
	pushBoolean(L, true);
	return 1;
}

int PlayerFunctions::luaPlayerChannelSay(lua_State* L) {
	// player:channelSay(speaker, type, text, channelId)
	Player* player = getUserdata<Player>(L, 1);
	if (!player) {
		lua_pushnil(L);
		return 1;
	}

	Creature* speaker = getCreature(L, 2);
	SpeakClasses type = getNumber<SpeakClasses>(L, 3);
	const std::string &text = getString(L, 4);
	uint16_t channelId = getNumber<uint16_t>(L, 5);
	player->sendToChannel(speaker, type, text, channelId);
	pushBoolean(L, true);
	return 1;
}

int PlayerFunctions::luaPlayerOpenChannel(lua_State* L) {
	// player:openChannel(channelId)
	uint16_t channelId = getNumber<uint16_t>(L, 2);
	Player* player = getUserdata<Player>(L, 1);
	if (player) {
		g_game().playerOpenChannel(player->getID(), channelId);
		pushBoolean(L, true);
	} else {
		lua_pushnil(L);
	}
	return 1;
}

int PlayerFunctions::luaPlayerGetSlotItem(lua_State* L) {
	// player:getSlotItem(slot)
	const Player* player = getUserdata<const Player>(L, 1);
	if (!player) {
		lua_pushnil(L);
		return 1;
	}

	uint32_t slot = getNumber<uint32_t>(L, 2);
	Thing* thing = player->getThing(slot);
	if (!thing) {
		lua_pushnil(L);
		return 1;
	}

	Item* item = thing->getItem();
	if (item) {
		pushUserdata<Item>(L, item);
		setItemMetatable(L, -1, item);
	} else {
		lua_pushnil(L);
	}
	return 1;
}

int PlayerFunctions::luaPlayerGetParty(lua_State* L) {
	// player:getParty()
	const Player* player = getUserdata<const Player>(L, 1);
	if (!player) {
		lua_pushnil(L);
		return 1;
	}

	Party* party = player->getParty();
	if (party) {
		pushUserdata<Party>(L, party);
		setMetatable(L, -1, "Party");
	} else {
		lua_pushnil(L);
	}
	return 1;
}

int PlayerFunctions::luaPlayerAddOutfit(lua_State* L) {
	// player:addOutfit(lookType)
	Player* player = getUserdata<Player>(L, 1);
	if (player) {
		player->addOutfit(getNumber<uint16_t>(L, 2), 0);
		pushBoolean(L, true);
	} else {
		lua_pushnil(L);
	}
	return 1;
}

int PlayerFunctions::luaPlayerAddOutfitAddon(lua_State* L) {
	// player:addOutfitAddon(lookType, addon)
	Player* player = getUserdata<Player>(L, 1);
	if (player) {
		uint16_t lookType = getNumber<uint16_t>(L, 2);
		uint8_t addon = getNumber<uint8_t>(L, 3);
		player->addOutfit(lookType, addon);
		pushBoolean(L, true);
	} else {
		lua_pushnil(L);
	}
	return 1;
}

int PlayerFunctions::luaPlayerRemoveOutfit(lua_State* L) {
	// player:removeOutfit(lookType)
	Player* player = getUserdata<Player>(L, 1);
	if (player) {
		uint16_t lookType = getNumber<uint16_t>(L, 2);
		pushBoolean(L, player->removeOutfit(lookType));
	} else {
		lua_pushnil(L);
	}
	return 1;
}

int PlayerFunctions::luaPlayerRemoveOutfitAddon(lua_State* L) {
	// player:removeOutfitAddon(lookType, addon)
	Player* player = getUserdata<Player>(L, 1);
	if (player) {
		uint16_t lookType = getNumber<uint16_t>(L, 2);
		uint8_t addon = getNumber<uint8_t>(L, 3);
		pushBoolean(L, player->removeOutfitAddon(lookType, addon));
	} else {
		lua_pushnil(L);
	}
	return 1;
}

int PlayerFunctions::luaPlayerHasOutfit(lua_State* L) {
	// player:hasOutfit(lookType[, addon = 0])
	Player* player = getUserdata<Player>(L, 1);
	if (player) {
		uint16_t lookType = getNumber<uint16_t>(L, 2);
		uint8_t addon = getNumber<uint8_t>(L, 3, 0);
		pushBoolean(L, player->canWear(lookType, addon));
	} else {
		lua_pushnil(L);
	}
	return 1;
}

int PlayerFunctions::luaPlayerSendOutfitWindow(lua_State* L) {
	// player:sendOutfitWindow()
	Player* player = getUserdata<Player>(L, 1);
	if (player) {
		player->sendOutfitWindow();
		pushBoolean(L, true);
	} else {
		lua_pushnil(L);
	}
	return 1;
}

int PlayerFunctions::luaPlayerAddMount(lua_State* L) {
	// player:addMount(mountId or mountName)
	Player* player = getUserdata<Player>(L, 1);
	if (!player) {
		lua_pushnil(L);
		return 1;
	}

	uint8_t mountId;
	if (isNumber(L, 2)) {
		mountId = getNumber<uint8_t>(L, 2);
	} else {
		Mount* mount = g_game().mounts.getMountByName(getString(L, 2));
		if (!mount) {
			lua_pushnil(L);
			return 1;
		}
		mountId = mount->id;
	}
	pushBoolean(L, player->tameMount(mountId));
	return 1;
}

int PlayerFunctions::luaPlayerRemoveMount(lua_State* L) {
	// player:removeMount(mountId or mountName)
	Player* player = getUserdata<Player>(L, 1);
	if (!player) {
		lua_pushnil(L);
		return 1;
	}

	uint8_t mountId;
	if (isNumber(L, 2)) {
		mountId = getNumber<uint8_t>(L, 2);
	} else {
		Mount* mount = g_game().mounts.getMountByName(getString(L, 2));
		if (!mount) {
			lua_pushnil(L);
			return 1;
		}
		mountId = mount->id;
	}
	pushBoolean(L, player->untameMount(mountId));
	return 1;
}

int PlayerFunctions::luaPlayerHasMount(lua_State* L) {
	// player:hasMount(mountId or mountName)
	const Player* player = getUserdata<const Player>(L, 1);
	if (!player) {
		lua_pushnil(L);
		return 1;
	}

	Mount* mount = nullptr;
	if (isNumber(L, 2)) {
		mount = g_game().mounts.getMountByID(getNumber<uint8_t>(L, 2));
	} else {
		mount = g_game().mounts.getMountByName(getString(L, 2));
	}

	if (mount) {
		pushBoolean(L, player->hasMount(mount));
	} else {
		lua_pushnil(L);
	}
	return 1;
}

int PlayerFunctions::luaPlayerAddFamiliar(lua_State* L) {
	// player:addFamiliar(lookType)
	Player* player = getUserdata<Player>(L, 1);
	if (player) {
		player->addFamiliar(getNumber<uint16_t>(L, 2));
		pushBoolean(L, true);
	} else {
		lua_pushnil(L);
	}
	return 1;
}

int PlayerFunctions::luaPlayerRemoveFamiliar(lua_State* L) {
	// player:removeFamiliar(lookType)
	Player* player = getUserdata<Player>(L, 1);
	if (player) {
		uint16_t lookType = getNumber<uint16_t>(L, 2);
		pushBoolean(L, player->removeFamiliar(lookType));
	} else {
		lua_pushnil(L);
	}
	return 1;
}

int PlayerFunctions::luaPlayerHasFamiliar(lua_State* L) {
	// player:hasFamiliar(lookType)
	Player* player = getUserdata<Player>(L, 1);
	if (player) {
		uint16_t lookType = getNumber<uint16_t>(L, 2);
		pushBoolean(L, player->canFamiliar(lookType));
	} else {
		lua_pushnil(L);
	}
	return 1;
}

int PlayerFunctions::luaPlayerSetFamiliarLooktype(lua_State* L) {
	// player:setFamiliarLooktype(lookType)
	Player* player = getUserdata<Player>(L, 1);
	if (player) {
		player->setFamiliarLooktype(getNumber<uint16_t>(L, 2));
		pushBoolean(L, true);
	} else {
		lua_pushnil(L);
	}
	return 1;
}

int PlayerFunctions::luaPlayerGetFamiliarLooktype(lua_State* L) {
	// player:getFamiliarLooktype()
	Player* player = getUserdata<Player>(L, 1);
	if (player) {
		lua_pushnumber(L, player->defaultOutfit.lookFamiliarsType);
	} else {
		lua_pushnil(L);
	}
	return 1;
}

int PlayerFunctions::luaPlayerGetPremiumDays(lua_State* L) {
	// player:getPremiumDays()
	Player* player = getUserdata<Player>(L, 1);
	if (player) {
		lua_pushnumber(L, player->premiumDays);
	} else {
		lua_pushnil(L);
	}
	return 1;
}

int PlayerFunctions::luaPlayerAddPremiumDays(lua_State* L) {
	// player:addPremiumDays(days)
	Player* player = getUserdata<Player>(L, 1);
	if (!player) {
		lua_pushnil(L);
		return 1;
	}

	if (player->premiumDays != std::numeric_limits<uint16_t>::max()) {
		uint16_t days = getNumber<uint16_t>(L, 2);
		int32_t addDays = std::min<int32_t>(0xFFFE - player->premiumDays, days);
		if (addDays > 0) {
			player->setPremiumDays(player->premiumDays + addDays);
			IOLoginData::addPremiumDays(player->getAccount(), addDays);
		}
	}
	pushBoolean(L, true);
	return 1;
}

int PlayerFunctions::luaPlayerRemovePremiumDays(lua_State* L) {
	// player:removePremiumDays(days)
	Player* player = getUserdata<Player>(L, 1);
	if (!player) {
		lua_pushnil(L);
		return 1;
	}

	if (player->premiumDays != std::numeric_limits<uint16_t>::max()) {
		uint16_t days = getNumber<uint16_t>(L, 2);
		int32_t removeDays = std::min<int32_t>(player->premiumDays, days);
		if (removeDays > 0) {
			player->setPremiumDays(player->premiumDays - removeDays);
			IOLoginData::removePremiumDays(player->getAccount(), removeDays);
		}
	}
	pushBoolean(L, true);
	return 1;
}

int PlayerFunctions::luaPlayerGetTibiaCoins(lua_State* L) {
	// player:getTibiaCoins()
	Player* player = getUserdata<Player>(L, 1);
	if (player) {
		account::Account account(player->getAccount());
		account.LoadAccountDB();
		uint32_t coins;
		account.GetCoins(&coins);
		lua_pushnumber(L, coins);
	} else {
		lua_pushnil(L);
	}
	return 1;
}

int PlayerFunctions::luaPlayerAddTibiaCoins(lua_State* L) {
	// player:addTibiaCoins(coins)
	Player* player = getUserdata<Player>(L, 1);
	if (!player) {
		lua_pushnil(L);
		return 1;
	}

	uint32_t coins = getNumber<uint32_t>(L, 2);

	account::Account account(player->getAccount());
	account.LoadAccountDB();
	if (account.AddCoins(coins)) {
		account.GetCoins(&(player->coinBalance));
		pushBoolean(L, true);
	} else {
		lua_pushnil(L);
	}

	return 1;
}

int PlayerFunctions::luaPlayerRemoveTibiaCoins(lua_State* L) {
	// player:removeTibiaCoins(coins)
	Player* player = getUserdata<Player>(L, 1);
	if (!player) {
		lua_pushnil(L);
		return 1;
	}

	uint32_t coins = getNumber<uint32_t>(L, 2);

	account::Account account(player->getAccount());
	account.LoadAccountDB();
	if (account.RemoveCoins(coins)) {
		account.GetCoins(&(player->coinBalance));
		pushBoolean(L, true);
	} else {
		lua_pushnil(L);
	}

	return 1;
}

int PlayerFunctions::luaPlayerHasBlessing(lua_State* L) {
	// player:hasBlessing(blessing)
	uint8_t blessing = getNumber<uint8_t>(L, 2);
	Player* player = getUserdata<Player>(L, 1);
	if (player) {
		pushBoolean(L, player->hasBlessing(blessing));
	} else {
		lua_pushnil(L);
	}
	return 1;
}

int PlayerFunctions::luaPlayerAddBlessing(lua_State* L) {
	// player:addBlessing(blessing)
	Player* player = getUserdata<Player>(L, 1);
	if (!player) {
		lua_pushnil(L);
		return 1;
	}

	uint8_t blessing = getNumber<uint8_t>(L, 2);
	uint8_t count = getNumber<uint8_t>(L, 3);

	player->addBlessing(blessing, count);
	player->sendBlessStatus();
	pushBoolean(L, true);
	return 1;
}

int PlayerFunctions::luaPlayerRemoveBlessing(lua_State* L) {
	// player:removeBlessing(blessing)
	Player* player = getUserdata<Player>(L, 1);
	if (!player) {
		lua_pushnil(L);
		return 1;
	}

	uint8_t blessing = getNumber<uint8_t>(L, 2);
	uint8_t count = getNumber<uint8_t>(L, 3);

	if (!player->hasBlessing(blessing)) {
		pushBoolean(L, false);
		return 1;
	}

	player->removeBlessing(blessing, count);
	pushBoolean(L, true);
	return 1;
}

int PlayerFunctions::luaPlayerGetBlessingCount(lua_State* L) {
	// player:getBlessingCount(index)
	Player* player = getUserdata<Player>(L, 1);
	uint8_t index = getNumber<uint8_t>(L, 2);
	if (index == 0) {
		index = 1;
	}

	if (player) {
		lua_pushnumber(L, player->getBlessingCount(index));
	} else {
		lua_pushnil(L);
	}
	return 1;
}

int PlayerFunctions::luaPlayerCanLearnSpell(lua_State* L) {
	// player:canLearnSpell(spellName)
	const Player* player = getUserdata<const Player>(L, 1);
	if (!player) {
		lua_pushnil(L);
		return 1;
	}

	const std::string &spellName = getString(L, 2);
	const InstantSpell* spell = g_spells().getInstantSpellByName(spellName);
	if (!spell) {
		reportErrorFunc("Spell \"" + spellName + "\" not found");
		pushBoolean(L, false);
		return 1;
	}

	if (player->hasFlag(PlayerFlags_t::IgnoreSpellCheck)) {
		pushBoolean(L, true);
		return 1;
	}

	const auto &vocMap = spell->getVocMap();
	if (vocMap.count(player->getVocationId()) == 0) {
		pushBoolean(L, false);
	} else if (player->getLevel() < spell->getLevel()) {
		pushBoolean(L, false);
	} else if (player->getMagicLevel() < spell->getMagicLevel()) {
		pushBoolean(L, false);
	} else {
		pushBoolean(L, true);
	}
	return 1;
}

int PlayerFunctions::luaPlayerLearnSpell(lua_State* L) {
	// player:learnSpell(spellName)
	Player* player = getUserdata<Player>(L, 1);
	if (player) {
		const std::string &spellName = getString(L, 2);
		player->learnInstantSpell(spellName);
		pushBoolean(L, true);
	} else {
		lua_pushnil(L);
	}
	return 1;
}

int PlayerFunctions::luaPlayerForgetSpell(lua_State* L) {
	// player:forgetSpell(spellName)
	Player* player = getUserdata<Player>(L, 1);
	if (player) {
		const std::string &spellName = getString(L, 2);
		player->forgetInstantSpell(spellName);
		pushBoolean(L, true);
	} else {
		lua_pushnil(L);
	}
	return 1;
}

int PlayerFunctions::luaPlayerHasLearnedSpell(lua_State* L) {
	// player:hasLearnedSpell(spellName)
	Player* player = getUserdata<Player>(L, 1);
	if (player) {
		const std::string &spellName = getString(L, 2);
		pushBoolean(L, player->hasLearnedInstantSpell(spellName));
	} else {
		lua_pushnil(L);
	}
	return 1;
}

int PlayerFunctions::luaPlayerSendTutorial(lua_State* L) {
	// player:sendTutorial(tutorialId)
	Player* player = getUserdata<Player>(L, 1);
	if (player) {
		uint8_t tutorialId = getNumber<uint8_t>(L, 2);
		player->sendTutorial(tutorialId);
		pushBoolean(L, true);
	} else {
		lua_pushnil(L);
	}
	return 1;
}

int PlayerFunctions::luaPlayerOpenImbuementWindow(lua_State* L) {
	// player:openImbuementWindow(item)
	Player* player = getUserdata<Player>(L, 1);
	if (!player) {
		reportErrorFunc(getErrorDesc(LUA_ERROR_PLAYER_NOT_FOUND));
		pushBoolean(L, false);
		return 1;
	}

	Item* item = getUserdata<Item>(L, 2);
	if (!item) {
		reportErrorFunc(getErrorDesc(LUA_ERROR_ITEM_NOT_FOUND));
		pushBoolean(L, false);
		return 1;
	}

	player->openImbuementWindow(item);
	return 1;
}

int PlayerFunctions::luaPlayerCloseImbuementWindow(lua_State* L) {
	// player:closeImbuementWindow()
	Player* player = getUserdata<Player>(L, 1);
	if (!player) {
		reportErrorFunc(getErrorDesc(LUA_ERROR_PLAYER_NOT_FOUND));
		pushBoolean(L, false);
		return 1;
	}

	player->closeImbuementWindow();
	return 1;
}

int PlayerFunctions::luaPlayerAddMapMark(lua_State* L) {
	// player:addMapMark(position, type, description)
	Player* player = getUserdata<Player>(L, 1);
	if (player) {
		const Position &position = getPosition(L, 2);
		uint8_t type = getNumber<uint8_t>(L, 3);
		const std::string &description = getString(L, 4);
		player->sendAddMarker(position, type, description);
		pushBoolean(L, true);
	} else {
		lua_pushnil(L);
	}
	return 1;
}

int PlayerFunctions::luaPlayerSave(lua_State* L) {
	// player:save()
	Player* player = getUserdata<Player>(L, 1);
	if (player) {
		if (!player->isOffline()) {
<<<<<<< HEAD
 			player->loginPosition = player->getPosition();
=======
			player->loginPosition = player->getPosition();
>>>>>>> 3e81ab6b
		}
		pushBoolean(L, IOLoginData::savePlayer(player));
		if (player->isOffline()) {
			delete player; // avoiding memory leak
		}
	} else {
		lua_pushnil(L);
	}
	return 1;
}

int PlayerFunctions::luaPlayerPopupFYI(lua_State* L) {
	// player:popupFYI(message)
	Player* player = getUserdata<Player>(L, 1);
	if (player) {
		const std::string &message = getString(L, 2);
		player->sendFYIBox(message);
		pushBoolean(L, true);
	} else {
		lua_pushnil(L);
	}
	return 1;
}

int PlayerFunctions::luaPlayerIsPzLocked(lua_State* L) {
	// player:isPzLocked()
	Player* player = getUserdata<Player>(L, 1);
	if (player) {
		pushBoolean(L, player->isPzLocked());
	} else {
		lua_pushnil(L);
	}
	return 1;
}

int PlayerFunctions::luaPlayerGetClient(lua_State* L) {
	// player:getClient()
	Player* player = getUserdata<Player>(L, 1);
	if (player) {
		lua_createtable(L, 0, 2);
		setField(L, "version", player->getProtocolVersion());
		setField(L, "os", player->getOperatingSystem());
	} else {
		lua_pushnil(L);
	}
	return 1;
}

int PlayerFunctions::luaPlayerGetHouse(lua_State* L) {
	// player:getHouse()
	Player* player = getUserdata<Player>(L, 1);
	if (!player) {
		lua_pushnil(L);
		return 1;
	}

	House* house = g_game().map.houses.getHouseByPlayerId(player->getGUID());
	if (house) {
		pushUserdata<House>(L, house);
		setMetatable(L, -1, "House");
	} else {
		lua_pushnil(L);
	}
	return 1;
}

int PlayerFunctions::luaPlayerSendHouseWindow(lua_State* L) {
	// player:sendHouseWindow(house, listId)
	Player* player = getUserdata<Player>(L, 1);
	if (!player) {
		lua_pushnil(L);
		return 1;
	}

	House* house = getUserdata<House>(L, 2);
	if (!house) {
		lua_pushnil(L);
		return 1;
	}

	uint32_t listId = getNumber<uint32_t>(L, 3);
	player->sendHouseWindow(house, listId);
	pushBoolean(L, true);
	return 1;
}

int PlayerFunctions::luaPlayerSetEditHouse(lua_State* L) {
	// player:setEditHouse(house, listId)
	Player* player = getUserdata<Player>(L, 1);
	if (!player) {
		lua_pushnil(L);
		return 1;
	}

	House* house = getUserdata<House>(L, 2);
	if (!house) {
		lua_pushnil(L);
		return 1;
	}

	uint32_t listId = getNumber<uint32_t>(L, 3);
	player->setEditHouse(house, listId);
	pushBoolean(L, true);
	return 1;
}

int PlayerFunctions::luaPlayerSetGhostMode(lua_State* L) {
	// player:setGhostMode(enabled)
	Player* player = getUserdata<Player>(L, 1);
	if (!player) {
		lua_pushnil(L);
		return 1;
	}

	bool enabled = getBoolean(L, 2);
	if (player->isInGhostMode() == enabled) {
		pushBoolean(L, true);
		return 1;
	}

	player->switchGhostMode();

	Tile* tile = player->getTile();
	const Position &position = player->getPosition();

	SpectatorHashSet spectators;
	g_game().map.getSpectators(spectators, position, true, true);
	for (Creature* spectator : spectators) {
		Player* tmpPlayer = spectator->getPlayer();
		if (tmpPlayer != player && !tmpPlayer->isAccessPlayer()) {
			if (enabled) {
				tmpPlayer->sendRemoveTileThing(position, tile->getStackposOfCreature(tmpPlayer, player));
			} else {
				tmpPlayer->sendCreatureAppear(player, position, true);
			}
		} else {
			tmpPlayer->sendCreatureChangeVisible(player, !enabled);
		}
	}

	if (player->isInGhostMode()) {
		for (const auto &it : g_game().getPlayers()) {
			if (!it.second->isAccessPlayer()) {
				it.second->notifyStatusChange(player, VIPSTATUS_OFFLINE);
			}
		}
		IOLoginData::updateOnlineStatus(player->getGUID(), false);
	} else {
		for (const auto &it : g_game().getPlayers()) {
			if (!it.second->isAccessPlayer()) {
				it.second->notifyStatusChange(player, player->statusVipList);
			}
		}
		IOLoginData::updateOnlineStatus(player->getGUID(), true);
	}
	pushBoolean(L, true);
	return 1;
}

int PlayerFunctions::luaPlayerGetContainerId(lua_State* L) {
	// player:getContainerId(container)
	Player* player = getUserdata<Player>(L, 1);
	if (!player) {
		lua_pushnil(L);
		return 1;
	}

	Container* container = getUserdata<Container>(L, 2);
	if (container) {
		lua_pushnumber(L, player->getContainerID(container));
	} else {
		lua_pushnil(L);
	}
	return 1;
}

int PlayerFunctions::luaPlayerGetContainerById(lua_State* L) {
	// player:getContainerById(id)
	Player* player = getUserdata<Player>(L, 1);
	if (!player) {
		lua_pushnil(L);
		return 1;
	}

	Container* container = player->getContainerByID(getNumber<uint8_t>(L, 2));
	if (container) {
		pushUserdata<Container>(L, container);
		setMetatable(L, -1, "Container");
	} else {
		lua_pushnil(L);
	}
	return 1;
}

int PlayerFunctions::luaPlayerGetContainerIndex(lua_State* L) {
	// player:getContainerIndex(id)
	Player* player = getUserdata<Player>(L, 1);
	if (player) {
		lua_pushnumber(L, player->getContainerIndex(getNumber<uint8_t>(L, 2)));
	} else {
		lua_pushnil(L);
	}
	return 1;
}

int PlayerFunctions::luaPlayerGetInstantSpells(lua_State* L) {
	// player:getInstantSpells()
	Player* player = getUserdata<Player>(L, 1);
	if (!player) {
		lua_pushnil(L);
		return 1;
	}

	std::vector<const InstantSpell*> spells;
	for (auto &[key, spell] : g_spells().getInstantSpells()) {
		if (spell.canCast(player)) {
			spells.push_back(&spell);
		}
	}

	lua_createtable(L, spells.size(), 0);

	int index = 0;
	for (auto spell : spells) {
		pushInstantSpell(L, *spell);
		lua_rawseti(L, -2, ++index);
	}
	return 1;
}

int PlayerFunctions::luaPlayerCanCast(lua_State* L) {
	// player:canCast(spell)
	Player* player = getUserdata<Player>(L, 1);
	InstantSpell* spell = getUserdata<InstantSpell>(L, 2);
	if (player && spell) {
		pushBoolean(L, spell->canCast(player));
	} else {
		lua_pushnil(L);
	}
	return 1;
}

int PlayerFunctions::luaPlayerHasChaseMode(lua_State* L) {
	// player:hasChaseMode()
	Player* player = getUserdata<Player>(L, 1);
	if (player) {
		pushBoolean(L, player->chaseMode);
	} else {
		lua_pushnil(L);
	}
	return 1;
}

int PlayerFunctions::luaPlayerHasSecureMode(lua_State* L) {
	// player:hasSecureMode()
	Player* player = getUserdata<Player>(L, 1);
	if (player) {
		pushBoolean(L, player->secureMode);
	} else {
		lua_pushnil(L);
	}
	return 1;
}

int PlayerFunctions::luaPlayerGetFightMode(lua_State* L) {
	// player:getFightMode()
	Player* player = getUserdata<Player>(L, 1);
	if (player) {
		lua_pushnumber(L, player->fightMode);
	} else {
		lua_pushnil(L);
	}
	return 1;
}

int PlayerFunctions::luaPlayerGetBaseXpGain(lua_State* L) {
	// player:getBaseXpGain()
	Player* player = getUserdata<Player>(L, 1);
	if (player) {
		lua_pushnumber(L, player->getBaseXpGain());
	} else {
		lua_pushnil(L);
	}
	return 1;
}

int PlayerFunctions::luaPlayerSetBaseXpGain(lua_State* L) {
	// player:setBaseXpGain(value)
	Player* player = getUserdata<Player>(L, 1);
	if (player) {
		player->setBaseXpGain(getNumber<uint16_t>(L, 2));
		player->sendStats();
		pushBoolean(L, true);
	} else {
		lua_pushnil(L);
	}
	return 1;
}

int PlayerFunctions::luaPlayerGetVoucherXpBoost(lua_State* L) {
	// player:getVoucherXpBoost()
	Player* player = getUserdata<Player>(L, 1);
	if (player) {
		lua_pushnumber(L, player->getVoucherXpBoost());
	} else {
		lua_pushnil(L);
	}
	return 1;
}

int PlayerFunctions::luaPlayerSetVoucherXpBoost(lua_State* L) {
	// player:setVoucherXpBoost(value)
	Player* player = getUserdata<Player>(L, 1);
	if (player) {
		player->setVoucherXpBoost(getNumber<uint16_t>(L, 2));
		player->sendStats();
		pushBoolean(L, true);
	} else {
		lua_pushnil(L);
	}
	return 1;
}

int PlayerFunctions::luaPlayerGetGrindingXpBoost(lua_State* L) {
	// player:getGrindingXpBoost()
	Player* player = getUserdata<Player>(L, 1);
	if (player) {
		lua_pushnumber(L, player->getGrindingXpBoost());
	} else {
		lua_pushnil(L);
	}
	return 1;
}

int PlayerFunctions::luaPlayerSetGrindingXpBoost(lua_State* L) {
	// player:setGrindingXpBoost(value)
	Player* player = getUserdata<Player>(L, 1);
	if (player) {
		player->setGrindingXpBoost(getNumber<uint16_t>(L, 2));
		player->sendStats();
		pushBoolean(L, true);
	} else {
		lua_pushnil(L);
	}
	return 1;
}

int PlayerFunctions::luaPlayerGetStoreXpBoost(lua_State* L) {
	// player:getStoreXpBoost()
	Player* player = getUserdata<Player>(L, 1);
	if (player) {
		lua_pushnumber(L, player->getStoreXpBoost());
	} else {
		lua_pushnil(L);
	}
	return 1;
}

int PlayerFunctions::luaPlayerSetStoreXpBoost(lua_State* L) {
	// player:setStoreXpBoost(value)
	Player* player = getUserdata<Player>(L, 1);
	if (player) {
		uint16_t experience = getNumber<uint16_t>(L, 2);
		player->setStoreXpBoost(experience);
		pushBoolean(L, true);
	} else {
		lua_pushnil(L);
	}
	return 1;
}

int PlayerFunctions::luaPlayerGetStaminaXpBoost(lua_State* L) {
	// player:getStaminaXpBoost()
	Player* player = getUserdata<Player>(L, 1);
	if (player) {
		lua_pushnumber(L, player->getStaminaXpBoost());
	} else {
		lua_pushnil(L);
	}
	return 1;
}

int PlayerFunctions::luaPlayerSetStaminaXpBoost(lua_State* L) {
	// player:setStaminaXpBoost(value)
	Player* player = getUserdata<Player>(L, 1);
	if (player) {
		player->setStaminaXpBoost(getNumber<uint16_t>(L, 2));
		player->sendStats();
		pushBoolean(L, true);
	} else {
		lua_pushnil(L);
	}
	return 1;
}

int PlayerFunctions::luaPlayerSetExpBoostStamina(lua_State* L) {
	// player:setExpBoostStamina(percent)
	Player* player = getUserdata<Player>(L, 1);
	if (player) {
		uint16_t stamina = getNumber<uint16_t>(L, 2);
		player->setExpBoostStamina(stamina);
		player->sendStats();
		pushBoolean(L, true);
	} else {
		lua_pushnil(L);
	}
	return 1;
}

int PlayerFunctions::luaPlayerGetExpBoostStamina(lua_State* L) {
	// player:getExpBoostStamina()
	Player* player = getUserdata<Player>(L, 1);
	if (player) {
		lua_pushnumber(L, player->getExpBoostStamina());
	} else {
		lua_pushnil(L);
	}
	return 1;
}

int PlayerFunctions::luaPlayerGetIdleTime(lua_State* L) {
	// player:getIdleTime()
	Player* player = getUserdata<Player>(L, 1);
	if (player) {
		lua_pushnumber(L, player->getIdleTime());
	} else {
		lua_pushnil(L);
	}
	return 1;
}

int PlayerFunctions::luaPlayerGetFreeBackpackSlots(lua_State* L) {
	// player:getFreeBackpackSlots()
	Player* player = getUserdata<Player>(L, 1);
	if (!player) {
		lua_pushnil(L);
	}

	lua_pushnumber(L, std::max<uint16_t>(0, player->getFreeBackpackSlots()));
	return 1;
}

int PlayerFunctions::luaPlayerIsOffline(lua_State* L) {
	Player* player = getUserdata<Player>(L, 1);
	if (player) {
		pushBoolean(L, player->isOffline());
	} else {
		pushBoolean(L, true);
	}

	return 1;
}

int PlayerFunctions::luaPlayerOpenMarket(lua_State* L) {
	// player:openMarket()
	Player* player = getUserdata<Player>(L, 1);
	if (!player) {
		lua_pushnil(L);
		return 1;
	}

	player->sendMarketEnter(player->getLastDepotId());
	pushBoolean(L, true);
	return 1;
}

// Forge
int PlayerFunctions::luaPlayerOpenForge(lua_State* L) {
	// player:openForge()
	const Player* player = getUserdata<Player>(L, 1);
	if (!player) {
		reportErrorFunc(getErrorDesc(LUA_ERROR_PLAYER_NOT_FOUND));
		pushBoolean(L, false);
		return 0;
	}

	player->sendOpenForge();
	pushBoolean(L, true);
	return 1;
}

int PlayerFunctions::luaPlayerCloseForge(lua_State* L) {
	// player:closeForge()
	const Player* player = getUserdata<Player>(L, 1);
	if (!player) {
		reportErrorFunc(getErrorDesc(LUA_ERROR_PLAYER_NOT_FOUND));
		pushBoolean(L, false);
		return 0;
	}

	player->closeForgeWindow();
	pushBoolean(L, true);
	return 1;
}

int PlayerFunctions::luaPlayerAddForgeDusts(lua_State* L) {
	// player:addForgeDusts(amount)
	Player* player = getUserdata<Player>(L, 1);
	if (!player) {
		reportErrorFunc(getErrorDesc(LUA_ERROR_PLAYER_NOT_FOUND));
		pushBoolean(L, false);
		return 0;
	}

	player->addForgeDusts(getNumber<uint64_t>(L, 2, 0));
	pushBoolean(L, true);
	return 1;
}

int PlayerFunctions::luaPlayerRemoveForgeDusts(lua_State* L) {
	// player:removeForgeDusts(amount)
	Player* player = getUserdata<Player>(L, 1);
	if (!player) {
		reportErrorFunc(getErrorDesc(LUA_ERROR_PLAYER_NOT_FOUND));
		pushBoolean(L, false);
		return 0;
	}

	player->removeForgeDusts(getNumber<uint64_t>(L, 2, 0));
	pushBoolean(L, true);
	return 1;
}

int PlayerFunctions::luaPlayerGetForgeDusts(lua_State* L) {
	// player:getForgeDusts()
	Player* player = getUserdata<Player>(L, 1);
	if (!player) {
		reportErrorFunc(getErrorDesc(LUA_ERROR_PLAYER_NOT_FOUND));
		pushBoolean(L, false);
		return 0;
	}

	lua_pushnumber(L, static_cast<lua_Number>(player->getForgeDusts()));
	return 1;
}

int PlayerFunctions::luaPlayerSetForgeDusts(lua_State* L) {
	// player:setForgeDusts()
	Player* player = getUserdata<Player>(L, 1);
	if (!player) {
		reportErrorFunc(getErrorDesc(LUA_ERROR_PLAYER_NOT_FOUND));
		pushBoolean(L, false);
		return 0;
	}

	player->setForgeDusts(getNumber<uint64_t>(L, 2, 0));
	pushBoolean(L, true);
	return 1;
}

int PlayerFunctions::luaPlayerAddForgeDustLevel(lua_State* L) {
	// player:addForgeDustLevel(amount)
	Player* player = getUserdata<Player>(L, 1);
	if (!player) {
		reportErrorFunc(getErrorDesc(LUA_ERROR_PLAYER_NOT_FOUND));
		pushBoolean(L, false);
		return 0;
	}

	player->addForgeDustLevel(getNumber<uint64_t>(L, 2, 1));
	pushBoolean(L, true);
	return 1;
}

int PlayerFunctions::luaPlayerRemoveForgeDustLevel(lua_State* L) {
	// player:removeForgeDustLevel(amount)
	Player* player = getUserdata<Player>(L, 1);
	if (!player) {
		reportErrorFunc(getErrorDesc(LUA_ERROR_PLAYER_NOT_FOUND));
		pushBoolean(L, false);
		return 0;
	}

	player->removeForgeDustLevel(getNumber<uint64_t>(L, 2, 1));
	pushBoolean(L, true);
	return 1;
}

int PlayerFunctions::luaPlayerGetForgeDustLevel(lua_State* L) {
	// player:getForgeDustLevel()
	const Player* player = getUserdata<Player>(L, 1);
	if (!player) {
		reportErrorFunc(getErrorDesc(LUA_ERROR_PLAYER_NOT_FOUND));
		pushBoolean(L, false);
		return 0;
	}

	lua_pushnumber(L, static_cast<lua_Number>(player->getForgeDustLevel()));
	return 1;
}

int PlayerFunctions::luaPlayerGetForgeSlivers(lua_State* L) {
	// player:getForgeSlivers()
	const Player* player = getUserdata<Player>(L, 1);
	if (!player) {
		reportErrorFunc(getErrorDesc(LUA_ERROR_PLAYER_NOT_FOUND));
		pushBoolean(L, false);
		return 0;
	}

	auto [sliver, core] = player->getForgeSliversAndCores();
	lua_pushnumber(L, static_cast<lua_Number>(sliver));
	return 1;
}

int PlayerFunctions::luaPlayerGetForgeCores(lua_State* L) {
	// player:getForgeCores()
	const Player* player = getUserdata<Player>(L, 1);
	if (!player) {
		reportErrorFunc(getErrorDesc(LUA_ERROR_PLAYER_NOT_FOUND));
		pushBoolean(L, false);
		return 0;
	}

	auto [sliver, core] = player->getForgeSliversAndCores();
	lua_pushnumber(L, static_cast<lua_Number>(core));
	return 1;
}

int PlayerFunctions::luaPlayerSetFaction(lua_State* L) {
	// player:setFaction(factionId)
	Player* player = getUserdata<Player>(L, 1);
	if (player == nullptr) {
		reportErrorFunc(getErrorDesc(LUA_ERROR_PLAYER_NOT_FOUND));
		pushBoolean(L, false);
		return 0;
	}

	Faction_t factionId = getNumber<Faction_t>(L, 2);
	player->setFaction(factionId);
	pushBoolean(L, true);
	return 1;
}

int PlayerFunctions::luaPlayerGetFaction(lua_State* L) {
	// player:getFaction()
	const Player* player = getUserdata<Player>(L, 1);
	if (player == nullptr) {
		reportErrorFunc(getErrorDesc(LUA_ERROR_PLAYER_NOT_FOUND));
		pushBoolean(L, false);
		return 0;
	}

	lua_pushnumber(L, player->getFaction());
	return 1;
}

int PlayerFunctions::luaPlayerIsUIExhausted(lua_State* L) {
	// player:isUIExhausted()
	Player* player = getUserdata<Player>(L, 1);
	if (!player) {
		reportErrorFunc(getErrorDesc(LUA_ERROR_PLAYER_NOT_FOUND));
		pushBoolean(L, false);
		return 0;
	}

	uint16_t time = getNumber<uint16_t>(L, 2);
	pushBoolean(L, player->isUIExhausted(time));
	return 1;
}

int PlayerFunctions::luaPlayerUpdateUIExhausted(lua_State* L) {
	// player:updateUIExhausted(exhaustionTime = 250)
	Player* player = getUserdata<Player>(L, 1);
	if (!player) {
		reportErrorFunc(getErrorDesc(LUA_ERROR_PLAYER_NOT_FOUND));
		pushBoolean(L, false);
		return 0;
	}

	player->updateUIExhausted();
	pushBoolean(L, true);
	return 1;
}

// Bosstiary Cooldown Timer
int PlayerFunctions::luaPlayerBosstiaryCooldownTimer(lua_State* L) {
	// player:sendBosstiaryCooldownTimer()
	const Player* player = getUserdata<Player>(L, 1);
	if (!player) {
		reportErrorFunc(getErrorDesc(LUA_ERROR_PLAYER_NOT_FOUND));
		pushBoolean(L, false);
		return 0;
	}

	player->sendBosstiaryCooldownTimer();
	pushBoolean(L, true);
	return 1;
}

int PlayerFunctions::luaPlayerAddBosstiaryKill(lua_State* L) {
	// player:addBosstiaryKill(name[, amount = 1])
	if (Player* player = getUserdata<Player>(L, 1);
		player) {
		const MonsterType* mtype = g_monsters().getMonsterType(getString(L, 2));
		if (mtype) {
			g_ioBosstiary().addBosstiaryKill(player, mtype, getNumber<uint32_t>(L, 3, 1));
			pushBoolean(L, true);
		} else {
			lua_pushnil(L);
		}
	} else {
		lua_pushnil(L);
	}
	return 1;
}

int PlayerFunctions::luaPlayerSetBossPoints(lua_State* L) {
	// player:setBossPoints()
	Player* player = getUserdata<Player>(L, 1);
	if (!player) {
		reportErrorFunc(getErrorDesc(LUA_ERROR_PLAYER_NOT_FOUND));
		pushBoolean(L, false);
		return 0;
	}

	player->setBossPoints(getNumber<uint32_t>(L, 2, 0));
	pushBoolean(L, true);
	return 1;
}

int PlayerFunctions::luaPlayerSetRemoveBossTime(lua_State* L) {
	// player:setRemoveBossTime()
	Player* player = getUserdata<Player>(L, 1);
	if (!player) {
		reportErrorFunc(getErrorDesc(LUA_ERROR_PLAYER_NOT_FOUND));
		pushBoolean(L, false);
		return 0;
	}

	player->setRemoveBossTime(getNumber<uint8_t>(L, 2, 0));
	pushBoolean(L, true);
	return 1;
}

int PlayerFunctions::luaPlayerGetSlotBossId(lua_State* L) {
	// player:getSlotBossId(slotId)
	const Player* player = getUserdata<Player>(L, 1);
	if (!player) {
		reportErrorFunc(getErrorDesc(LUA_ERROR_PLAYER_NOT_FOUND));
		pushBoolean(L, false);
		return 0;
	}

	uint8_t slotId = getNumber<uint8_t>(L, 2);
	auto bossId = player->getSlotBossId(slotId);
	lua_pushnumber(L, static_cast<lua_Number>(bossId));
	return 1;
}

int PlayerFunctions::luaPlayerGetBossBonus(lua_State* L) {
	// player:getBossBonus(slotId)
	const Player* player = getUserdata<Player>(L, 1);
	if (!player) {
		reportErrorFunc(getErrorDesc(LUA_ERROR_PLAYER_NOT_FOUND));
		pushBoolean(L, false);
		return 0;
	}

	uint8_t slotId = getNumber<uint8_t>(L, 2);
	auto bossId = player->getSlotBossId(slotId);

	uint32_t playerBossPoints = player->getBossPoints();
	uint16_t currentBonus = g_ioBosstiary().calculateLootBonus(playerBossPoints);

	auto bossLevel = g_ioBosstiary().getBossCurrentLevel(player, bossId);
	uint16_t bonusBoss = currentBonus + (bossLevel == 3 ? 25 : 0);

	lua_pushnumber(L, static_cast<lua_Number>(bonusBoss));
	return 1;
}

int PlayerFunctions::luaPlayerSendSingleSoundEffect(lua_State* L) {
	// player:sendSingleSoundEffect(soundId[, actor = true])
	Player* player = getUserdata<Player>(L, 1);
	if (!player) {
		reportErrorFunc(getErrorDesc(LUA_ERROR_PLAYER_NOT_FOUND));
		pushBoolean(L, false);
		return 0;
	}

	SoundEffect_t soundEffect = getNumber<SoundEffect_t>(L, 2);
	bool actor = getBoolean(L, 3, true);

	player->sendSingleSoundEffect(player->getPosition(), soundEffect, actor ? SourceEffect_t::OWN : SourceEffect_t::GLOBAL);
	pushBoolean(L, true);
	return 1;
}

int PlayerFunctions::luaPlayerSendDoubleSoundEffect(lua_State* L) {
	// player:sendDoubleSoundEffect(mainSoundId, secondarySoundId[, actor = true])
	Player* player = getUserdata<Player>(L, 1);
	if (!player) {
		reportErrorFunc(getErrorDesc(LUA_ERROR_PLAYER_NOT_FOUND));
		pushBoolean(L, false);
		return 0;
	}

	SoundEffect_t mainSoundEffect = getNumber<SoundEffect_t>(L, 2);
	SoundEffect_t secondarySoundEffect = getNumber<SoundEffect_t>(L, 3);
	bool actor = getBoolean(L, 4, true);

	player->sendDoubleSoundEffect(player->getPosition(), mainSoundEffect, actor ? SourceEffect_t::OWN : SourceEffect_t::GLOBAL, secondarySoundEffect, actor ? SourceEffect_t::OWN : SourceEffect_t::GLOBAL);
	pushBoolean(L, true);
	return 1;
}

int PlayerFunctions::luaPlayerGetName(lua_State* L) {
	// player:getName()
	const auto player = getUserdata<const Player>(L, 1);
	if (!player) {
		reportErrorFunc(getErrorDesc(LUA_ERROR_PLAYER_NOT_FOUND));
		pushBoolean(L, false);
		return 0;
	}

	pushString(L, player->getName());
	return 1;
}

int PlayerFunctions::luaPlayerHasGroupFlag(lua_State* L) {
	// player:hasGroupFlag(flag)
	const Player* player = getUserdata<Player>(L, 1);
	if (!player) {
		reportErrorFunc(getErrorDesc(LUA_ERROR_PLAYER_NOT_FOUND));
		pushBoolean(L, false);
		return 0;
	}

	pushBoolean(L, player->hasFlag(getNumber<PlayerFlags_t>(L, 2)));
	return 1;
}

int PlayerFunctions::luaPlayerSetGroupFlag(lua_State* L) {
	// player:setGroupFlag(flag)
	const Player* player = getUserdata<Player>(L, 1);
	if (!player) {
		reportErrorFunc(getErrorDesc(LUA_ERROR_PLAYER_NOT_FOUND));
		pushBoolean(L, false);
		return 0;
	}

	player->setFlag(getNumber<PlayerFlags_t>(L, 2));
	return 1;
}

int PlayerFunctions::luaPlayerRemoveGroupFlag(lua_State* L) {
	// player:removeGroupFlag(flag)
	const Player* player = getUserdata<Player>(L, 1);
	if (!player) {
		reportErrorFunc(getErrorDesc(LUA_ERROR_PLAYER_NOT_FOUND));
		pushBoolean(L, false);
		return 0;
	}

	player->removeFlag(getNumber<PlayerFlags_t>(L, 2));
	return 1;
}<|MERGE_RESOLUTION|>--- conflicted
+++ resolved
@@ -2563,11 +2563,7 @@
 	Player* player = getUserdata<Player>(L, 1);
 	if (player) {
 		if (!player->isOffline()) {
-<<<<<<< HEAD
- 			player->loginPosition = player->getPosition();
-=======
 			player->loginPosition = player->getPosition();
->>>>>>> 3e81ab6b
 		}
 		pushBoolean(L, IOLoginData::savePlayer(player));
 		if (player->isOffline()) {
