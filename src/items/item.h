--- conflicted
+++ resolved
@@ -866,11 +866,7 @@
 		}
 
 		static std::string parseImbuementDescription(const Item* item);
-<<<<<<< HEAD
-		static std::string parseShowAttributesDescription(const Item &item, const uint16_t itemId);
-=======
 		static std::string parseShowAttributesDescription(const Item *item, const uint16_t itemId);
->>>>>>> bd022c66
 
 		static std::vector<std::pair<std::string, std::string>> getDescriptions(const ItemType& it,
                                     const Item* item = nullptr);
