/**
 * Canary - A free and open-source MMORPG server emulator
 * Copyright (©) 2019-2022 OpenTibiaBR <opentibiabr@outlook.com>
 * Repository: https://github.com/opentibiabr/canary
 * License: https://github.com/opentibiabr/canary/blob/main/LICENSE
 * Contributors: https://github.com/opentibiabr/canary/graphs/contributors
 * Website: https://docs.opentibiabr.org/
*/

#include "otpch.h"

#include "lua/creature/actions.h"
#include "items/bed.h"
#include "creatures/creature.h"
#include "lua/creature/creatureevent.h"
#include "database/databasetasks.h"
#include "lua/creature/events.h"
#include "game/game.h"
#include "lua/global/globalevent.h"
#include "io/iologindata.h"
#include "io/iomarket.h"
#include "items/items.h"
#include "lua/scripts/lua_environment.hpp"
#include "creatures/monsters/monster.h"
#include "lua/creature/movement.h"
#include "game/scheduling/scheduler.h"
#include "server/server.h"
#include "creatures/combat/spells.h"
#include "lua/creature/talkaction.h"
#include "items/weapons/weapons.h"
#include "lua/scripts/scripts.h"
#include "lua/modules/modules.h"
#include "creatures/players/imbuements/imbuements.h"
#include "creatures/players/account/account.hpp"
#include "creatures/npcs/npc.h"
#include "creatures/npcs/npcs.h"
#include "server/network/webhook/webhook.h"
#include "protobuf/appearances.pb.h"

#include <fstream>

Game::Game()
{
	offlineTrainingWindow.choices.emplace_back("Sword Fighting and Shielding", SKILL_SWORD);
	offlineTrainingWindow.choices.emplace_back("Axe Fighting and Shielding", SKILL_AXE);
	offlineTrainingWindow.choices.emplace_back("Club Fighting and Shielding", SKILL_CLUB);
	offlineTrainingWindow.choices.emplace_back("Distance Fighting and Shielding", SKILL_DISTANCE);
	offlineTrainingWindow.choices.emplace_back("Magic Level and Shielding", SKILL_MAGLEVEL);
	offlineTrainingWindow.buttons.emplace_back("Okay", 1);
	offlineTrainingWindow.buttons.emplace_back("Cancel", 0);
	offlineTrainingWindow.defaultEscapeButton = 1;
	offlineTrainingWindow.defaultEnterButton = 0;
	offlineTrainingWindow.priority = true;
}

Game::~Game()
{
	for (const auto& it : guilds) {
		delete it.second;
	}

	for (const auto& it : CharmList) {
		delete it;
	}
}

void Game::loadBoostedCreature()
{
	Database& db = Database::getInstance();
	std::ostringstream query;
	query << "SELECT * FROM `boosted_creature`";
	DBResult_ptr result = db.storeQuery(query.str());

	if (!result) {
		SPDLOG_WARN("[Game::loadBoostedCreature] - "
                    "Failed to detect boosted creature database. (CODE 01)");
		return;
	}

	uint16_t date = result->getU16("date");
	std::string name = "";
	if (auto day = getDateDay();
	day == date)
	{
		name = result->getString("boostname");
	} else {
		uint16_t oldrace = result->getU16("raceid");
		std::map<uint16_t, std::string> monsterlist = getBestiaryList();
		uint16_t newrace = 0;
		uint8_t k = 1;
		while (newrace == 0 || newrace == oldrace) {
			uint16_t random = normal_random(0, monsterlist.size());
			for (auto it : monsterlist) {
				if (k == random) {
					newrace = it.first;
					name = it.second;
				}
				k++;
			}
		}

		const MonsterType* monsterType = g_monsters().getMonsterTypeByRaceId(newrace);

		query.str(std::string());
		query << "UPDATE `boosted_creature` SET ";
		query << "`date` = '" << day << "',";
		query << "`boostname` = " << db.escapeString(name) << ",";

		if (monsterType) {
			query << "`looktype` = " << static_cast<int>(monsterType->info.outfit.lookType) << ",";
			query << "`lookfeet` = " << static_cast<int>(monsterType->info.outfit.lookFeet) << ",";
			query << "`looklegs` = " << static_cast<int>(monsterType->info.outfit.lookLegs) << ",";
			query << "`lookhead` = " << static_cast<int>(monsterType->info.outfit.lookHead) << ",";
			query << "`lookbody` = " << static_cast<int>(monsterType->info.outfit.lookBody) << ",";
			query << "`lookaddons` = " << static_cast<int>(monsterType->info.outfit.lookAddons) << ",";
			query << "`lookmount` = " << static_cast<int>(monsterType->info.outfit.lookMount) << ",";
		}

		query << "`raceid` = '" << newrace << "'";

		if (!db.executeQuery(query.str())) {
			SPDLOG_WARN("[Game::loadBoostedCreature] - "
                        "Failed to detect boosted creature database. (CODE 02)");
			return;
		}
	}
	setBoostedName(name);
	SPDLOG_INFO("Boosted creature: {}", name);
}

void Game::start(ServiceManager* manager)
{
	serviceManager = manager;

	auto minutes = getTimeMinutes();
	lightHour = (minutes * LIGHT_DAY_LENGTH) / 60;

	g_scheduler().addEvent(createSchedulerTask(EVENT_LIGHTINTERVAL_MS, std::bind_front(&Game::checkLight, this)));
	g_scheduler().addEvent(createSchedulerTask(EVENT_CREATURE_THINK_INTERVAL, std::bind_front(&Game::checkCreatures, this, 0)));
	g_scheduler().addEvent(createSchedulerTask(EVENT_IMBUEMENT_INTERVAL, std::bind_front(&Game::checkImbuements, this)));
}

GameState_t Game::getGameState() const
{
	return gameState;
}

void Game::setWorldType(WorldType_t type)
{
	worldType = type;
}

void Game::setGameState(GameState_t newState)
{
	if (gameState == GAME_STATE_SHUTDOWN) {
		return; //this cannot be stopped
	}

	if (gameState == newState) {
		return;
	}

	gameState = newState;
	switch (newState) {
		case GAME_STATE_INIT: {
			loadItemsPrice();

			groups.load();
			g_chat().load();

			// Load monsters and npcs stored by the "loadFromXML" function
			map.spawnsMonster.startup();
			map.spawnsNpc.startup();

			// Load monsters and npcs custom stored by the "loadFromXML" function
			map.spawnsMonsterCustom.startup();
			map.spawnsNpcCustom.startup();

			raids.loadFromXml();
			raids.startup();

			mounts.loadFromXml();

			if (!g_configManager().getBoolean(STOREMODULES)) {
				gameStore.loadFromXml();
				gameStore.startup();
			}

			loadMotdNum();
			loadPlayersRecord();

			g_globalEvents().startup();
			break;
		}

		case GAME_STATE_SHUTDOWN: {
			g_globalEvents().execute(GLOBALEVENT_SHUTDOWN);

			//kick all players that are still online
			auto it = players.begin();
			while (it != players.end()) {
				it->second->removePlayer(true);
				it = players.begin();
			}

			saveMotdNum();
			saveGameState();

			g_dispatcher().addTask(
				createTask(std::bind_front(&Game::shutdown, this)));

			g_scheduler().stop();
			g_databaseTasks().stop();
			g_dispatcher().stop();
			break;
		}

		case GAME_STATE_CLOSED: {
			/* kick all players without the CanAlwaysLogin flag */
			auto it = players.begin();
			while (it != players.end()) {
				if (!it->second->hasFlag(PlayerFlag_CanAlwaysLogin)) {
					it->second->removePlayer(true);
					it = players.begin();
				} else {
					++it;
				}
			}

			saveGameState();
			break;
		}

		default:
			break;
	}
}

void Game::onPressHotkeyEquip(uint32_t playerId, uint16_t itemId)
{
	Player* player = getPlayerByID(playerId);
	if (!player) {
		return;
	}

	Item* item;
	const ItemType& itemType = Item::items[itemId];

	if (itemType.id == 0) {
		return;
	}

	bool removed = false;
	ReturnValue ret = RETURNVALUE_NOERROR;

	if (itemType.weaponType == WEAPON_AMMO) {
		Thing* quiverThing = player->getThing(CONST_SLOT_RIGHT);
		Thing* backpackThing = player->getThing(CONST_SLOT_BACKPACK);
		if (quiverThing && backpackThing) {
			Item* quiver = quiverThing->getItem();
			Item* backpack = backpackThing->getItem();
			if (quiver && quiver->isQuiver() && backpack) {
				item = findItemOfType(backpack->getContainer(), itemType.id);
				if (item) {
					ret = internalMoveItem(item->getParent(), quiver->getContainer(), 0, item, item->getItemCount(), nullptr);
				}
				else {
					ret = RETURNVALUE_NOTPOSSIBLE;
				}
			}
			else {
				ret = RETURNVALUE_NOTPOSSIBLE;
			}
		}
	} else {
		item = findItemOfType(player, itemType.id);

		if (!item) {
			item = findItemOfType(player, itemType.transformEquipTo);
			if (!item) {
				item = findItemOfType(player, itemType.transformDeEquipTo);
			}
			if (!item) {
				player->sendCancelMessage(RETURNVALUE_NOTPOSSIBLE);
				return;
			}
		}

		const ItemType& newitemType = Item::items[item->getID()];

		if (newitemType.id == 0) {
			return;
		}

		int32_t slotP = newitemType.slotPosition;
		if (itemType.weaponType == WEAPON_SHIELD || itemType.type == ITEM_TYPE_QUIVER) {
			slotP = CONST_SLOT_RIGHT;
		}
		else if (hasBitSet(SLOTP_HEAD, slotP)) {
			slotP = CONST_SLOT_HEAD;
		}
		else if (hasBitSet(SLOTP_RING, slotP)) {
			slotP = CONST_SLOT_RING;
		}
		else if (hasBitSet(SLOTP_NECKLACE, slotP)) {
			slotP = CONST_SLOT_NECKLACE;
		}
		else if (hasBitSet(SLOTP_ARMOR, slotP)) {
			slotP = CONST_SLOT_ARMOR;
		}
		else if (hasBitSet(SLOTP_LEGS, slotP)) {
			slotP = CONST_SLOT_LEGS;
		}
		else if (hasBitSet(SLOTP_FEET, slotP)) {
			slotP = CONST_SLOT_FEET;
		}
		else if (hasBitSet(SLOTP_AMMO, slotP)) {
			slotP = CONST_SLOT_AMMO;
		}
		else if (hasBitSet(SLOTP_LEFT, slotP) && !hasBitSet(SLOTP_TWO_HAND, slotP)) {
			slotP = CONST_SLOT_LEFT;
		}

		if (hasBitSet(SLOTP_TWO_HAND, slotP)) {
			Thing* leftthing = player->getThing(CONST_SLOT_LEFT);
			if (leftthing) {
				Item* slotLeft_item = leftthing->getItem();
				if (slotLeft_item) {
					if (slotLeft_item->getID() == item->getID()) {
						removed = true;
					}
					ret = internalMoveItem(slotLeft_item->getParent(), player, 0, slotLeft_item, slotLeft_item->getItemCount(), nullptr);
				}
			}
			Thing* rightthing = player->getThing(CONST_SLOT_RIGHT);
			if (rightthing) {
				Item* slotRight_Item = rightthing->getItem();
				if (slotRight_Item) {
					if (newitemType.weaponType != WEAPON_DISTANCE || !slotRight_Item->isQuiver())
						ret = internalMoveItem(slotRight_Item->getParent(), player, 0, slotRight_Item, slotRight_Item->getItemCount(), nullptr);
				}
				else {
					return;
				}
			}
			if (!removed) {
				ret = internalMoveItem(item->getParent(), player, CONST_SLOT_LEFT, item, item->getItemCount(), nullptr);
			}
		}
		else if (hasBitSet(SLOTP_RING, slotP)) {
			Thing* ringthing = player->getThing(CONST_SLOT_RING);
			if (ringthing) {
				Item* slotRing_Item = ringthing->getItem();
				if (slotRing_Item) {
					ret = internalMoveItem(slotRing_Item->getParent(), player, 0, slotRing_Item, slotRing_Item->getItemCount(), nullptr);
					if (slotRing_Item->getID() == item->getID()) {
						removed = true;
					}
				}
				else {
					return;
				}
			}
			if (!removed) {
				ret = internalMoveItem(item->getParent(), player, CONST_SLOT_RING, item, item->getItemCount(), nullptr);
			}
		}
		else if (slotP == CONST_SLOT_RIGHT) {
			Thing* rightthing = player->getThing(CONST_SLOT_RIGHT);
			if (rightthing) {
				Item* slotRight_Item = rightthing->getItem();
				if (slotRight_Item) {
					if (slotRight_Item->getID() == item->getID()) {
						removed = true;
					}
					ret = internalMoveItem(slotRight_Item->getParent(), player, 0, slotRight_Item, slotRight_Item->getItemCount(), nullptr);
				}
				else {
					return;
				}
			}
			Thing* leftthing = player->getThing(CONST_SLOT_LEFT);
			if (leftthing) {
				Item* slotLeft_item = leftthing->getItem();
				if (slotLeft_item) {
					ItemType& it = Item::items.getItemType(slotLeft_item->getID());
					if (hasBitSet(SLOTP_TWO_HAND, it.slotPosition)) {
						if (newitemType.type != ITEM_TYPE_QUIVER || slotLeft_item->getWeaponType() != WEAPON_DISTANCE)
							ret = internalMoveItem(slotLeft_item->getParent(), player, 0, slotLeft_item, slotLeft_item->getItemCount(), nullptr);
					}
				}
				else {
					return;
				}
			}
			if (!removed) {
				ret = internalMoveItem(item->getParent(), player, slotP, item, item->getItemCount(), nullptr);
			}
		}
		else if (slotP) {
			if (newitemType.stackable) {
				Thing* ammothing = player->getThing(slotP);
				if (ammothing) {
					Item* ammoItem = ammothing->getItem();
					if (ammoItem == nullptr) {
						SPDLOG_DEBUG("[Game::onPressHotkeyEquip] - Player {} ammoItem is nullptr {}.", player->getName());
						return;
					}

					ObjectCategory_t category = getObjectCategory(ammoItem);
					if (ammoItem->getID() == item->getID()){
						if (item->getDuration() > 0 ||
						ammoItem->getItemCount() == 100 ||
						ammoItem->getItemCount() == player->getItemTypeCount(ammoItem->getID()))
						{
							ret = internalQuickLootItem(player, ammoItem, category);
							if (ret != RETURNVALUE_NOERROR) {
								ret = internalMoveItem(ammoItem->getParent(), player, 0, ammoItem, ammoItem->getItemCount(), nullptr);
							}
							if (ret != RETURNVALUE_NOERROR) {
								player->sendCancelMessage(ret);
							}
							return;
						}
					}
					else {
						ret = internalQuickLootItem(player, ammoItem, category);
						if (ret != RETURNVALUE_NOERROR) {
							ret = internalMoveItem(ammoItem->getParent(), player, 0, ammoItem, ammoItem->getItemCount(), nullptr);
						}
					}
				}
				if (ReturnValue returnQueryAdd = player->queryAdd(slotP, *item, item->getItemCount(), 0);
				returnQueryAdd != RETURNVALUE_NOERROR)
				{
					player->sendCancelMessage(returnQueryAdd);
					return;
				}

				if (item->getItemCount() < 100 &&
					item->getItemCount() < player->getItemTypeCount(item->getID(), -1) &&
					item->getDuration() <= 0) {
					uint16_t count = 0;
					while (player->getItemTypeCount(item->getID())) {
						if (count == 100) {
							break;
						}
						Item* playerItem = player->getInventoryItem(CONST_SLOT_BACKPACK);
						if(playerItem == nullptr) {
							SPDLOG_DEBUG("[Game::onPressHotkeyEquip] - Player {} has no backpack. Item is nullptr.", player->getName());
							break;
						}
						Container* mainBP = playerItem->getContainer();
						if(mainBP == nullptr) {
							SPDLOG_DEBUG("[Game::onPressHotkeyEquip] - Player {} backpack is not a container. Container is nullptr.", player->getName());
							break;
						}
						Item* removeItem = findItemOfType(mainBP, item->getID());
						if (removeItem == nullptr) {
							SPDLOG_DEBUG("[Game::onPressHotkeyEquip] - Player {} item is nullptr.", player->getName());
							break;
						}

						if (removeItem->getItemCount() > 100 - count) {
							internalRemoveItem(removeItem, 100 - count);
							count = 100;
						}
						else {
							count = count + removeItem->getItemCount();
							internalRemoveItem(removeItem, removeItem->getItemCount());
						}
					}
					if(Item* newSlotitem = Item::CreateItem(item->getID(), count);
					newSlotitem && count > 0)
					{
						internalAddItem(player, newSlotitem, slotP, FLAG_NOLIMIT);
					}
					return;
				}
				else {
					ret = internalMoveItem(item->getParent(), player, slotP, item, item->getItemCount(), nullptr);
				}
			}
			else {
				Thing* slotthing = player->getThing(slotP);
				if (slotthing) {
					Item* slotItem = slotthing->getItem();
					if (slotItem == nullptr) {
						SPDLOG_DEBUG("[Game::onPressHotkeyEquip] - Player {} slotitem is nullptr.", player->getName());
						return;
					}

					ret = internalMoveItem(slotItem->getParent(), player, 0, slotItem, slotItem->getItemCount(), nullptr);
					if (slotItem->getID() == item->getID()) {
						removed = true;
					}
				}
				if (!removed) {
					ret = internalMoveItem(item->getParent(), player, slotP, item, item->getItemCount(), nullptr);
				}
			}
		}
	}

	if (ret != RETURNVALUE_NOERROR) {
		player->sendCancelMessage(ret);
	}
}

void Game::saveGameState()
{
	if (gameState == GAME_STATE_NORMAL) {
		setGameState(GAME_STATE_MAINTAIN);
	}

	SPDLOG_INFO("Saving server...");

	for (const auto& it : players) {
		it.second->loginPosition = it.second->getPosition();
		IOLoginData::savePlayer(it.second);
	}

	for (const auto& it : guilds) {
		IOGuild::saveGuild(it.second);
	}

	Map::save();

	g_databaseTasks().flush();

	if (gameState == GAME_STATE_MAINTAIN) {
		setGameState(GAME_STATE_NORMAL);
	}
}

bool Game::loadItemsPrice()
{
	itemsSaleCount = 0;
	std::ostringstream query, query2;
	query << "SELECT DISTINCT `itemtype` FROM `market_offers`;";

	Database& db = Database::getInstance();
	DBResult_ptr result = db.storeQuery(query.str());
	if (!result) {
		return false;
	}

	do {
		query2.str(std::string());
		uint16_t itemId = result->getU16("itemtype");
		query2 << "SELECT `price` FROM `market_offers` WHERE `itemtype` = " << itemId << " ORDER BY `price` DESC LIMIT 1";
		DBResult_ptr resultQuery2 = db.storeQuery(query2.str());
		if (resultQuery2) {
			itemsPriceMap[itemId] = resultQuery2->getU32("price");
			itemsSaleCount++;
		}

	} while (result->next());


	return true;
}

bool Game::loadMainMap(const std::string& filename)
{
	Monster::despawnRange = g_configManager().getNumber(DEFAULT_DESPAWNRANGE);
	Monster::despawnRadius = g_configManager().getNumber(DEFAULT_DESPAWNRADIUS);
	return map.loadMap("data/world/" + filename + ".otbm", true, true, true, true);
}

bool Game::loadCustomMap(const std::string& filename)
{
	Monster::despawnRange = g_configManager().getNumber(DEFAULT_DESPAWNRANGE);
	Monster::despawnRadius = g_configManager().getNumber(DEFAULT_DESPAWNRADIUS);
	return map.loadMapCustom("data/world/custom/" + filename + ".otbm", true, true, true);
}

void Game::loadMap(const std::string& path)
{
	map.loadMap(path);
}

Cylinder* Game::internalGetCylinder(Player* player, const Position& pos) const
{
	if (pos.x != 0xFFFF) {
		return map.getTile(pos);
	}

	//container
	if (pos.y & 0x40) {
		uint8_t from_cid = pos.y & 0x0F;
		return player->getContainerByID(from_cid);
	}

	//inventory
	return player;
}

Thing* Game::internalGetThing(Player* player, const Position& pos, int32_t index, uint32_t itemId, StackPosType_t type) const
{
	if (pos.x != 0xFFFF) {
		Tile* tile = map.getTile(pos);
		if (!tile) {
			return nullptr;
		}

		Thing* thing;
		switch (type) {
			case STACKPOS_LOOK: {
				return tile->getTopVisibleThing(player);
			}

			case STACKPOS_MOVE: {
				Item* item = tile->getTopDownItem();
				if (item && item->isMoveable()) {
					thing = item;
				} else {
					thing = tile->getTopVisibleCreature(player);
				}
				break;
			}

			case STACKPOS_USEITEM: {
				thing = tile->getUseItem(index);
				break;
			}

			case STACKPOS_TOPDOWN_ITEM: {
				thing = tile->getTopDownItem();
				break;
			}

			case STACKPOS_USETARGET: {
				thing = tile->getTopVisibleCreature(player);
				if (!thing) {
					thing = tile->getUseItem(index);
				}
				break;
			}

			case STACKPOS_FIND_THING: {
				thing = tile->getUseItem(index);
				if (!thing) {
					thing = tile->getDoorItem();
				}

				if (!thing) {
					thing = tile->getTopDownItem();
				}

				break;
			}

			default: {
				thing = nullptr;
				break;
			}
		}

		if (player && tile->hasFlag(TILESTATE_SUPPORTS_HANGABLE)) {
			//do extra checks here if the thing is accessable
			if (thing && thing->getItem()) {
				if (tile->hasProperty(CONST_PROP_ISVERTICAL)) {
					if (player->getPosition().x + 1 == tile->getPosition().x && thing->getItem()->isHangable()) {
						thing = nullptr;
					}
				} else { // horizontal
					if (player->getPosition().y + 1 == tile->getPosition().y && thing->getItem()->isHangable()) {
						thing = nullptr;
					}
				}
			}
		}
		return thing;
	}

	//container
	if (pos.y & 0x40) {
		uint8_t fromCid = pos.y & 0x0F;

		Container* parentContainer = player->getContainerByID(fromCid);
		if (!parentContainer) {
			return nullptr;
		}

		if (parentContainer->getID() == ITEM_BROWSEFIELD) {
			Tile* tile = parentContainer->getTile();
			if (tile && tile->hasFlag(TILESTATE_SUPPORTS_HANGABLE)) {
				if (tile->hasProperty(CONST_PROP_ISVERTICAL)) {
					if (player->getPosition().x + 1 == tile->getPosition().x) {
						return nullptr;
					}
				} else { // horizontal
					if (player->getPosition().y + 1 == tile->getPosition().y) {
						return nullptr;
					}
				}
			}
		}

		uint8_t slot = pos.z;
		return parentContainer->getItemByIndex(player->getContainerIndex(fromCid) + slot);
	} else if (pos.y == 0x20 || pos.y == 0x21) {
		// '0x20' -> From depot.
		// '0x21' -> From inbox.
		// Both only when the item is from depot search window.
		if (!player->isDepotSearchOpenOnItem(static_cast<uint16_t>(itemId))) {
			player->sendCancelMessage(RETURNVALUE_NOTPOSSIBLE);
			return nullptr;
		}

		return player->getItemFromDepotSearch(static_cast<uint16_t>(itemId), pos);
	} else if (pos.y == 0 && pos.z == 0) {
		const ItemType& it = Item::items[itemId];
		if (it.id == 0) {
			return nullptr;
		}

		int32_t subType;
		if (it.isFluidContainer()) {
			subType = index;
		} else {
			subType = -1;
		}

		return findItemOfType(player, it.id, true, subType);
	}

	//inventory
	Slots_t slot = static_cast<Slots_t>(pos.y);
	return player->getInventoryItem(slot);
}

void Game::internalGetPosition(Item* item, Position& pos, uint8_t& stackpos)
{
	pos.x = 0;
	pos.y = 0;
	pos.z = 0;
	stackpos = 0;

	Cylinder* topParent = item->getTopParent();
	if (topParent) {
		if (Player* player = dynamic_cast<Player*>(topParent)) {
			pos.x = 0xFFFF;

			Container* container = dynamic_cast<Container*>(item->getParent());
			if (container) {
				pos.y = static_cast<uint16_t>(0x40) | static_cast<uint16_t>(player->getContainerID(container));
				pos.z = container->getThingIndex(item);
				stackpos = pos.z;
			} else {
				pos.y = player->getThingIndex(item);
				stackpos = pos.y;
			}
		} else if (Tile* tile = topParent->getTile()) {
			pos = tile->getPosition();
			stackpos = tile->getThingIndex(item);
		}
	}
}

Creature* Game::getCreatureByID(uint32_t id)
{
	if (id <= Player::playerAutoID) {
		return getPlayerByID(id);
	} else if (id <= Monster::monsterAutoID) {
		return getMonsterByID(id);
	} else if (id <= Npc::npcAutoID) {
		return getNpcByID(id);
	}
	return nullptr;
}

Monster* Game::getMonsterByID(uint32_t id)
{
	if (id == 0) {
		return nullptr;
	}

	auto it = monsters.find(id);
	if (it == monsters.end()) {
		return nullptr;
	}
	return it->second;
}

Npc* Game::getNpcByID(uint32_t id)
{
	if (id == 0) {
		return nullptr;
	}

	auto it = npcs.find(id);
	if (it == npcs.end()) {
		return nullptr;
	}
	return it->second;
}

Player* Game::getPlayerByID(uint32_t id)
{
	auto playerMap = players.find(id);
	if (playerMap != players.end()) {
		return playerMap->second;
	}

	return nullptr;
}

Creature* Game::getCreatureByName(const std::string& s)
{
	if (s.empty()) {
		return nullptr;
	}

	const std::string& lowerCaseName = asLowerCaseString(s);

	auto m_it = mappedPlayerNames.find(lowerCaseName);
	if (m_it != mappedPlayerNames.end()) {
		return m_it->second;
	}

	for (const auto& it : npcs) {
		if (lowerCaseName == asLowerCaseString(it.second->getName())) {
			return it.second;
		}
	}

	for (const auto& it : monsters) {
		if (lowerCaseName == asLowerCaseString(it.second->getName())) {
			return it.second;
		}
	}
	return nullptr;
}

Npc* Game::getNpcByName(const std::string& s)
{
	if (s.empty()) {
		return nullptr;
	}

	const char* npcName = s.c_str();
	for (const auto& it : npcs) {
		if (strcasecmp(npcName, it.second->getName().c_str()) == 0) {
			return it.second;
		}
	}
	return nullptr;
}

Player* Game::getPlayerByName(const std::string& s)
{
	if (s.empty()) {
		return nullptr;
	}

	auto it = mappedPlayerNames.find(asLowerCaseString(s));
	if (it == mappedPlayerNames.end()) {
		return nullptr;
	}
	return it->second;
}

Player* Game::getPlayerByGUID(const uint32_t& guid)
{
	if (guid == 0) {
		return nullptr;
	}

	for (const auto& it : players) {
		if (guid == it.second->getGUID()) {
			return it.second;
		}
	}
	return nullptr;
}

ReturnValue Game::getPlayerByNameWildcard(const std::string& s, Player*& player)
{
	size_t strlen = s.length();
	if (strlen == 0 || strlen > 20) {
		return RETURNVALUE_PLAYERWITHTHISNAMEISNOTONLINE;
	}

	if (s.back() == '~') {
		const std::string& query = asLowerCaseString(s.substr(0, strlen - 1));
		std::string result;
		ReturnValue ret = wildcardTree.findOne(query, result);
		if (ret != RETURNVALUE_NOERROR) {
			return ret;
		}

		player = getPlayerByName(result);
	} else {
		player = getPlayerByName(s);
	}

	if (!player) {
		return RETURNVALUE_PLAYERWITHTHISNAMEISNOTONLINE;
	}

	return RETURNVALUE_NOERROR;
}

Player* Game::getPlayerByAccount(uint32_t acc)
{
	for (const auto& it : players) {
		if (it.second->getAccount() == acc) {
			return it.second;
		}
	}
	return nullptr;
}

bool Game::internalPlaceCreature(Creature* creature, const Position& pos, bool extendedPos /*=false*/, bool forced /*= false*/, bool creatureCheck /*= false*/)
{
	if (creature->getParent() != nullptr) {
		return false;
	}

	if (!map.placeCreature(pos, creature, extendedPos, forced)) {
		return false;
	}

	creature->incrementReferenceCounter();
	creature->setID();
	creature->addList();

	if (creatureCheck) {
		addCreatureCheck(creature);
		creature->onPlacedCreature();
	}

	return true;
}

bool Game::placeCreature(Creature* creature, const Position& pos, bool extendedPos /*=false*/, bool forced /*= false*/)
{
	if (!internalPlaceCreature(creature, pos, extendedPos, forced)) {
		return false;
	}

	SpectatorHashSet spectators;
	map.getSpectators(spectators, creature->getPosition(), true);
	for (Creature* spectator : spectators) {
		if (Player* tmpPlayer = spectator->getPlayer()) {
			tmpPlayer->sendCreatureAppear(creature, creature->getPosition(), true);
		}
	}

	for (Creature* spectator : spectators) {
		spectator->onCreatureAppear(creature, true);
	}

	creature->getParent()->postAddNotification(creature, nullptr, 0);

	addCreatureCheck(creature);
	creature->onPlacedCreature();
	return true;
}

bool Game::removeCreature(Creature* creature, bool isLogout/* = true*/)
{
	if (creature->isRemoved()) {
		return false;
	}

	Tile* tile = creature->getTile();

	std::vector<int32_t> oldStackPosVector;

	SpectatorHashSet spectators;
	map.getSpectators(spectators, tile->getPosition(), true);
	for (Creature* spectator : spectators) {
		if (Player* player = spectator->getPlayer()) {
			oldStackPosVector.push_back(player->canSeeCreature(creature) ? tile->getStackposOfCreature(player, creature) : -1);
		}
	}

	tile->removeCreature(creature);

	const Position& tilePosition = tile->getPosition();

	//send to client
	size_t i = 0;
	for (Creature* spectator : spectators) {
		if (Player* player = spectator->getPlayer()) {
			player->sendRemoveTileThing(tilePosition, oldStackPosVector[i++]);
		}
	}

	//event method
	for (Creature* spectator : spectators) {
		spectator->onRemoveCreature(creature, isLogout);
	}

	if (creature->getMaster() && !creature->getMaster()->isRemoved()) {
		creature->setMaster(nullptr);
	}

	creature->getParent()->postRemoveNotification(creature, nullptr, 0);

	creature->removeList();
	creature->setRemoved();
	ReleaseCreature(creature);

	removeCreatureCheck(creature);

	for (Creature* summon : creature->summons) {
		summon->setSkillLoss(false);
		removeCreature(summon);
	}

	if (creature->getPlayer() && isLogout) {
		auto it = teamFinderMap.find(creature->getPlayer()->getGUID());
		if (it != teamFinderMap.end()) {
			teamFinderMap.erase(it);
		}
	}

	return true;
}

void Game::executeDeath(uint32_t creatureId)
{
	Creature* creature = getCreatureByID(creatureId);
	if (creature && !creature->isRemoved()) {
		creature->onDeath();
	}
}

void Game::playerTeleport(uint32_t playerId, const Position& newPosition) {
  Player* player = getPlayerByID(playerId);
  if (!player || !player->hasCustomFlag(PlayerCustomFlag_CanMapClickTeleport)) {
    return;
  }

  ReturnValue returnValue = g_game().internalTeleport(player, newPosition, false);
  if (returnValue != RETURNVALUE_NOERROR) {
    player->sendCancelMessage(returnValue);
  }
}

void Game::playerInspectItem(Player* player, const Position& pos) {
	Thing* thing = internalGetThing(player, pos, 0, 0, STACKPOS_TOPDOWN_ITEM);
	if (!thing) {
		player->sendCancelMessage(RETURNVALUE_NOTPOSSIBLE);
		return;
	}

	Item* item = thing->getItem();
	if (!item) {
		player->sendCancelMessage(RETURNVALUE_NOTPOSSIBLE);
		return;
	}

	player->sendItemInspection(item->getID(), static_cast<uint8_t>(item->getItemCount()), item, false);
}

void Game::playerInspectItem(Player* player, uint16_t itemId, uint8_t itemCount, bool cyclopedia) {
	player->sendItemInspection(itemId, itemCount, nullptr, cyclopedia);
}

std::time_t Game::getTimeNow() {
	return std::chrono::system_clock::to_time_t(std::chrono::system_clock::now());
}

tm Game::getTime(time_t timeNow) {
	if (timeNow == 0) {
		timeNow = getTimeNow();
	}
	struct tm time;
	#if defined(_MSC_VER)
	localtime_s(&time, &timeNow);
	#else
	localtime_r(&timeNow, &time);
	#endif
	return time;
}

uint16_t Game::getDateDay() {
	#if defined(_MSC_VER)
	auto tp = std::chrono::zoned_time{std::chrono::current_zone(), std::chrono::system_clock::now()}.get_local_time();
	auto dp = std::chrono::floor<std::chrono::days>(tp);
	std::chrono::year_month_day ymd{dp};
	return static_cast<unsigned int>(ymd.day());
	#else
	auto time = getTime();
	return static_cast<uint16_t>(time.tm_mday);
	#endif
}

uint16_t Game::getDateMonth() {
	#if defined(_MSC_VER)
	auto tp = std::chrono::zoned_time{std::chrono::current_zone(), std::chrono::system_clock::now()}.get_local_time();
	auto dp = std::chrono::floor<std::chrono::days>(tp);
	std::chrono::year_month_day ymd{dp};
	return static_cast<unsigned int>(ymd.month());
	#else
	auto time = getTime();
	return static_cast<uint16_t>(time.tm_mon);
	#endif
}

int32_t Game::getDateYear() {
	#if defined(_MSC_VER)
	auto tp = std::chrono::zoned_time{std::chrono::current_zone(), std::chrono::system_clock::now()}.get_local_time();
	auto dp = std::chrono::floor<std::chrono::days>(tp);
	std::chrono::year_month_day ymd{dp};
	return static_cast<int>(ymd.year());
	#else
	auto time = getTime();
	return time.tm_year;
	#endif
}

int32_t Game::getTimeMinutes() {
	#if defined(_MSC_VER)
	auto tp = std::chrono::zoned_time{std::chrono::current_zone(), std::chrono::system_clock::now()}.get_local_time();
	auto dp = std::chrono::floor<std::chrono::days>(tp);
	std::chrono::hh_mm_ss time{std::chrono::floor<std::chrono::milliseconds>(tp-dp)};
	return time.minutes().count();
	#else
	auto time = getTime();
	return time.tm_min;
	#endif
}

FILELOADER_ERRORS Game::loadAppearanceProtobuf(const std::string& file)
{
	using namespace Canary::protobuf::appearances;

	std::fstream fileStream(file, std::ios::in | std::ios::binary);
	if (!fileStream.is_open()) {
		SPDLOG_ERROR("[Game::loadAppearanceProtobuf] - Failed to load {}, file cannot be oppened", file);
		fileStream.close();
		return ERROR_NOT_OPEN;
	}

	// Verify that the version of the library that we linked against is
	// compatible with the version of the headers we compiled against.
	GOOGLE_PROTOBUF_VERIFY_VERSION;
	appearances = Appearances();
	if (!appearances.ParseFromIstream(&fileStream)) {
		SPDLOG_ERROR("[Game::loadAppearanceProtobuf] - Failed to parse binary file {}, file is invalid", file);
		fileStream.close();
		return ERROR_NOT_OPEN;
	}

	// Parsing all items into ItemType
	Item::items.loadFromProtobuf();

	// Only iterate other objects if necessary
	if (g_configManager().getBoolean(WARN_UNSAFE_SCRIPTS)) {
		// Registering distance effects
		for (uint32_t it = 0; it < appearances.effect_size(); it++) {
			registeredMagicEffects.push_back(static_cast<uint8_t>(appearances.effect(it).id()));
		}

		// Registering missile effects
		for (uint32_t it = 0; it < appearances.missile_size(); it++) {
			registeredDistanceEffects.push_back(static_cast<uint8_t>(appearances.missile(it).id()));
		}

		// Registering outfits
		for (uint32_t it = 0; it < appearances.outfit_size(); it++) {
			registeredLookTypes.push_back(static_cast<uint16_t>(appearances.outfit(it).id()));
		}
	}

	fileStream.close();

	// Disposing allocated objects.
	google::protobuf::ShutdownProtobufLibrary();

	return ERROR_NONE;
}

void Game::playerMoveThing(uint32_t playerId, const Position& fromPos,
                           uint16_t itemId, uint8_t fromStackPos, const Position& toPos, uint8_t count)
{
	Player* player = getPlayerByID(playerId);
	if (!player) {
		return;
	}

	uint8_t fromIndex = 0;
	if (fromPos.x == 0xFFFF) {
		if (fromPos.y & 0x40) {
			fromIndex = fromPos.z;
		} else if ((fromPos.y == 0x20 || fromPos.y == 0x21) && !player->isDepotSearchOpenOnItem(itemId)) {
			// '0x20' -> From depot.
			// '0x21' -> From inbox.
			// Both only when the item is being moved from depot search window.
			player->sendCancelMessage(RETURNVALUE_NOTPOSSIBLE);
			return;
		} else {
			fromIndex = static_cast<uint8_t>(fromPos.y);
		}
	} else {
		fromIndex = fromStackPos;
	}

	Thing* thing = internalGetThing(player, fromPos, fromIndex, itemId, STACKPOS_MOVE);
	if (!thing) {
		player->sendCancelMessage(RETURNVALUE_NOTPOSSIBLE);
		return;
	}

	if (Creature* movingCreature = thing->getCreature()) {
		Tile* tile = map.getTile(toPos);
		if (!tile) {
			player->sendCancelMessage(RETURNVALUE_NOTPOSSIBLE);
			return;
		}

		if (Position::areInRange<1, 1, 0>(movingCreature->getPosition(),
                                          player->getPosition())) {
			SchedulerTask* task = createSchedulerTask(
                                  g_configManager().getNumber(PUSH_DELAY),
                                  std::bind_front(&Game::playerMoveCreatureByID, this,
                                  player->getID(), movingCreature->getID(),
                                  movingCreature->getPosition(), tile->getPosition()));
			player->setNextActionPushTask(task);
		} else {
			playerMoveCreature(player, movingCreature, movingCreature->getPosition(), tile);
		}
	} else if (thing->getItem()) {
		Cylinder* toCylinder = internalGetCylinder(player, toPos);
		if (!toCylinder) {
			player->sendCancelMessage(RETURNVALUE_NOTPOSSIBLE);
			return;
		}

		playerMoveItem(player, fromPos, itemId, fromStackPos, toPos, count, thing->getItem(), toCylinder);
	}
}

void Game::playerMoveCreatureByID(uint32_t playerId, uint32_t movingCreatureId, const Position& movingCreatureOrigPos, const Position& toPos)
{
	Player* player = getPlayerByID(playerId);
	if (!player) {
		return;
	}

	Creature* movingCreature = getCreatureByID(movingCreatureId);
	if (!movingCreature) {
		return;
	}

	Tile* toTile = map.getTile(toPos);
	if (!toTile) {
		player->sendCancelMessage(RETURNVALUE_NOTPOSSIBLE);
		return;
	}

	playerMoveCreature(player, movingCreature, movingCreatureOrigPos, toTile);
}

void Game::playerMoveCreature(Player* player, Creature* movingCreature, const Position& movingCreatureOrigPos, Tile* toTile)
{
	if (!player->canDoAction()) {
		uint32_t delay = 600;
		SchedulerTask* task = createSchedulerTask(delay, std::bind_front(&Game::playerMoveCreatureByID,
			this, player->getID(), movingCreature->getID(), movingCreatureOrigPos, toTile->getPosition()));

		player->setNextActionPushTask(task);
		return;
	}

	player->setNextActionTask(nullptr);

	if (!Position::areInRange<1, 1, 0>(movingCreatureOrigPos, player->getPosition())) {
		//need to walk to the creature first before moving it
		std::forward_list<Direction> listDir;
		if (player->getPathTo(movingCreatureOrigPos, listDir, 0, 1, true, true)) {
			g_dispatcher().addTask(createTask(std::bind_front(&Game::playerAutoWalk,
											this, player->getID(), listDir)));

			SchedulerTask* task = createSchedulerTask(600, std::bind_front(&Game::playerMoveCreatureByID, this,
				player->getID(), movingCreature->getID(), movingCreatureOrigPos, toTile->getPosition()));

			player->pushEvent(true);
			player->setNextActionPushTask(task);
		} else {
			player->sendCancelMessage(RETURNVALUE_THEREISNOWAY);
		}
		return;
	}

	player->pushEvent(false);
	const Monster* monster = movingCreature->getMonster();
	bool isFamiliar = false;
	if (monster) {
		isFamiliar = monster->isFamiliar();
	}

	if (!isFamiliar && ((!movingCreature->isPushable() && !player->hasFlag(PlayerFlag_CanPushAllCreatures)) ||
				(movingCreature->isInGhostMode() && !player->isAccessPlayer()))) {
		player->sendCancelMessage(RETURNVALUE_NOTMOVEABLE);
		return;
	}

	//check throw distance
	const Position& movingCreaturePos = movingCreature->getPosition();
	const Position& toPos = toTile->getPosition();
	if ((Position::getDistanceX(movingCreaturePos, toPos) > movingCreature->getThrowRange()) || (Position::getDistanceY(movingCreaturePos, toPos) > movingCreature->getThrowRange()) || (Position::getDistanceZ(movingCreaturePos, toPos) * 4 > movingCreature->getThrowRange())) {
		player->sendCancelMessage(RETURNVALUE_DESTINATIONOUTOFREACH);
		return;
	}

	if (player != movingCreature) {
		if (toTile->hasFlag(TILESTATE_BLOCKPATH)) {
			player->sendCancelMessage(RETURNVALUE_NOTENOUGHROOM);
			return;
		} else if ((movingCreature->getZone() == ZONE_PROTECTION && !toTile->hasFlag(TILESTATE_PROTECTIONZONE)) || (movingCreature->getZone() == ZONE_NOPVP && !toTile->hasFlag(TILESTATE_NOPVPZONE))) {
			player->sendCancelMessage(RETURNVALUE_NOTPOSSIBLE);
			return;
		} else {
			if (CreatureVector* tileCreatures = toTile->getCreatures()) {
				for (Creature* tileCreature : *tileCreatures) {
					if (!tileCreature->isInGhostMode()) {
						player->sendCancelMessage(RETURNVALUE_NOTENOUGHROOM);
						return;
					}
				}
			}

			Npc* movingNpc = movingCreature->getNpc();
			if (movingNpc && movingNpc->canSee(toPos)) {
				player->sendCancelMessage(RETURNVALUE_NOTENOUGHROOM);
				return;
			}
		}

		movingCreature->setLastPosition(movingCreature->getPosition());
	}

	if (!g_events().eventPlayerOnMoveCreature(player, movingCreature, movingCreaturePos, toPos)) {
		return;
	}

	ReturnValue ret = internalMoveCreature(*movingCreature, *toTile);
	if (ret != RETURNVALUE_NOERROR) {
		player->sendCancelMessage(ret);
	}
	player->setLastPosition(player->getPosition());
}

ReturnValue Game::internalMoveCreature(Creature* creature, Direction direction, uint32_t flags /*= 0*/)
{
	creature->setLastPosition(creature->getPosition());
	const Position& currentPos = creature->getPosition();
	Position destPos = getNextPosition(direction, currentPos);
	Player* player = creature->getPlayer();

	bool diagonalMovement = (direction & DIRECTION_DIAGONAL_MASK) != 0;
	if (player && !diagonalMovement) {
		//try go up
		if (currentPos.z != 8 && creature->getTile()->hasHeight(3)) {
			Tile* tmpTile = map.getTile(currentPos.x, currentPos.y, currentPos.getZ() - 1);
			if (tmpTile == nullptr || (tmpTile->getGround() == nullptr && !tmpTile->hasFlag(TILESTATE_BLOCKSOLID))) {
				tmpTile = map.getTile(destPos.x, destPos.y, destPos.getZ() - 1);
				if (tmpTile && tmpTile->getGround() && !tmpTile->hasFlag(TILESTATE_BLOCKSOLID)) {
					flags |= FLAG_IGNOREBLOCKITEM | FLAG_IGNOREBLOCKCREATURE;

					if (!tmpTile->hasFlag(TILESTATE_FLOORCHANGE)) {
						player->setDirection(direction);
						destPos.z--;
					}
				}
			}
		}

		//try go down
		if (currentPos.z != 7 && currentPos.z == destPos.z) {
			Tile* tmpTile = map.getTile(destPos.x, destPos.y, destPos.z);
			if (tmpTile == nullptr || (tmpTile->getGround() == nullptr && !tmpTile->hasFlag(TILESTATE_BLOCKSOLID))) {
				tmpTile = map.getTile(destPos.x, destPos.y, destPos.z + 1);
				if (tmpTile && tmpTile->hasHeight(3)) {
					flags |= FLAG_IGNOREBLOCKITEM | FLAG_IGNOREBLOCKCREATURE;
					player->setDirection(direction);
					destPos.z++;
				}
			}
		}
	}

	Tile* toTile = map.getTile(destPos);
	if (!toTile) {
		return RETURNVALUE_NOTPOSSIBLE;
	}
	return internalMoveCreature(*creature, *toTile, flags);
}

ReturnValue Game::internalMoveCreature(Creature& creature, Tile& toTile, uint32_t flags /*= 0*/)
{
	if (creature.hasCondition(CONDITION_ROOTED)) {
		return RETURNVALUE_NOTPOSSIBLE;
	}

	//check if we can move the creature to the destination
	ReturnValue ret = toTile.queryAdd(0, creature, 1, flags);
	if (ret != RETURNVALUE_NOERROR) {
		return ret;
	}

	map.moveCreature(creature, toTile);
	if (creature.getParent() != &toTile) {
		return RETURNVALUE_NOERROR;
	}

	int32_t index = 0;
	Item* toItem = nullptr;
	Tile* subCylinder = nullptr;
	Tile* toCylinder = &toTile;
	Tile* fromCylinder = nullptr;
	uint32_t n = 0;

	while ((subCylinder = toCylinder->queryDestination(index, creature, &toItem, flags)) != toCylinder) {
		map.moveCreature(creature, *subCylinder);

		if (creature.getParent() != subCylinder) {
			//could happen if a script move the creature
			fromCylinder = nullptr;
			break;
		}

		fromCylinder = toCylinder;
		toCylinder = subCylinder;
		flags = 0;

		//to prevent infinite loop
		if (++n >= MAP_MAX_LAYERS) {
			break;
		}
	}

	if (fromCylinder) {
		const Position& fromPosition = fromCylinder->getPosition();
		const Position& toPosition = toCylinder->getPosition();
		if (fromPosition.z != toPosition.z && (fromPosition.x != toPosition.x || fromPosition.y != toPosition.y)) {
			Direction dir = getDirectionTo(fromPosition, toPosition);
			if ((dir & DIRECTION_DIAGONAL_MASK) == 0) {
				internalCreatureTurn(&creature, dir);
			}
		}
	}

	return RETURNVALUE_NOERROR;
}

void Game::playerMoveItemByPlayerID(uint32_t playerId, const Position& fromPos, uint16_t itemId, uint8_t fromStackPos, const Position& toPos, uint8_t count)
{
	Player* player = getPlayerByID(playerId);
	if (!player) {
		return;
	}
	playerMoveItem(player, fromPos, itemId, fromStackPos, toPos, count, nullptr, nullptr);
}

void Game::playerMoveItem(Player* player, const Position& fromPos,
                           uint16_t itemId, uint8_t fromStackPos, const Position& toPos, uint8_t count, Item* item, Cylinder* toCylinder)
{
	if (!player->canDoAction()) {
		uint32_t delay = player->getNextActionTime();
		SchedulerTask* task = createSchedulerTask(delay, std::bind_front(&Game::playerMoveItemByPlayerID, this,
                              player->getID(), fromPos, itemId, fromStackPos, toPos, count));
		player->setNextActionTask(task);
		return;
	}

	player->setNextActionTask(nullptr);

	if (item == nullptr) {
		uint8_t fromIndex = 0;
		if (fromPos.x == 0xFFFF) {
			if (fromPos.y & 0x40) {
				fromIndex = fromPos.z;
			} else if ((fromPos.y == 0x20 || fromPos.y == 0x21) && !player->isDepotSearchOpenOnItem(itemId)) {
				// '0x20' -> From depot.
				// '0x21' -> From inbox.
				// Both only when the item is being moved from depot search window.
				player->sendCancelMessage(RETURNVALUE_NOTPOSSIBLE);
				return;
			} else {
				fromIndex = static_cast<uint8_t>(fromPos.y);
			}
		} else {
			fromIndex = fromStackPos;
		}

		Thing* thing = internalGetThing(player, fromPos, fromIndex, itemId, STACKPOS_MOVE);
		if (!thing || !thing->getItem()) {
			player->sendCancelMessage(RETURNVALUE_NOTPOSSIBLE);
			return;
		}

		item = thing->getItem();
	}

	if (item->getID() != itemId) {
		player->sendCancelMessage(RETURNVALUE_NOTPOSSIBLE);
		return;
	}

	Cylinder* fromCylinder = nullptr;
	if (fromPos.x == 0xFFFF &&
			(fromPos.y == 0x20 || fromPos.y == 0x21)) {
		// '0x20' -> From depot.
		// '0x21' -> From inbox.
		// Both only when the item is being moved from depot search window.
		if (!player->isDepotSearchOpenOnItem(itemId)) {
			player->sendCancelMessage(RETURNVALUE_NOTPOSSIBLE);
			return;
		}

		fromCylinder = item->getParent();
	} else {
		fromCylinder = internalGetCylinder(player, fromPos);
	}

	if (fromCylinder == nullptr) {
		player->sendCancelMessage(RETURNVALUE_NOTPOSSIBLE);
		return;
	}

	if (toCylinder == nullptr) {
		toCylinder = internalGetCylinder(player, toPos);
		if (toCylinder == nullptr) {
			player->sendCancelMessage(RETURNVALUE_NOTPOSSIBLE);
			return;
		}
	}

	if (!item->isPushable() || item->hasAttribute(ITEM_ATTRIBUTE_UNIQUEID)) {
		player->sendCancelMessage(RETURNVALUE_NOTMOVEABLE);
		return;
	}

	const Position& playerPos = player->getPosition();
	const Position& mapFromPos = fromCylinder->getTile()->getPosition();
	if (playerPos.z != mapFromPos.z) {
		player->sendCancelMessage(playerPos.z > mapFromPos.z ? RETURNVALUE_FIRSTGOUPSTAIRS : RETURNVALUE_FIRSTGODOWNSTAIRS);
		return;
	}

	if (!Position::areInRange<1, 1>(playerPos, mapFromPos)) {
		//need to walk to the item first before using it
		std::forward_list<Direction> listDir;
		if (player->getPathTo(item->getPosition(), listDir, 0, 1, true, true)) {
			g_dispatcher().addTask(createTask(std::bind_front(&Game::playerAutoWalk,
											this, player->getID(), listDir)));

			SchedulerTask* task = createSchedulerTask(400,
                                  std::bind_front(&Game::playerMoveItemByPlayerID, this,
                                  player->getID(), fromPos, itemId,
                                  fromStackPos, toPos, count));
			player->setNextWalkActionTask(task);
		} else {
			player->sendCancelMessage(RETURNVALUE_THEREISNOWAY);
		}
		return;
	}

	const Tile* toCylinderTile = toCylinder->getTile();
	const Position& mapToPos = toCylinderTile->getPosition();

	//hangable item specific code
	if (item->isHangable() && toCylinderTile->hasFlag(TILESTATE_SUPPORTS_HANGABLE)) {
		//destination supports hangable objects so need to move there first
		bool vertical = toCylinderTile->hasProperty(CONST_PROP_ISVERTICAL);
		if (vertical) {
			if (playerPos.x + 1 == mapToPos.x) {
				player->sendCancelMessage(RETURNVALUE_NOTPOSSIBLE);
				return;
			}
		} else { // horizontal
			if (playerPos.y + 1 == mapToPos.y) {
				player->sendCancelMessage(RETURNVALUE_NOTPOSSIBLE);
				return;
			}
		}

		if (!Position::areInRange<1, 1, 0>(playerPos, mapToPos)) {
			Position walkPos = mapToPos;
			if (vertical) {
				walkPos.x++;
			} else {
				walkPos.y++;
			}

			Position itemPos = fromPos;
			uint8_t itemStackPos = fromStackPos;

			if (fromPos.x != 0xFFFF && Position::areInRange<1, 1>(mapFromPos, playerPos)
					&& !Position::areInRange<1, 1, 0>(mapFromPos, walkPos)) {
				//need to pickup the item first
				Item* moveItem = nullptr;

				ReturnValue ret = internalMoveItem(fromCylinder, player, INDEX_WHEREEVER, item, count, &moveItem);
				if (ret != RETURNVALUE_NOERROR) {
					player->sendCancelMessage(ret);
					return;
				}

				//changing the position since its now in the inventory of the player
				internalGetPosition(moveItem, itemPos, itemStackPos);
			}

			std::forward_list<Direction> listDir;
			if (player->getPathTo(walkPos, listDir, 0, 0, true, true)) {
				g_dispatcher().addTask(createTask(std::bind_front(&Game::playerAutoWalk,
												this, player->getID(), listDir)));

				SchedulerTask* task = createSchedulerTask(400,
                                      std::bind_front(&Game::playerMoveItemByPlayerID,
                                      this, player->getID(), itemPos, itemId,
                                      itemStackPos, toPos, count));
				player->setNextWalkActionTask(task);
			} else {
				player->sendCancelMessage(RETURNVALUE_THEREISNOWAY);
			}
			return;
		}
	}

	if ((Position::getDistanceX(playerPos, mapToPos) > item->getThrowRange()) ||
			(Position::getDistanceY(playerPos, mapToPos) > item->getThrowRange()) ||
			(Position::getDistanceZ(mapFromPos, mapToPos) * 4 > item->getThrowRange())) {
		player->sendCancelMessage(RETURNVALUE_DESTINATIONOUTOFREACH);
		return;
	}

	if (toCylinder->getContainer() != NULL &&
		toCylinder->getItem()->getID() == ITEM_LOCKER &&
		toPos.getZ() == ITEM_SUPPLY_STASH_INDEX) {
		player->stowItem(item, count, false);
			return;
	}

	if (!canThrowObjectTo(mapFromPos, mapToPos)) {
		player->sendCancelMessage(RETURNVALUE_CANNOTTHROW);
		return;
	}

	if (!g_events().eventPlayerOnMoveItem(player, item, count, fromPos, toPos, fromCylinder, toCylinder)) {
		return;
	}

	uint8_t toIndex = 0;
	if (toPos.x == 0xFFFF) {
		if (toPos.y & 0x40) {
			toIndex = toPos.z;
		} else {
			toIndex = static_cast<uint8_t>(toPos.y);
		}
	}

	if (item->isWrapable()){
		HouseTile* toHouseTile = dynamic_cast<HouseTile*>(map.getTile(mapToPos));
		HouseTile* fromHouseTile = dynamic_cast<HouseTile*>(map.getTile(mapFromPos));
		if (fromHouseTile && (!toHouseTile || toHouseTile->getHouse()->getId() != fromHouseTile->getHouse()->getId())) {
			player->sendCancelMessage("You can't move this item outside a house.");
				return;
		}
	}
	ReturnValue ret = internalMoveItem(fromCylinder, toCylinder, toIndex, item, count, nullptr, 0, player);
	if (ret != RETURNVALUE_NOERROR) {
		player->sendCancelMessage(ret);
	}	else if (toCylinder->getContainer()
		&& fromCylinder->getContainer()
		&& fromCylinder->getContainer()->countsToLootAnalyzerBalance()
		&& toCylinder->getContainer()->getTopParent() == player) {
		player->sendLootStats(item, count);
	}
	player->cancelPush();

	g_events().eventPlayerOnItemMoved(player, item, count, fromPos, toPos, fromCylinder, toCylinder);
}

ReturnValue Game::internalMoveItem(Cylinder* fromCylinder,
                                  Cylinder* toCylinder, int32_t index,
                                  Item* item, uint32_t count, Item** internalMoveItem,
                                  uint32_t flags /*= 0*/, Creature* actor/*=nullptr*/,
                                  Item* tradeItem/* = nullptr*/)
{
	Tile* fromTile = fromCylinder->getTile();
	if (fromTile) {
		auto it = browseFields.find(fromTile);
		if (it != browseFields.end() && it->second == fromCylinder) {
			fromCylinder = fromTile;
		}
	}

	Item* toItem = nullptr;

	Cylinder* subCylinder;
	int floorN = 0;

	while ((subCylinder = toCylinder->queryDestination(index, *item, &toItem, flags)) != toCylinder) {
		toCylinder = subCylinder;
		flags = 0;

		//to prevent infinite loop
		if (++floorN >= MAP_MAX_LAYERS) {
			break;
		}
	}

	//destination is the same as the source?
	if (item == toItem) {
		return RETURNVALUE_NOERROR; //silently ignore move
	}

	// 'Move up' stackable items fix
	//  Cip's client never sends the count of stackables when using "Move up" menu option
	if (item->isStackable() && count == 255 && fromCylinder->getParent() == toCylinder) {
		count = item->getItemCount();
	}

	//check if we can add this item
	ReturnValue ret = toCylinder->queryAdd(index, *item, count, flags, actor);
	if (ret == RETURNVALUE_NEEDEXCHANGE) {
		//check if we can add it to source cylinder
		ret = fromCylinder->queryAdd(fromCylinder->getThingIndex(item), *toItem, toItem->getItemCount(), 0);
		if (ret == RETURNVALUE_NOERROR) {
			//check how much we can move
			uint32_t maxExchangeQueryCount = 0;
			ReturnValue retExchangeMaxCount = fromCylinder->queryMaxCount(INDEX_WHEREEVER, *toItem, toItem->getItemCount(), maxExchangeQueryCount, 0);

			if (retExchangeMaxCount != RETURNVALUE_NOERROR && maxExchangeQueryCount == 0) {
				return retExchangeMaxCount;
			}

			if (toCylinder->queryRemove(*toItem, toItem->getItemCount(), flags, actor) == RETURNVALUE_NOERROR) {
				int32_t oldToItemIndex = toCylinder->getThingIndex(toItem);
				toCylinder->removeThing(toItem, toItem->getItemCount());
				fromCylinder->addThing(toItem);

				if (oldToItemIndex != -1) {
					toCylinder->postRemoveNotification(toItem, fromCylinder, oldToItemIndex);
				}

				int32_t newToItemIndex = fromCylinder->getThingIndex(toItem);
				if (newToItemIndex != -1) {
					fromCylinder->postAddNotification(toItem, toCylinder, newToItemIndex);
				}

				ret = toCylinder->queryAdd(index, *item, count, flags);
				toItem = nullptr;
			}
		}
	}

	if (ret != RETURNVALUE_NOERROR) {
		return ret;
	}

	//check how much we can move
	uint32_t maxQueryCount = 0;
	ReturnValue retMaxCount = toCylinder->queryMaxCount(index, *item, count, maxQueryCount, flags);
	if (retMaxCount != RETURNVALUE_NOERROR && maxQueryCount == 0) {
		return retMaxCount;
	}

	uint32_t m;
	if (item->isStackable()) {
		m = std::min<uint32_t>(count, maxQueryCount);
	} else {
		m = maxQueryCount;
	}

	Item* moveItem = item;
	//check if we can remove this item
	ret = fromCylinder->queryRemove(*item, m, flags, actor);
	if (ret != RETURNVALUE_NOERROR) {
		return ret;
	}

	if (tradeItem) {
		if (toCylinder->getItem() == tradeItem) {
			return RETURNVALUE_NOTENOUGHROOM;
		}

		Cylinder* tmpCylinder = toCylinder->getParent();
		while (tmpCylinder) {
			if (tmpCylinder->getItem() == tradeItem) {
				return RETURNVALUE_NOTENOUGHROOM;
			}

			tmpCylinder = tmpCylinder->getParent();
		}
	}

	//remove the item
	int32_t itemIndex = fromCylinder->getThingIndex(item);
	Item* updateItem = nullptr;
	fromCylinder->removeThing(item, m);

	//update item(s)
	if (item->isStackable()) {
		uint32_t n;

		if (toItem && item->equals(toItem)) {
			n = std::min<uint32_t>(100 - toItem->getItemCount(), m);
			toCylinder->updateThing(toItem, toItem->getID(), toItem->getItemCount() + n);
			updateItem = toItem;
		} else {
			n = 0;
		}

		int32_t newCount = m - n;
		if (newCount > 0) {
			moveItem = item->clone();
			moveItem->setItemCount(newCount);
		} else {
			moveItem = nullptr;
		}

		if (item->isRemoved()) {
			item->stopDecaying();
			ReleaseItem(item);
		}
	}

	//add item
	if (moveItem /*m - n > 0*/) {
		toCylinder->addThing(index, moveItem);
	}

	if (itemIndex != -1) {
		fromCylinder->postRemoveNotification(item, toCylinder, itemIndex);
	}

	if (moveItem) {
		int32_t moveItemIndex = toCylinder->getThingIndex(moveItem);
		if (moveItemIndex != -1) {
			toCylinder->postAddNotification(moveItem, fromCylinder, moveItemIndex);
		}
		moveItem->startDecaying();
	}

	if (updateItem) {
		int32_t updateItemIndex = toCylinder->getThingIndex(updateItem);
		if (updateItemIndex != -1) {
			toCylinder->postAddNotification(updateItem, fromCylinder, updateItemIndex);
		}
		updateItem->startDecaying();
	}

	if (internalMoveItem) {
		if (moveItem) {
			*internalMoveItem = moveItem;
		} else {
			*internalMoveItem = item;
		}
	}

	Item* quiver = toCylinder->getItem();
	if (quiver && quiver->isQuiver() 
               && quiver->getHoldingPlayer()
               && quiver->getHoldingPlayer()->getThing(CONST_SLOT_RIGHT) == quiver) {
		quiver->getHoldingPlayer()->sendInventoryItem(CONST_SLOT_RIGHT, quiver);
	} else {
		quiver = fromCylinder->getItem();
		if (quiver && quiver->isQuiver()
                   && quiver->getHoldingPlayer()
                   && quiver->getHoldingPlayer()->getThing(CONST_SLOT_RIGHT) == quiver) {
			quiver->getHoldingPlayer()->sendInventoryItem(CONST_SLOT_RIGHT, quiver);
		}
	}

	//we could not move all, inform the player
	if (item->isStackable() && maxQueryCount < count) {
		return retMaxCount;
	}

	// looting analyser from this point forward
	if (fromCylinder && actor && toCylinder) {
		if (!fromCylinder->getContainer() || !actor->getPlayer() || !toCylinder->getContainer()) {
			return ret;
		}

		if (Player* player = actor->getPlayer()) {

			// Refresh depot search window if necessary
			// To-Do: Set 'item->getTier()' here on the '0' values when tier system is ready.
			if (player->isDepotSearchOpenOnItem(item->getID()) &&
				((fromCylinder->getItem() && fromCylinder->getItem()->isInsideDepot(true)) ||
				(toCylinder->getItem() && toCylinder->getItem()->isInsideDepot(true)))) {
				player->requestDepotSearchItem(item->getID(), 0);
			}

			const ItemType& it = Item::items[fromCylinder->getItem()->getID()];
			if (it.id <= 0) {
				return ret;
			}

			if (it.isCorpse && toCylinder->getContainer()->getTopParent() == player && item->getIsLootTrackeable()) {
				player->sendLootStats(item, static_cast<uint8_t>(item->getItemCount()));
			}
		}
	}

	return ret;
}

ReturnValue Game::internalAddItem(Cylinder* toCylinder, Item* item,
                                  int32_t index /*= INDEX_WHEREEVER*/,
                                  uint32_t flags/* = 0*/, bool test/* = false*/)
{
	uint32_t remainderCount = 0;
	return internalAddItem(toCylinder, item, index, flags, test, remainderCount);
}

ReturnValue Game::internalAddItem(Cylinder* toCylinder, Item* item, int32_t index,
                                  uint32_t flags, bool test, uint32_t& remainderCount)
{
	if (toCylinder == nullptr || item == nullptr) {
		return RETURNVALUE_NOTPOSSIBLE;
	}

	Cylinder* destCylinder = toCylinder;
	Item* toItem = nullptr;
	toCylinder = toCylinder->queryDestination(index, *item, &toItem, flags);

	//check if we can add this item
	ReturnValue ret = toCylinder->queryAdd(index, *item, item->getItemCount(), flags);
	if (ret != RETURNVALUE_NOERROR) {
		return ret;
	}

	/*
	Check if we can move add the whole amount, we do this by checking against the original cylinder,
	since the queryDestination can return a cylinder that might only hold a part of the full amount.
	*/
	uint32_t maxQueryCount = 0;
	ret = destCylinder->queryMaxCount(INDEX_WHEREEVER, *item, item->getItemCount(), maxQueryCount, flags);

	if (ret != RETURNVALUE_NOERROR && toCylinder->getItem() && toCylinder->getItem()->getID() != ITEM_REWARD_CONTAINER) {
		return ret;
	}

	if (test) {
		return RETURNVALUE_NOERROR;
	}

	if (item->isStackable() && item->equals(toItem)) {
		uint32_t m = std::min<uint32_t>(item->getItemCount(), maxQueryCount);
		uint32_t n = std::min<uint32_t>(100 - toItem->getItemCount(), m);

		toCylinder->updateThing(toItem, toItem->getID(), toItem->getItemCount() + n);

		int32_t count = m - n;
		if (count > 0) {
			if (item->getItemCount() != count) {
				Item* remainderItem = item->clone();
				remainderItem->setItemCount(count);
				if (internalAddItem(destCylinder, remainderItem, INDEX_WHEREEVER, flags, false) != RETURNVALUE_NOERROR) {
					ReleaseItem(remainderItem);
					remainderCount = count;
				}
			} else {
				toCylinder->addThing(index, item);

				int32_t itemIndex = toCylinder->getThingIndex(item);
				if (itemIndex != -1) {
					toCylinder->postAddNotification(item, nullptr, itemIndex);
				}
			}
		} else {
			//fully merged with toItem, item will be destroyed
			item->onRemoved();
			ReleaseItem(item);

			int32_t itemIndex = toCylinder->getThingIndex(toItem);
			if (itemIndex != -1) {
				toCylinder->postAddNotification(toItem, nullptr, itemIndex);
			}
		}
	} else {
		toCylinder->addThing(index, item);

		int32_t itemIndex = toCylinder->getThingIndex(item);
		if (itemIndex != -1) {
			toCylinder->postAddNotification(item, nullptr, itemIndex);
		}
	}

	Item* quiver = toCylinder->getItem();
	if (quiver && quiver->isQuiver()
               && quiver->getHoldingPlayer()
               && quiver->getHoldingPlayer()->getThing(CONST_SLOT_RIGHT) == quiver) {
		quiver->getHoldingPlayer()->sendInventoryItem(CONST_SLOT_RIGHT, quiver);
	}

	return RETURNVALUE_NOERROR;
}

ReturnValue Game::internalRemoveItem(Item* item, int32_t count /*= -1*/, bool test /*= false*/, uint32_t flags /*= 0*/)
{
	Cylinder* cylinder = item->getParent();
	if (cylinder == nullptr) {
		return RETURNVALUE_NOTPOSSIBLE;
	}
	Tile* fromTile = cylinder->getTile();
	if (fromTile) {
		auto it = browseFields.find(fromTile);
		if (it != browseFields.end() && it->second == cylinder) {
			cylinder = fromTile;
		}
	}
	if (count == -1) {
		count = item->getItemCount();
	}
	//check if we can remove this item
	ReturnValue ret = cylinder->queryRemove(*item, count, flags | FLAG_IGNORENOTMOVEABLE);
	if (ret != RETURNVALUE_NOERROR) {
		return ret;
	}
	if (!item->canRemove()) {
		return RETURNVALUE_NOTPOSSIBLE;
	}
	if (!test) {
		int32_t index = cylinder->getThingIndex(item);
		//remove the item
		cylinder->removeThing(item, count);

		if (item->isRemoved()) {
			item->onRemoved();
			item->stopDecaying();
			ReleaseItem(item);
		}

		cylinder->postRemoveNotification(item, nullptr, index);
	}

	Item* quiver = cylinder->getItem();
	if (quiver && quiver->isQuiver()
               && quiver->getHoldingPlayer()
               && quiver->getHoldingPlayer()->getThing(CONST_SLOT_RIGHT) == quiver) {
		quiver->getHoldingPlayer()->sendInventoryItem(CONST_SLOT_RIGHT, quiver);
	}

	return RETURNVALUE_NOERROR;
}

ReturnValue Game::internalPlayerAddItem(Player* player, Item* item, bool dropOnMap /*= true*/, Slots_t slot /*= CONST_SLOT_WHEREEVER*/)
{
	uint32_t remainderCount = 0;
	ReturnValue ret = internalAddItem(player, item, static_cast<int32_t>(slot), 0, false, remainderCount);
	if (remainderCount != 0) {
		Item* remainderItem = Item::CreateItem(item->getID(), remainderCount);
		ReturnValue remaindRet = internalAddItem(player->getTile(), remainderItem, INDEX_WHEREEVER, FLAG_NOLIMIT);
		if (remaindRet != RETURNVALUE_NOERROR) {
			ReleaseItem(remainderItem);
			player->sendLootStats(item, static_cast<uint8_t>(item->getItemCount()));
		}
	}

	if (ret != RETURNVALUE_NOERROR && dropOnMap) {
		ret = internalAddItem(player->getTile(), item, INDEX_WHEREEVER, FLAG_NOLIMIT);
	}

	return ret;
}

Item* Game::findItemOfType(Cylinder* cylinder, uint16_t itemId,
                           bool depthSearch /*= true*/, int32_t subType /*= -1*/) const
{
	if (cylinder == nullptr) {
		return nullptr;
	}

	std::vector<Container*> containers;
	for (size_t i = cylinder->getFirstIndex(), j = cylinder->getLastIndex(); i < j; ++i) {
		Thing* thing = cylinder->getThing(i);
		if (!thing) {
			continue;
		}

		Item* item = thing->getItem();
		if (!item) {
			continue;
		}

		if (item->getID() == itemId && (subType == -1 || subType == item->getSubType())) {
			return item;
		}

		if (depthSearch) {
			Container* container = item->getContainer();
			if (container) {
				containers.push_back(container);
			}
		}
	}

	size_t i = 0;
	while (i < containers.size()) {
		Container* container = containers[i++];
		for (Item* item : container->getItemList()) {
			if (item->getID() == itemId && (subType == -1 || subType == item->getSubType())) {
				return item;
			}

			Container* subContainer = item->getContainer();
			if (subContainer) {
				containers.push_back(subContainer);
			}
		}
	}
	return nullptr;
}

bool Game::removeMoney(Cylinder* cylinder, uint64_t money, uint32_t flags /*= 0*/, bool useBalance /*= false*/)
{
	if (cylinder == nullptr) {
		return false;
	}
	if (money == 0) {
		return true;
	}
	std::vector<Container*> containers;
	std::multimap<uint32_t, Item*> moneyMap;
	uint64_t moneyCount = 0;
	for (size_t i = cylinder->getFirstIndex(), j = cylinder->getLastIndex(); i < j; ++i) {
		Thing* thing = cylinder->getThing(i);
		if (!thing) {
			continue;
		}
		Item* item = thing->getItem();
		if (!item) {
			continue;
		}
		Container* container = item->getContainer();
		if (container) {
			containers.push_back(container);
		} else {
			const uint32_t worth = item->getWorth();
			if (worth != 0) {
				moneyCount += worth;
				moneyMap.emplace(worth, item);
			}
		}
	}
	size_t i = 0;
	while (i < containers.size()) {
		Container* container = containers[i++];
		for (Item* item : container->getItemList()) {
			Container* tmpContainer = item->getContainer();
			if (tmpContainer) {
				containers.push_back(tmpContainer);
			} else {
				const uint32_t worth = item->getWorth();
				if (worth != 0) {
					moneyCount += worth;
					moneyMap.emplace(worth, item);
				}
			}
		}
	}

	Player* player = useBalance ? dynamic_cast<Player*>(cylinder) : nullptr;
	uint64_t balance = 0;
	if (useBalance && player) {
		balance = player->getBankBalance();
	}

	if (moneyCount + balance < money) {
		return false;
	}

	for (const auto& moneyEntry : moneyMap) {
		Item* item = moneyEntry.second;
		if (moneyEntry.first < money) {
			internalRemoveItem(item);
			money -= moneyEntry.first;
		} else if (moneyEntry.first > money) {
			const uint32_t worth = moneyEntry.first / item->getItemCount();
			const uint32_t removeCount = std::ceil(money / static_cast<double>(worth));
			addMoney(cylinder, (worth * removeCount) - money, flags);
			internalRemoveItem(item, removeCount);
			return true;
		} else {
			internalRemoveItem(item);
			return true;
		}
	}

	if (useBalance && player && player->getBankBalance() >= money) {
		player->setBankBalance(player->getBankBalance() - money);
	}

	return true;
}

void Game::addMoney(Cylinder* cylinder, uint64_t money, uint32_t flags /*= 0*/)
{
	if (money == 0) {
		return;
	}

	uint32_t crystalCoins = money / 10000;
	money -= crystalCoins * 10000;
	while (crystalCoins > 0) {
		const uint16_t count = std::min<uint32_t>(100, crystalCoins);

		Item* remaindItem = Item::CreateItem(ITEM_CRYSTAL_COIN, count);

		ReturnValue ret = internalAddItem(cylinder, remaindItem, INDEX_WHEREEVER, flags);
		if (ret != RETURNVALUE_NOERROR) {
			internalAddItem(cylinder->getTile(), remaindItem, INDEX_WHEREEVER, FLAG_NOLIMIT);
		}

		crystalCoins -= count;
	}

	uint16_t platinumCoins = money / 100;
	if (platinumCoins != 0) {
		Item* remaindItem = Item::CreateItem(ITEM_PLATINUM_COIN, platinumCoins);

		ReturnValue ret = internalAddItem(cylinder, remaindItem, INDEX_WHEREEVER, flags);
		if (ret != RETURNVALUE_NOERROR) {
			internalAddItem(cylinder->getTile(), remaindItem, INDEX_WHEREEVER, FLAG_NOLIMIT);
		}

		money -= platinumCoins * 100;
	}

	if (money != 0) {
		Item* remaindItem = Item::CreateItem(ITEM_GOLD_COIN, money);

		ReturnValue ret = internalAddItem(cylinder, remaindItem, INDEX_WHEREEVER, flags);
		if (ret != RETURNVALUE_NOERROR) {
			internalAddItem(cylinder->getTile(), remaindItem, INDEX_WHEREEVER, FLAG_NOLIMIT);
		}
	}
}

Item* Game::transformItem(Item* item, uint16_t newId, int32_t newCount /*= -1*/)
{
	if (item->getID() == newId && (newCount == -1 || (newCount == item->getSubType() && newCount != 0))) { //chargeless item placed on map = infinite
		return item;
	}

	Cylinder* cylinder = item->getParent();
	if (cylinder == nullptr) {
		return nullptr;
	}

	Tile* fromTile = cylinder->getTile();
	if (fromTile) {
		auto it = browseFields.find(fromTile);
		if (it != browseFields.end() && it->second == cylinder) {
			cylinder = fromTile;
		}
	}

	int32_t itemIndex = cylinder->getThingIndex(item);
	if (itemIndex == -1) {
		return item;
	}

	if (!item->canTransform()) {
		return item;
	}

	const ItemType& newType = Item::items[newId];
	if (newType.id == 0) {
		return item;
	}

	const ItemType& curType = Item::items[item->getID()];
	if (item->isAlwaysOnTop() != (newType.alwaysOnTopOrder != 0)) {
		//This only occurs when you transform items on tiles from a downItem to a topItem (or vice versa)
		//Remove the old, and add the new
		cylinder->removeThing(item, item->getItemCount());
		cylinder->postRemoveNotification(item, cylinder, itemIndex);

		item->setID(newId);
		if (newCount != -1) {
			item->setSubType(newCount);
		}
		cylinder->addThing(item);

		Cylinder* newParent = item->getParent();
		if (newParent == nullptr) {
			item->stopDecaying();
			ReleaseItem(item);
			return nullptr;
		}

		newParent->postAddNotification(item, cylinder, newParent->getThingIndex(item));
		item->startDecaying();

		return item;
	}

	if (curType.type == newType.type) {
		//Both items has the same type so we can safely change id/subtype
		if (newCount == 0 && (item->isStackable() || item->hasAttribute(ITEM_ATTRIBUTE_CHARGES))) {
			if (item->isStackable()) {
				internalRemoveItem(item);
				return nullptr;
			} else {
				int32_t newItemId = newId;
				if (curType.id == newType.id) {
					newItemId = curType.decayTo;
				}

				if (newItemId < 0) {
					internalRemoveItem(item);
					return nullptr;
				} else if (newItemId != newId) {
					// Replacing the the old item with the new while maintaining the old position
					Item* newItem = Item::CreateItem(newItemId, 1);
					if (newItem == nullptr) {
						return nullptr;
					}

					cylinder->replaceThing(itemIndex, newItem);
					cylinder->postAddNotification(newItem, cylinder, itemIndex);

					item->setParent(nullptr);
					cylinder->postRemoveNotification(item, cylinder, itemIndex);
					item->stopDecaying();
					ReleaseItem(item);
					newItem->startDecaying();

					return newItem;
				} else {
					return transformItem(item, newItemId);
				}
			}
		} else {
			cylinder->postRemoveNotification(item, cylinder, itemIndex);
			uint16_t itemId = item->getID();
			int32_t count = item->getSubType();

			if (curType.id != newType.id) {
				if (newType.group != curType.group) {
					item->setDefaultSubtype();
				}

				itemId = newId;
			}

			if (newCount != -1 && newType.hasSubType()) {
				count = newCount;
			}

			cylinder->updateThing(item, itemId, count);
			cylinder->postAddNotification(item, cylinder, itemIndex);

			Item* quiver = cylinder->getItem();
			if (quiver && quiver->isQuiver()
                       && quiver->getHoldingPlayer()
                       && quiver->getHoldingPlayer()->getThing(CONST_SLOT_RIGHT) == quiver) {
				quiver->getHoldingPlayer()->sendInventoryItem(CONST_SLOT_RIGHT, quiver);
			}
			item->startDecaying();

			return item;
		}
	}

	Item* quiver = cylinder->getItem();
	if (quiver && quiver->isQuiver()
               && quiver->getHoldingPlayer()
               && quiver->getHoldingPlayer()->getThing(CONST_SLOT_RIGHT) == quiver) {
		quiver->getHoldingPlayer()->sendInventoryItem(CONST_SLOT_RIGHT, quiver);
	}

	//Replacing the the old item with the new while maintaining the old position
	Item* newItem;
	if (newCount == -1) {
		newItem = Item::CreateItem(newId);
	} else {
		newItem = Item::CreateItem(newId, newCount);
	}

	if (newItem == nullptr) {
		return nullptr;
	}

	cylinder->replaceThing(itemIndex, newItem);
	cylinder->postAddNotification(newItem, cylinder, itemIndex);

	item->setParent(nullptr);
	cylinder->postRemoveNotification(item, cylinder, itemIndex);
	item->stopDecaying();
	ReleaseItem(item);
	newItem->startDecaying();

	return newItem;
}

ReturnValue Game::internalTeleport(Thing* thing, const Position& newPos, bool pushMove/* = true*/, uint32_t flags /*= 0*/)
{
	if (newPos == thing->getPosition()) {
		return RETURNVALUE_NOERROR;
	} else if (thing->isRemoved()) {
		return RETURNVALUE_NOTPOSSIBLE;
	}

	Tile* toTile = map.getTile(newPos);
	if (!toTile) {
		return RETURNVALUE_NOTPOSSIBLE;
	}

	if (Creature* creature = thing->getCreature()) {
		ReturnValue ret = toTile->queryAdd(0, *creature, 1, FLAG_NOLIMIT);
		if (ret != RETURNVALUE_NOERROR) {
			return ret;
		}

		map.moveCreature(*creature, *toTile, !pushMove);
		return RETURNVALUE_NOERROR;
	} else if (Item* item = thing->getItem()) {
		return internalMoveItem(item->getParent(), toTile, INDEX_WHEREEVER, item, item->getItemCount(), nullptr, flags);
	}
	return RETURNVALUE_NOTPOSSIBLE;
}

void Game::internalQuickLootCorpse(Player* player, Container* corpse)
{
	if (!player || !corpse) {
		return;
	}

	std::vector<Item*> itemList;
	bool ignoreListItems = (player->quickLootFilter == QUICKLOOTFILTER_SKIPPEDLOOT);

	bool missedAnyGold = false;
	bool missedAnyItem = false;

	for (ContainerIterator it = corpse->iterator(); it.hasNext(); it.advance()) {
		Item* item = *it;
		bool listed = player->isQuickLootListedItem(item);
		if ((listed && ignoreListItems) || (!listed && !ignoreListItems)) {
			if (item->getWorth() != 0) {
				missedAnyGold = true;
			} else {
				missedAnyItem = true;
			}
			continue;
		}

		itemList.push_back(item);
	}

	bool shouldNotifyCapacity = false;
	ObjectCategory_t shouldNotifyNotEnoughRoom = OBJECTCATEGORY_NONE;

	uint32_t totalLootedGold = 0;
	uint32_t totalLootedItems = 0;
	for (Item* item : itemList) {
		uint32_t worth = item->getWorth();
		uint16_t baseCount = item->getItemCount();
		ObjectCategory_t category = getObjectCategory(item);

		ReturnValue ret = internalQuickLootItem(player, item, category);
		if (ret == RETURNVALUE_NOTENOUGHCAPACITY) {
			shouldNotifyCapacity = true;
		} else if (ret == RETURNVALUE_CONTAINERNOTENOUGHROOM) {
			shouldNotifyNotEnoughRoom = category;
		}

		bool success = ret == RETURNVALUE_NOERROR;
		if (worth != 0) {
			missedAnyGold = missedAnyGold || !success;
			if (success) {
				player->sendLootStats(item, baseCount);
				totalLootedGold += worth;
			} else {
				// item is not completely moved
				totalLootedGold += worth - item->getWorth();
			}
		} else {
			missedAnyItem = missedAnyItem || !success;
			if (success || item->getItemCount() != baseCount) {
				totalLootedItems++;
				player->sendLootStats(item, item->getItemCount());
			}
		}
	}

	std::stringstream ss;
	if (totalLootedGold != 0 || missedAnyGold || totalLootedItems != 0 || missedAnyItem) {
		bool lootedAllGold = totalLootedGold != 0 && !missedAnyGold;
		bool lootedAllItems = totalLootedItems != 0 && !missedAnyItem;
		if (lootedAllGold) {
			if (totalLootedItems != 0 || missedAnyItem) {
				ss << "You looted the complete " << totalLootedGold << " gold";

				if (lootedAllItems) {
					ss << " and all dropped items";
				} else if (totalLootedItems != 0) {
					ss << ", but you only looted some of the items";
				} else if (missedAnyItem) {
					ss << " but none of the dropped items";
				}
			} else {
				ss << "You looted " << totalLootedGold << " gold";
			}
		} else if (lootedAllItems) {
			if (totalLootedItems == 1) {
				ss << "You looted 1 item";
			} else if (totalLootedGold != 0 || missedAnyGold) {
				ss << "You looted all of the dropped items";
			} else {
				ss << "You looted all items";
			}

			if (totalLootedGold != 0) {
				ss << ", but you only looted " << totalLootedGold << " of the dropped gold";
			} else if (missedAnyGold) {
				ss << " but none of the dropped gold";
			}
		} else if (totalLootedGold != 0) {
			ss << "You only looted " << totalLootedGold << " of the dropped gold";
			if (totalLootedItems != 0) {
				ss << " and some of the dropped items";
			} else if (missedAnyItem) {
				ss << " but none of the dropped items";
			}
		} else if (totalLootedItems != 0) {
			ss << "You looted some of the dropped items";
			if (missedAnyGold) {
				ss << " but none of the dropped gold";
			}
		} else if (missedAnyGold) {
			ss << "You looted none of the dropped gold";
			if (missedAnyItem) {
				ss << " and none of the items";
			}
		} else if (missedAnyItem) {
			ss << "You looted none of the dropped items";
		}
	} else {
		ss << "No loot";
	}

	ss << ".";
	player->sendTextMessage(MESSAGE_LOOT, ss.str());

	if (shouldNotifyCapacity) {
		ss.str(std::string());
		ss << "Attention! The loot you are trying to pick up is too heavy for you to carry.";
	} else if (shouldNotifyNotEnoughRoom != OBJECTCATEGORY_NONE) {
		ss.str(std::string());
		ss << "Attention! The container assigned to category " << getObjectCategoryName(shouldNotifyNotEnoughRoom) << " is full.";
	} else {
		return;
	}

	if (player->lastQuickLootNotification + 15000 < OTSYS_TIME()) {
		player->sendTextMessage(MESSAGE_GAME_HIGHLIGHT, ss.str());
	} else {
		player->sendTextMessage(MESSAGE_EVENT_ADVANCE, ss.str());
	}

	player->lastQuickLootNotification = OTSYS_TIME();
}

ReturnValue Game::internalQuickLootItem(Player* player, Item* item, ObjectCategory_t category /* = OBJECTCATEGORY_DEFAULT*/)
{
  if (!player || !item) {
    return RETURNVALUE_NOTPOSSIBLE;
  }

	bool fallbackConsumed = false;
	uint16_t baseId = 0;

	Container* lootContainer = player->getLootContainer(category);
	if (!lootContainer) {
    	if (player->quickLootFallbackToMainContainer) {
    		Item* fallbackItem = player->getInventoryItem(CONST_SLOT_BACKPACK);

      	if (fallbackItem) {
        	Container* mainBackpack = fallbackItem->getContainer();
        	if (mainBackpack && !fallbackConsumed) {
          		player->setLootContainer(OBJECTCATEGORY_DEFAULT, mainBackpack);
          		player->sendInventoryItem(CONST_SLOT_BACKPACK, player->getInventoryItem(CONST_SLOT_BACKPACK));
        	}
      	}

			lootContainer = fallbackItem ? fallbackItem->getContainer() : nullptr;
			fallbackConsumed = true;
		} else {
			return RETURNVALUE_NOTPOSSIBLE;
		}
	} else {
		baseId = lootContainer->getID();
	}

	if (!lootContainer) {
		return RETURNVALUE_NOTPOSSIBLE;
	}

	Container* lastSubContainer = nullptr;
	uint32_t remainderCount = item->getItemCount();
	ContainerIterator it = lootContainer->iterator();

	ReturnValue ret;
	do {
		Item* moveItem = nullptr;
		if (item->getParent()) { // Stash retrive dont have parent cylinder.
		ret = internalMoveItem(item->getParent(), lootContainer, INDEX_WHEREEVER, item, item->getItemCount(), &moveItem, 0, player);
		} else {
		ret = internalAddItem(lootContainer, item, INDEX_WHEREEVER);
		}
		if (moveItem) {
			remainderCount -= moveItem->getItemCount();
		}

		if (ret != RETURNVALUE_CONTAINERNOTENOUGHROOM) {
			break;
		}

		// search for a sub container
		bool obtainedNewContainer = false;
		while (it.hasNext()) {
			Item* cur = *it;
			Container* subContainer = cur ? cur->getContainer() : nullptr;
			it.advance();

			if (subContainer) {
				lastSubContainer = subContainer;
				lootContainer = subContainer;
				obtainedNewContainer = true;
				break;
			}
		}

		// a hack to fix last empty sub-container
		if (!obtainedNewContainer && lastSubContainer && lastSubContainer->size() > 0) {
			Item* cur = lastSubContainer->getItemByIndex(lastSubContainer->size() - 1);
			Container* subContainer = cur ? cur->getContainer() : nullptr;

			if (subContainer) {
				lootContainer = subContainer;
				obtainedNewContainer = true;
			}

			lastSubContainer = nullptr;
		}

		// consumed all sub-container & there is simply no more containers to iterate over.
		// check if fallback should be used and if not, then break
		bool quickFallback = (player->quickLootFallbackToMainContainer);
		bool noFallback = fallbackConsumed || !quickFallback;
		if (noFallback && (!lootContainer || !obtainedNewContainer)) {
			break;
		} else if (!lootContainer || !obtainedNewContainer) {
			Item* fallbackItem = player->getInventoryItem(CONST_SLOT_BACKPACK);
			if (!fallbackItem || !fallbackItem->getContainer()) {
				break;
			}

			lootContainer = fallbackItem->getContainer();
			it = lootContainer->iterator();

			fallbackConsumed = true;
		}
	} while (remainderCount != 0);
	return ret;
}

ObjectCategory_t Game::getObjectCategory(const Item* item)
{
	ObjectCategory_t category = OBJECTCATEGORY_DEFAULT;
  if (!item) {
    return OBJECTCATEGORY_NONE;
  }

	const ItemType& it = Item::items[item->getID()];
	if (item->getWorth() != 0) {
		category = OBJECTCATEGORY_GOLD;
	} else if (it.weaponType != WEAPON_NONE) {
		switch (it.weaponType) {
			case WEAPON_SWORD:
				category = OBJECTCATEGORY_SWORDS;
				break;
			case WEAPON_CLUB:
				category = OBJECTCATEGORY_CLUBS;
				break;
			case WEAPON_AXE:
				category = OBJECTCATEGORY_AXES;
				break;
			case WEAPON_SHIELD:
				category = OBJECTCATEGORY_SHIELDS;
				break;
			case WEAPON_DISTANCE:
				category = OBJECTCATEGORY_DISTANCEWEAPONS;
				break;
			case WEAPON_WAND:
				category = OBJECTCATEGORY_WANDS;
				break;
			case WEAPON_AMMO:
				category = OBJECTCATEGORY_AMMO;
				break;
			default:
				break;
		}
	} else if (it.slotPosition != SLOTP_HAND) { // if it's a weapon/shield should have been parsed earlier
		if ((it.slotPosition & SLOTP_HEAD) != 0) {
			category = OBJECTCATEGORY_HELMETS;
		} else if ((it.slotPosition & SLOTP_NECKLACE) != 0) {
			category = OBJECTCATEGORY_NECKLACES;
		} else if ((it.slotPosition & SLOTP_BACKPACK) != 0) {
			category = OBJECTCATEGORY_CONTAINERS;
		} else if ((it.slotPosition & SLOTP_ARMOR) != 0) {
			category = OBJECTCATEGORY_ARMORS;
		} else if ((it.slotPosition & SLOTP_LEGS) != 0) {
			category = OBJECTCATEGORY_LEGS;
		} else if ((it.slotPosition & SLOTP_FEET) != 0) {
			category = OBJECTCATEGORY_BOOTS;
		} else if ((it.slotPosition & SLOTP_RING) != 0) {
			category = OBJECTCATEGORY_RINGS;
		}
	} else if (it.type == ITEM_TYPE_RUNE) {
		category = OBJECTCATEGORY_RUNES;
	} else if (it.type == ITEM_TYPE_CREATUREPRODUCT) {
		category = OBJECTCATEGORY_CREATUREPRODUCTS;
	} else if (it.type == ITEM_TYPE_FOOD) {
		category = OBJECTCATEGORY_FOOD;
	} else if (it.type == ITEM_TYPE_VALUABLE) {
		category = OBJECTCATEGORY_VALUABLES;
	} else if (it.type == ITEM_TYPE_POTION) {
		category = OBJECTCATEGORY_POTIONS;
	} else {
		category = OBJECTCATEGORY_OTHERS;
	}

	return category;
}

uint64_t Game::getItemMarketPrice(std::map<uint16_t, uint32_t> const &itemMap, bool buyPrice) const
{
	uint64_t total = 0;
	for (const auto& it : itemMap) {
		if (it.first == ITEM_GOLD_COIN) {
			total += it.second;
		} else if (it.first == ITEM_PLATINUM_COIN) {
			total += 100 * it.second;
		} else if (it.first == ITEM_CRYSTAL_COIN) {
			total += 10000 * it.second;
		} else {
			auto marketIt = itemsPriceMap.find(it.first);
			if (marketIt != itemsPriceMap.end()) {
				total += (*marketIt).second * it.second;
			} else {
				const ItemType& iType = Item::items[it.first];
				total += (buyPrice ? iType.buyPrice : iType.sellPrice) * it.second;
			}
		}
	}

	return total;
}

Item* searchForItem(Container* container, uint16_t itemId)
{
	for (ContainerIterator it = container->iterator(); it.hasNext(); it.advance()) {
		if ((*it)->getID() == itemId) {
			return *it;
		}
	}

	return nullptr;
}

Slots_t getSlotType(const ItemType& it)
{
	Slots_t slot = CONST_SLOT_RIGHT;
	if (it.weaponType != WeaponType_t::WEAPON_SHIELD) {
		int32_t slotPosition = it.slotPosition;

		if (slotPosition & SLOTP_HEAD) {
			slot = CONST_SLOT_HEAD;
		} else if (slotPosition & SLOTP_NECKLACE) {
			slot = CONST_SLOT_NECKLACE;
		} else if (slotPosition & SLOTP_ARMOR) {
			slot = CONST_SLOT_ARMOR;
		} else if (slotPosition & SLOTP_LEGS) {
			slot = CONST_SLOT_LEGS;
		} else if (slotPosition & SLOTP_FEET) {
			slot = CONST_SLOT_FEET ;
		} else if (slotPosition & SLOTP_RING) {
			slot = CONST_SLOT_RING;
		} else if (slotPosition & SLOTP_AMMO) {
			slot = CONST_SLOT_AMMO;
		} else if (slotPosition & SLOTP_TWO_HAND || slotPosition & SLOTP_LEFT) {
			slot = CONST_SLOT_LEFT;
		}
	}

	return slot;
}

//Implementation of player invoked events
void Game::playerEquipItem(uint32_t playerId, uint16_t itemId)
{
	Player* player = getPlayerByID(playerId);
	if (!player) {
		return;
	}

	Item* item = player->getInventoryItem(CONST_SLOT_BACKPACK);
	if (!item) {
		return;
	}

	Container* backpack = item->getContainer();
	if (!backpack) {
		return;
	}

	const ItemType& it = Item::items[itemId];
	Slots_t slot = getSlotType(it);

	Item* slotItem = player->getInventoryItem(slot);
	Item* equipItem = searchForItem(backpack, it.id);
	if (slotItem && slotItem->getID() == it.id && (!it.stackable || slotItem->getItemCount() == 100 || !equipItem)) {
		internalMoveItem(slotItem->getParent(), player, CONST_SLOT_WHEREEVER, slotItem, slotItem->getItemCount(), nullptr);
	} else if (equipItem) {
		internalMoveItem(equipItem->getParent(), player, slot, equipItem, equipItem->getItemCount(), nullptr);
	}
}

void Game::playerMove(uint32_t playerId, Direction direction)
{
	Player* player = getPlayerByID(playerId);
	if (!player) {
		return;
	}

	player->resetIdleTime();
	player->setNextWalkActionTask(nullptr);
	player->cancelPush();

	player->startAutoWalk(std::forward_list<Direction> { direction });
}

bool Game::playerBroadcastMessage(Player* player, const std::string& text) const
{
	if (!player->hasFlag(PlayerFlag_CanBroadcast)) {
		return false;
	}

	SPDLOG_INFO("{} broadcasted: {}", player->getName(), text);

	for (const auto& it : players) {
		it.second->sendPrivateMessage(player, TALKTYPE_BROADCAST, text);
	}

	return true;
}

void Game::playerCreatePrivateChannel(uint32_t playerId)
{
	Player* player = getPlayerByID(playerId);
	if (!player || !player->isPremium()) {
		return;
	}

	ChatChannel* channel = g_chat().createChannel(*player, CHANNEL_PRIVATE);
	if (!channel || !channel->addUser(*player)) {
		return;
	}

	player->sendCreatePrivateChannel(channel->getId(), channel->getName());
}

void Game::playerChannelInvite(uint32_t playerId, const std::string& name)
{
	Player* player = getPlayerByID(playerId);
	if (!player) {
		return;
	}

	PrivateChatChannel* channel = g_chat().getPrivateChannel(*player);
	if (!channel) {
		return;
	}

	Player* invitePlayer = getPlayerByName(name);
	if (!invitePlayer) {
		return;
	}

	if (player == invitePlayer) {
		return;
	}

	channel->invitePlayer(*player, *invitePlayer);
}

void Game::playerChannelExclude(uint32_t playerId, const std::string& name)
{
	Player* player = getPlayerByID(playerId);
	if (!player) {
		return;
	}

	PrivateChatChannel* channel = g_chat().getPrivateChannel(*player);
	if (!channel) {
		return;
	}

	Player* excludePlayer = getPlayerByName(name);
	if (!excludePlayer) {
		return;
	}

	if (player == excludePlayer) {
		return;
	}

	channel->excludePlayer(*player, *excludePlayer);
}

void Game::playerRequestChannels(uint32_t playerId)
{
	Player* player = getPlayerByID(playerId);
	if (!player) {
		return;
	}

	player->sendChannelsDialog();
}

void Game::playerOpenChannel(uint32_t playerId, uint16_t channelId)
{
	Player* player = getPlayerByID(playerId);
	if (!player) {
		return;
	}

	const ChatChannel* channel = g_chat().addUserToChannel(*player, channelId);
	if (!channel) {
		return;
	}

	const InvitedMap* invitedUsers = channel->getInvitedUsers();
	const UsersMap* users;
	if (!channel->isPublicChannel()) {
		users = &channel->getUsers();
	} else {
		users = nullptr;
	}

	player->sendChannel(channel->getId(), channel->getName(), users, invitedUsers);
}

void Game::playerCloseChannel(uint32_t playerId, uint16_t channelId)
{
	Player* player = getPlayerByID(playerId);
	if (!player) {
		return;
	}

	g_chat().removeUserFromChannel(*player, channelId);
}

void Game::playerOpenPrivateChannel(uint32_t playerId, std::string& receiver)
{
	Player* player = getPlayerByID(playerId);
	if (!player) {
		return;
	}

	if (!IOLoginData::formatPlayerName(receiver)) {
		player->sendCancelMessage("A player with this name does not exist.");
		return;
	}

	if (player->getName() == receiver) {
		player->sendCancelMessage("You cannot set up a private message channel with yourself.");
		return;
	}

	player->sendOpenPrivateChannel(receiver);
}

void Game::playerCloseNpcChannel(uint32_t playerId)
{
	Player* player = getPlayerByID(playerId);
	if (!player) {
		return;
	}

	SpectatorHashSet spectators;
	map.getSpectators(spectators, player->getPosition());
	for (Creature* spectator : spectators) {
		if (Npc* npc = spectator->getNpc()) {
			npc->onPlayerCloseChannel(player);
		}
	}
}

void Game::playerReceivePing(uint32_t playerId)
{
	Player* player = getPlayerByID(playerId);
	if (!player) {
		return;
	}

	player->receivePing();
}

void Game::playerReceivePingBack(uint32_t playerId)
{
	Player* player = getPlayerByID(playerId);
	if (!player) {
		return;
	}

	player->sendPingBack();
}

void Game::playerAutoWalk(uint32_t playerId, const std::forward_list<Direction>& listDir)
{
	Player* player = getPlayerByID(playerId);
	if (!player) {
		return;
	}

	player->resetIdleTime();
	player->setNextWalkTask(nullptr);
	player->startAutoWalk(listDir);
}

void Game::playerStopAutoWalk(uint32_t playerId)
{
	Player* player = getPlayerByID(playerId);
	if (!player) {
		return;
	}

	player->stopWalk();
}

void Game::playerUseItemEx(uint32_t playerId, const Position& fromPos, uint8_t fromStackPos, uint16_t fromItemId,
                           const Position& toPos, uint8_t toStackPos, uint16_t toItemId)
{
	Player* player = getPlayerByID(playerId);
	if (!player) {
		return;
	}

	bool isHotkey = (fromPos.x == 0xFFFF && fromPos.y == 0 && fromPos.z == 0);
	if (isHotkey && !g_configManager().getBoolean(AIMBOT_HOTKEY_ENABLED)) {
		return;
	}

	Thing* thing = internalGetThing(player, fromPos, fromStackPos, fromItemId, STACKPOS_FIND_THING);
	if (!thing) {
		player->sendCancelMessage(RETURNVALUE_NOTPOSSIBLE);
		return;
	}

	Item* item = thing->getItem();
	if (!item || !item->isMultiUse() || item->getID() != fromItemId) {
		player->sendCancelMessage(RETURNVALUE_CANNOTUSETHISOBJECT);
		return;
	}

	Position walkToPos = fromPos;
	ReturnValue ret = g_actions().canUse(player, fromPos);
	if (ret == RETURNVALUE_NOERROR) {
		ret = g_actions().canUse(player, toPos, item);
		if (ret == RETURNVALUE_TOOFARAWAY) {
			walkToPos = toPos;
		}
	}

	const ItemType& it = Item::items[item->getID()];
	if (it.isRune() || it.type == ITEM_TYPE_POTION) {
		if (player->walkExhausted()) {
			player->sendCancelMessage(RETURNVALUE_YOUAREEXHAUSTED);
			return;
		}
	}

	if (ret != RETURNVALUE_NOERROR) {
		if (ret == RETURNVALUE_TOOFARAWAY) {
			Position itemPos = fromPos;
			uint8_t itemStackPos = fromStackPos;

			if (fromPos.x != 0xFFFF && toPos.x != 0xFFFF && Position::areInRange<1, 1, 0>(fromPos, player->getPosition()) &&
					!Position::areInRange<1, 1, 0>(fromPos, toPos)) {
				Item* moveItem = nullptr;

				ret = internalMoveItem(item->getParent(), player, INDEX_WHEREEVER, item, item->getItemCount(), &moveItem);
				if (ret != RETURNVALUE_NOERROR) {
					player->sendCancelMessage(ret);
					return;
				}

				//changing the position since its now in the inventory of the player
				internalGetPosition(moveItem, itemPos, itemStackPos);
			}

			std::forward_list<Direction> listDir;
			if (player->getPathTo(walkToPos, listDir, 0, 1, true, true)) {
				g_dispatcher().addTask(createTask(std::bind_front(&Game::playerAutoWalk, this, player->getID(), listDir)));

				SchedulerTask* task = createSchedulerTask(400,
                                      std::bind_front(&Game::playerUseItemEx, this,
                                      playerId, itemPos, itemStackPos, fromItemId,
                                      toPos, toStackPos, toItemId));
				if (it.isRune() || it.type == ITEM_TYPE_POTION) {
					player->setNextPotionActionTask(task);
				} else {
					player->setNextWalkActionTask(task);
				}
			} else {
				player->sendCancelMessage(RETURNVALUE_THEREISNOWAY);
			}
			return;
		}

		player->sendCancelMessage(ret);
		return;
	}

	bool canDoAction = player->canDoAction();
	if (it.isRune() || it.type == ITEM_TYPE_POTION) {
		canDoAction = player->canDoPotionAction();
	}

	if (!canDoAction) {
		uint32_t delay = player->getNextActionTime();
		if (it.isRune() || it.type == ITEM_TYPE_POTION) {
			delay = player->getNextPotionActionTime();
		}
		SchedulerTask* task = createSchedulerTask(delay, std::bind_front(&Game::playerUseItemEx, this,
                              playerId, fromPos, fromStackPos, fromItemId, toPos, toStackPos, toItemId));
		if (it.isRune() || it.type == ITEM_TYPE_POTION) {
			player->setNextPotionActionTask(task);
		} else {
			player->setNextActionTask(task);
		}
		return;
	}

	player->resetIdleTime();
	if (it.isRune() || it.type == ITEM_TYPE_POTION) {
		player->setNextPotionActionTask(nullptr);
	} else {
		player->setNextActionTask(nullptr);
	}

	// Refresh depot search window if necessary
	bool mustReloadDepotSearch = false;
	if (player->isDepotSearchOpenOnItem(fromItemId)) {
		if (item->isInsideDepot(true)) {
			mustReloadDepotSearch = true;
		} else {
			if (Thing* targetThing = internalGetThing(player, toPos, toStackPos, toItemId, STACKPOS_FIND_THING);
					targetThing && targetThing->getItem() && targetThing->getItem()->isInsideDepot(true)) {
				mustReloadDepotSearch = true;
			}
		}
	}

	g_actions().useItemEx(player, fromPos, toPos, toStackPos, item, isHotkey);

	if (mustReloadDepotSearch) {
		player->requestDepotSearchItem(fromItemId, fromStackPos);
	}
}

void Game::playerUseItem(uint32_t playerId, const Position& pos, uint8_t stackPos,
                         uint8_t index, uint16_t itemId)
{
	Player* player = getPlayerByID(playerId);
	if (!player) {
		return;
	}

	bool isHotkey = (pos.x == 0xFFFF && pos.y == 0 && pos.z == 0);
	if (isHotkey && !g_configManager().getBoolean(AIMBOT_HOTKEY_ENABLED)) {
		return;
	}

	Thing* thing = internalGetThing(player, pos, stackPos, itemId, STACKPOS_FIND_THING);
	if (!thing) {
		player->sendCancelMessage(RETURNVALUE_NOTPOSSIBLE);
		return;
	}

	Item* item = thing->getItem();
	if (!item || item->isMultiUse() || item->getID() != itemId) {
		player->sendCancelMessage(RETURNVALUE_CANNOTUSETHISOBJECT);
		return;
	}

	const ItemType& it = Item::items[item->getID()];
	if (it.isRune() || it.type == ITEM_TYPE_POTION) {
		if (player->walkExhausted()) {
			player->sendCancelMessage(RETURNVALUE_YOUAREEXHAUSTED);
			return;
		}
	}

	ReturnValue ret = g_actions().canUse(player, pos);
	if (ret != RETURNVALUE_NOERROR) {
		if (ret == RETURNVALUE_TOOFARAWAY) {
			std::forward_list<Direction> listDir;
			if (player->getPathTo(pos, listDir, 0, 1, true, true)) {
				g_dispatcher().addTask(createTask(std::bind_front(&Game::playerAutoWalk,
												this, player->getID(), listDir)));

				SchedulerTask* task = createSchedulerTask(400,
                                      std::bind_front(&Game::playerUseItem, this,
                                      playerId, pos, stackPos, index, itemId));
				if (it.isRune() || it.type == ITEM_TYPE_POTION) {
					player->setNextPotionActionTask(task);
				} else {
					player->setNextWalkActionTask(task);
				}
				return;
			}

			ret = RETURNVALUE_THEREISNOWAY;
		}

		player->sendCancelMessage(ret);
		return;
	}

	bool canDoAction = player->canDoAction();
	if (it.isRune() || it.type == ITEM_TYPE_POTION) {
		canDoAction = player->canDoPotionAction();
	}

	if (!canDoAction) {
		uint32_t delay = player->getNextActionTime();
		if (it.isRune() || it.type == ITEM_TYPE_POTION) {
			delay = player->getNextPotionActionTime();
		}
		SchedulerTask* task = createSchedulerTask(delay, std::bind_front(&Game::playerUseItem, this,
                              playerId, pos, stackPos, index, itemId));
		if (it.isRune() || it.type == ITEM_TYPE_POTION) {
			player->setNextPotionActionTask(task);
		} else {
			player->setNextActionTask(task);
		}
		return;
	}

	player->resetIdleTime();
	player->setNextActionTask(nullptr);

	// Refresh depot search window if necessary
	bool refreshDepotSearch = false;
	if (player->isDepotSearchOpenOnItem(itemId) && item->isInsideDepot(true)) {
		refreshDepotSearch = true;
	}

	g_actions().useItem(player, pos, index, item, isHotkey);

	if (refreshDepotSearch) {
		player->requestDepotSearchItem(itemId, stackPos);
	}
}

void Game::playerUseWithCreature(uint32_t playerId, const Position& fromPos, uint8_t fromStackPos, uint32_t creatureId, uint16_t itemId)
{
	Player* player = getPlayerByID(playerId);
	if (!player) {
		return;
	}

	Creature* creature = getCreatureByID(creatureId);
	if (!creature) {
		return;
	}

	if (!Position::areInRange<7, 5, 0>(creature->getPosition(), player->getPosition())) {
		return;
	}

	bool isHotkey = (fromPos.x == 0xFFFF && fromPos.y == 0 && fromPos.z == 0);
	if (!g_configManager().getBoolean(AIMBOT_HOTKEY_ENABLED)) {
		if (creature->getPlayer() || isHotkey) {
			player->sendCancelMessage(RETURNVALUE_DIRECTPLAYERSHOOT);
			return;
		}
	}

	Thing* thing = internalGetThing(player, fromPos, fromStackPos, itemId, STACKPOS_FIND_THING);
	if (!thing) {
		player->sendCancelMessage(RETURNVALUE_NOTPOSSIBLE);
		return;
	}

	Item* item = thing->getItem();
	if (!item || !item->isMultiUse() || item->getID() != itemId) {
		player->sendCancelMessage(RETURNVALUE_CANNOTUSETHISOBJECT);
		return;
	}

	const ItemType& it = Item::items[item->getID()];
	if (it.isRune() || it.type == ITEM_TYPE_POTION) {
		if (player->walkExhausted()) {
			player->sendCancelMessage(RETURNVALUE_YOUAREEXHAUSTED);
			return;
		}
	}
	Position toPos = creature->getPosition();
	Position walkToPos = fromPos;
	ReturnValue ret = g_actions().canUse(player, fromPos);
	if (ret == RETURNVALUE_NOERROR) {
		ret = g_actions().canUse(player, toPos, item);
		if (ret == RETURNVALUE_TOOFARAWAY) {
			walkToPos = toPos;
		}
	}

	if (ret != RETURNVALUE_NOERROR) {
		if (ret == RETURNVALUE_TOOFARAWAY) {
			Position itemPos = fromPos;
			uint8_t itemStackPos = fromStackPos;

			if (fromPos.x != 0xFFFF && Position::areInRange<1, 1, 0>(fromPos, player->getPosition()) && !Position::areInRange<1, 1, 0>(fromPos, toPos)) {
				Item* moveItem = nullptr;
				ret = internalMoveItem(item->getParent(), player, INDEX_WHEREEVER, item, item->getItemCount(), &moveItem);
				if (ret != RETURNVALUE_NOERROR) {
					player->sendCancelMessage(ret);
					return;
				}

				//changing the position since its now in the inventory of the player
				internalGetPosition(moveItem, itemPos, itemStackPos);
			}

			std::forward_list<Direction> listDir;
			if (player->getPathTo(walkToPos, listDir, 0, 1, true, true)) {
				g_dispatcher().addTask(createTask(std::bind_front(&Game::playerAutoWalk,
												this, player->getID(), listDir)));

				SchedulerTask* task = createSchedulerTask(400,
                                      std::bind_front(&Game::playerUseWithCreature, this,
                                      playerId, itemPos, itemStackPos,
                                      creatureId, itemId));
				if (it.isRune() || it.type == ITEM_TYPE_POTION) {
					player->setNextPotionActionTask(task);
				} else {
					player->setNextWalkActionTask(task);
				}
			} else {
				player->sendCancelMessage(RETURNVALUE_THEREISNOWAY);
			}
			return;
		}

		player->sendCancelMessage(ret);
		return;
	}

	bool canDoAction = player->canDoAction();
	if (it.isRune() || it.type == ITEM_TYPE_POTION) {
		canDoAction = player->canDoPotionAction();
	}

	if (!canDoAction) {
		uint32_t delay = player->getNextActionTime();
		if (it.isRune() || it.type == ITEM_TYPE_POTION) {
			delay = player->getNextPotionActionTime();
		}
		SchedulerTask* task = createSchedulerTask(delay, std::bind_front(&Game::playerUseWithCreature, this,
                              playerId, fromPos, fromStackPos, creatureId, itemId));

		if (it.isRune() || it.type == ITEM_TYPE_POTION) {
			player->setNextPotionActionTask(task);
		} else {
			player->setNextActionTask(task);
		}
		return;
	}

	player->resetIdleTime();
	if (it.isRune() || it.type == ITEM_TYPE_POTION) {
		player->setNextPotionActionTask(nullptr);
	} else {
		player->setNextActionTask(nullptr);
	}

	g_actions().useItemEx(player, fromPos, creature->getPosition(), creature->getParent()->getThingIndex(creature), item, isHotkey, creature);
}

void Game::playerCloseContainer(uint32_t playerId, uint8_t cid)
{
	Player* player = getPlayerByID(playerId);
	if (!player) {
		return;
	}

	player->closeContainer(cid);
	player->sendCloseContainer(cid);
}

void Game::playerMoveUpContainer(uint32_t playerId, uint8_t cid)
{
	Player* player = getPlayerByID(playerId);
	if (!player) {
		return;
	}

	Container* container = player->getContainerByID(cid);
	if (!container) {
		return;
	}

	Container* parentContainer = dynamic_cast<Container*>(container->getRealParent());
	if (!parentContainer) {
		Tile* tile = container->getTile();
		if (!tile) {
			return;
		}

		if (!g_events().eventPlayerOnBrowseField(player, tile->getPosition())) {
			return;
		}

		auto it = browseFields.find(tile);
		if (it == browseFields.end()) {
			parentContainer = new Container(tile);
			parentContainer->incrementReferenceCounter();
			browseFields[tile] = parentContainer;
			g_scheduler().addEvent(createSchedulerTask(30000, std::bind_front(&Game::decreaseBrowseFieldRef, this, tile->getPosition())));
		} else {
			parentContainer = it->second;
		}
	}

	if (parentContainer->hasPagination() && parentContainer->hasParent()) {
		uint16_t indexContainer = std::floor(parentContainer->getThingIndex(container) / parentContainer->capacity()) * parentContainer->capacity();
		player->addContainer(cid, parentContainer);

		player->setContainerIndex(cid, indexContainer);
		player->sendContainer(cid, parentContainer, parentContainer->hasParent(), indexContainer);
	} else {
		player->addContainer(cid, parentContainer);
		player->sendContainer(cid, parentContainer, parentContainer->hasParent(), player->getContainerIndex(cid));
	}
}

void Game::playerUpdateContainer(uint32_t playerId, uint8_t cid)
{
	Player* player = getPlayerByGUID(playerId);
	if (!player) {
		return;
	}

	Container* container = player->getContainerByID(cid);
	if (!container) {
		return;
	}

	player->sendContainer(cid, container, container->hasParent(), player->getContainerIndex(cid));
}

void Game::playerRotateItem(uint32_t playerId, const Position& pos, uint8_t stackPos, const uint16_t itemId)
{
	Player* player = getPlayerByID(playerId);
	if (!player) {
		return;
	}

	Thing* thing = internalGetThing(player, pos, stackPos, itemId, STACKPOS_TOPDOWN_ITEM);
	if (!thing) {
		return;
	}

	Item* item = thing->getItem();
	if (!item || item->getID() != itemId || !item->isRotatable() || item->hasAttribute(ITEM_ATTRIBUTE_UNIQUEID)) {
		player->sendCancelMessage(RETURNVALUE_NOTPOSSIBLE);
		return;
	}

	if (pos.x != 0xFFFF && !Position::areInRange<1, 1, 0>(pos, player->getPosition())) {
		std::forward_list<Direction> listDir;
		if (player->getPathTo(pos, listDir, 0, 1, true, true)) {
			g_dispatcher().addTask(createTask(std::bind_front(&Game::playerAutoWalk,
											this, player->getID(), listDir)));

			SchedulerTask* task = createSchedulerTask(400, std::bind_front(&Game::playerRotateItem, this,
                                  playerId, pos, stackPos, itemId));
			player->setNextWalkActionTask(task);
		} else {
			player->sendCancelMessage(RETURNVALUE_THEREISNOWAY);
		}
		return;
	}

	uint16_t newId = Item::items[item->getID()].rotateTo;
	if (newId != 0) {
		transformItem(item, newId);
	}
}

void Game::playerConfigureShowOffSocket(uint32_t playerId, const Position& pos, uint8_t stackPos, const uint16_t itemId)
{
	Player* player = getPlayerByID(playerId);
	if (!player || pos.x == 0xFFFF) {
		return;
	}

	Thing* thing = internalGetThing(player, pos, stackPos, itemId, STACKPOS_TOPDOWN_ITEM);
	if (!thing) {
		return;
	}

	Item* item = thing->getItem();
	if (!item || item->getID() != itemId || !item->isPodium() || item->hasAttribute(ITEM_ATTRIBUTE_UNIQUEID)) {
		player->sendCancelMessage(RETURNVALUE_NOTPOSSIBLE);
		return;
	}

	if (!Position::areInRange<1, 1, 0>(pos, player->getPosition())) {
		std::forward_list<Direction> listDir;
		if (player->getPathTo(pos, listDir, 0, 1, true, false)) {
			g_dispatcher().addTask(createTask(std::bind_front(&Game::playerAutoWalk, this, player->getID(), listDir)));
			SchedulerTask* task = createSchedulerTask(400,
                                  std::bind_front(&Game::playerBrowseField,
                                  this, playerId, pos));
			player->setNextWalkActionTask(task);

		} else {
			player->sendCancelMessage(RETURNVALUE_THEREISNOWAY);
		}
		return;
	}

	player->sendPodiumWindow(item, pos, itemId, stackPos);
}

void Game::playerSetShowOffSocket(uint32_t playerId, Outfit_t& outfit, const Position& pos, uint8_t stackPos, const uint16_t itemId, uint8_t podiumVisible, uint8_t direction)
{
	Player* player = getPlayerByID(playerId);
	if (!player || pos.x == 0xFFFF) {
		return;
	}

	Thing* thing = internalGetThing(player, pos, stackPos, itemId, STACKPOS_TOPDOWN_ITEM);
	if (!thing) {
		return;
	}

	Item* item = thing->getItem();
	if (!item || item->getID() != itemId || !item->isPodium() || item->hasAttribute(ITEM_ATTRIBUTE_UNIQUEID)) {
		player->sendCancelMessage(RETURNVALUE_NOTPOSSIBLE);
		return;
	}

	Tile* tile = dynamic_cast<Tile*>(item->getParent());
	if (!tile) {
		player->sendCancelMessage(RETURNVALUE_NOTPOSSIBLE);
		return;
	}

	if (!Position::areInRange<1, 1, 0>(pos, player->getPosition())) {
		std::forward_list<Direction> listDir;
		if (player->getPathTo(pos, listDir, 0, 1, true, false)) {
			g_dispatcher().addTask(createTask(std::bind_front(&Game::playerAutoWalk, this, player->getID(), listDir)));
			SchedulerTask* task = createSchedulerTask(400,
                                  std::bind_front(&Game::playerBrowseField,
                                  this, playerId, pos));
			player->setNextWalkActionTask(task);
		} else {
			player->sendCancelMessage(RETURNVALUE_THEREISNOWAY);
		}
		return;
	}

	if (!player->canWear(outfit.lookType, outfit.lookAddons)) {
		outfit.lookType = 0;
		outfit.lookAddons = 0;
	}

	Mount* mount = mounts.getMountByClientID(outfit.lookMount);
	if (!mount || !player->hasMount(mount)) {
		outfit.lookMount = 0;
	}

	std::string key; // Too lazy to fix it :) let's just use temporary key variable
	if (outfit.lookType != 0) {
		key = "LookType"; item->setCustomAttribute(key, static_cast<int64_t>(outfit.lookType));
		key = "LookHead"; item->setCustomAttribute(key, static_cast<int64_t>(outfit.lookHead));
		key = "LookBody"; item->setCustomAttribute(key, static_cast<int64_t>(outfit.lookBody));
		key = "LookLegs"; item->setCustomAttribute(key, static_cast<int64_t>(outfit.lookLegs));
		key = "LookFeet"; item->setCustomAttribute(key, static_cast<int64_t>(outfit.lookFeet));
		key = "LookAddons"; item->setCustomAttribute(key, static_cast<int64_t>(outfit.lookAddons));
	} else {
		item->removeCustomAttribute("LookType");
	}

	if (outfit.lookMount != 0) {
		key = "LookMount"; item->setCustomAttribute(key, static_cast<int64_t>(outfit.lookMount));
		key = "LookMountHead"; item->setCustomAttribute(key, static_cast<int64_t>(outfit.lookMountHead));
		key = "LookMountBody"; item->setCustomAttribute(key, static_cast<int64_t>(outfit.lookMountBody));
		key = "LookMountLegs"; item->setCustomAttribute(key, static_cast<int64_t>(outfit.lookMountLegs));
		key = "LookMountFeet"; item->setCustomAttribute(key, static_cast<int64_t>(outfit.lookMountFeet));
	} else {
		item->removeCustomAttribute("LookMount");
	}

	key = "PodiumVisible"; item->setCustomAttribute(key, static_cast<int64_t>(podiumVisible));
	key = "LookDirection"; item->setCustomAttribute(key, static_cast<int64_t>(direction));

	SpectatorHashSet spectators;
	g_game().map.getSpectators(spectators, pos, true);

	// send to client
	for (Creature* spectator : spectators) {
		if (Player* tmpPlayer = spectator->getPlayer()) {
			tmpPlayer->sendUpdateTileItem(tile, pos, item);
		}
	}
}

void Game::playerWrapableItem(uint32_t playerId, const Position& pos, uint8_t stackPos, const uint16_t itemId)
{
	Player* player = getPlayerByID(playerId);
	if (!player) {
		return;
	}

	House* house = map.houses.getHouseByPlayerId(player->getGUID());
	if (!house) {
		player->sendCancelMessage("You don't own a house, you need own a house to use this.");
		return;
	}

	Thing* thing = internalGetThing(player, pos, stackPos, itemId, STACKPOS_TOPDOWN_ITEM);
	if (!thing) {
		return;
	}

	Item* item = thing->getItem();
	Tile* tile = map.getTile(item->getPosition());
	HouseTile* houseTile = dynamic_cast<HouseTile*>(tile);
	if (!tile->hasFlag(TILESTATE_PROTECTIONZONE) || !houseTile) {
		player->sendCancelMessage("You may construct this only inside a house.");
		return;
	}
	if (houseTile->getHouse() != house) {
		player->sendCancelMessage("Only owners can wrap/unwrap inside a house.");
			return;
	}

	if (!item || item->getID() != itemId || item->hasAttribute(ITEM_ATTRIBUTE_UNIQUEID) || (!item->isWrapable() && item->getID() != ITEM_DECORATION_KIT)) {
		player->sendCancelMessage(RETURNVALUE_NOTPOSSIBLE);
		return;
	}

	if (pos.x != 0xFFFF && !Position::areInRange<1, 1, 0>(pos, player->getPosition())) {
		std::forward_list<Direction> listDir;
		if (player->getPathTo(pos, listDir, 0, 1, true, true)) {
			g_dispatcher().addTask(createTask(std::bind_front(&Game::playerAutoWalk,
				this, player->getID(), listDir)));

			SchedulerTask* task = createSchedulerTask(400, std::bind_front(&Game::playerWrapableItem, this,
				playerId, pos, stackPos, itemId));
			player->setNextWalkActionTask(task);
		} else {
			player->sendCancelMessage(RETURNVALUE_THEREISNOWAY);
		}
		return;
	}

	const Container* container = item->getContainer();
	if (container && container->getItemHoldingCount() > 0) {
		player->sendCancelMessage(RETURNVALUE_NOTPOSSIBLE);
		return;
	}

	if ((item->getHoldingPlayer() && item->getID() == ITEM_DECORATION_KIT) || (tile->hasFlag(TILESTATE_IMMOVABLEBLOCKSOLID) && !item->hasProperty(CONST_PROP_IMMOVABLEBLOCKSOLID))) {
		player->sendCancelMessage("You can only wrap/unwrap in the floor.");
		return;
	}

	std::string itemName = item->getName();
	const ItemAttributes::CustomAttribute* attr = item->getCustomAttribute("unWrapId");
	uint16_t unWrapId = 0;
	if (attr != nullptr) {
		auto tmp = static_cast<uint32_t>(std::get<int64_t>(attr->value));
		unWrapId = (uint16_t)tmp;
	}

	// Prevent to wrap a filled bath tube
	if (item->getID() == ITEM_FILLED_BATH_TUBE) {
		player->sendCancelMessage(RETURNVALUE_NOTPOSSIBLE);
		return;
	}

	if (item->isWrapable() && item->getID() != ITEM_DECORATION_KIT) {
		uint16_t hiddenCharges = 0;
		if (isCaskItem(item->getID())) {
			hiddenCharges = item->getSubType();
		}
		uint16_t oldItemID = item->getID();
		addMagicEffect(item->getPosition(), CONST_ME_POFF);
		Item* newItem = transformItem(item, ITEM_DECORATION_KIT);
		ItemAttributes::CustomAttribute val;
		val.set<int64_t>(oldItemID);
		std::string key = "unWrapId";
		newItem->setCustomAttribute(key, val);
		item->setSpecialDescription("Unwrap it in your own house to create a <" + itemName + ">.");
		if (hiddenCharges > 0) {
			item->setDate(hiddenCharges);
		}
		newItem->startDecaying();
	}
	else if (item->getID() == ITEM_DECORATION_KIT && unWrapId != 0) {
		uint16_t hiddenCharges = item->getDate();
		Item* newItem = transformItem(item, unWrapId);
		if (newItem) {
			if (hiddenCharges > 0 && isCaskItem(unWrapId)) {
				newItem->setSubType(hiddenCharges);
			}
			addMagicEffect(pos, CONST_ME_POFF);
			newItem->removeCustomAttribute("unWrapId");
			newItem->removeAttribute(ITEM_ATTRIBUTE_DESCRIPTION);
			newItem->startDecaying();
		}
	}
}

void Game::playerWriteItem(uint32_t playerId, uint32_t windowTextId, const std::string& text)
{
	Player* player = getPlayerByID(playerId);
	if (!player) {
		return;
	}

	uint16_t maxTextLength = 0;
	uint32_t internalWindowTextId = 0;

	Item* writeItem = player->getWriteItem(internalWindowTextId, maxTextLength);
	if (text.length() > maxTextLength || windowTextId != internalWindowTextId) {
		return;
	}

	if (!writeItem || writeItem->isRemoved()) {
		player->sendCancelMessage(RETURNVALUE_NOTPOSSIBLE);
		return;
	}

	Cylinder* topParent = writeItem->getTopParent();

	Player* owner = dynamic_cast<Player*>(topParent);
	if (owner && owner != player) {
		player->sendCancelMessage(RETURNVALUE_NOTPOSSIBLE);
		return;
	}

	if (!Position::areInRange<1, 1, 0>(writeItem->getPosition(), player->getPosition())) {
		player->sendCancelMessage(RETURNVALUE_NOTPOSSIBLE);
		return;
	}

	for (auto creatureEvent : player->getCreatureEvents(CREATURE_EVENT_TEXTEDIT)) {
		if (!creatureEvent->executeTextEdit(player, writeItem, text)) {
			player->setWriteItem(nullptr);
			return;
		}
	}

	if (!text.empty()) {
		if (writeItem->getText() != text) {
			writeItem->setText(text);
			writeItem->setWriter(player->getName());
			writeItem->setDate(static_cast<int32_t>(getTimeNow()));
		}
	} else {
		writeItem->resetText();
		writeItem->resetWriter();
		writeItem->resetDate();
	}

	uint16_t newId = Item::items[writeItem->getID()].writeOnceItemId;
	if (newId != 0) {
		transformItem(writeItem, newId);
	}

	player->setWriteItem(nullptr);
}

void Game::playerBrowseField(uint32_t playerId, const Position& pos)
{
	Player* player = getPlayerByID(playerId);
	if (!player) {
		return;
	}

	const Position& playerPos = player->getPosition();
	if (playerPos.z != pos.z) {
		player->sendCancelMessage(playerPos.z > pos.z ? RETURNVALUE_FIRSTGOUPSTAIRS : RETURNVALUE_FIRSTGODOWNSTAIRS);
		return;
	}

	if (!Position::areInRange<1, 1>(playerPos, pos)) {
		std::forward_list<Direction> listDir;
		if (player->getPathTo(pos, listDir, 0, 1, true, true)) {
			g_dispatcher().addTask(createTask(std::bind_front(&Game::playerAutoWalk,
											this, player->getID(), listDir)));
			SchedulerTask* task = createSchedulerTask(400,
                                  std::bind_front(&Game::playerBrowseField,
                                  this, playerId, pos));
			player->setNextWalkActionTask(task);
		} else {
			player->sendCancelMessage(RETURNVALUE_THEREISNOWAY);
		}
		return;
	}

	Tile* tile = map.getTile(pos);
	if (!tile) {
		return;
	}

	if (!g_events().eventPlayerOnBrowseField(player, pos)) {
		return;
	}

	Container* container;

	auto it = browseFields.find(tile);
	if (it == browseFields.end()) {
		container = new Container(tile);
		container->incrementReferenceCounter();
		browseFields[tile] = container;
		g_scheduler().addEvent(createSchedulerTask(30000, std::bind_front(&Game::decreaseBrowseFieldRef, this, tile->getPosition())));
	} else {
		container = it->second;
	}

	uint8_t dummyContainerId = 0xF - ((pos.x % 3) * 3 + (pos.y % 3));
	Container* openContainer = player->getContainerByID(dummyContainerId);
	if (openContainer) {
		player->onCloseContainer(openContainer);
		player->closeContainer(dummyContainerId);
	} else {
		player->addContainer(dummyContainerId, container);
		player->sendContainer(dummyContainerId, container, false, 0);
	}
}

void Game::playerStowItem(uint32_t playerId, const Position& pos, uint16_t itemId, uint8_t stackpos, uint8_t count, bool allItems)
{
	Player* player = getPlayerByID(playerId);
	if (!player) {
		return;
	}

	if (!player->isPremium()) {
		player->sendCancelMessage(RETURNVALUE_YOUNEEDPREMIUMACCOUNT);
		return;
	}

	Thing* thing = internalGetThing(player, pos, stackpos, itemId, STACKPOS_TOPDOWN_ITEM);
	if (!thing)
		return;

	Item* item = thing->getItem();
	if (!item || item->getID() != itemId || item->getItemCount() < count) {
		player->sendCancelMessage(RETURNVALUE_NOTPOSSIBLE);
		return;
	}

	if (pos.x != 0xFFFF && !Position::areInRange<1, 1, 0>(pos, player->getPosition())) {
		player->sendCancelMessage(RETURNVALUE_NOTPOSSIBLE);
		return;
	}

	player->stowItem(item, count, allItems);

	// Refresh depot search window if necessary
	// To-Do: Set 'item->getTier()' here on the '0' values when tier system is ready.
	if (player->isDepotSearchOpenOnItem(itemId)) {
		player->requestDepotSearchItem(itemId, 0);
	}
}

void Game::playerStashWithdraw(uint32_t playerId, uint16_t itemId, uint32_t count, uint8_t)
{
	Player* player = getPlayerByID(playerId);
	if (!player) {
		return;
	}

	if (player->hasFlag(PlayerFlag_CannotPickupItem)) {
		return;
	}

	const ItemType& it = Item::items[itemId];
	if (it.id == 0 || count == 0) {
		return;
	}

	uint16_t freeSlots = player->getFreeBackpackSlots();
	Container* stashContainer = player->getLootContainer(OBJECTCATEGORY_STASHRETRIEVE);
	if (stashContainer && !(player->quickLootFallbackToMainContainer)) {
		freeSlots = stashContainer->getFreeSlots();
	}

	if (freeSlots == 0) {
		player->sendCancelMessage(RETURNVALUE_NOTENOUGHROOM);
		return;
	}

	if (player->getFreeCapacity() < 100) {
		player->sendCancelMessage(RETURNVALUE_NOTENOUGHCAPACITY);
		return;
	}

	int32_t NDSlots = ((freeSlots) - (count < 100 ? 1 : (count / 100)));
	uint32_t SlotsWith = count;
	uint32_t noSlotsWith = 0;

	if (NDSlots <= 0) {
		SlotsWith = (freeSlots * 100);
		noSlotsWith = (count - SlotsWith);
	}

	uint32_t capWith = count;
	uint32_t noCapWith = 0;
	if (player->getFreeCapacity() < (count * it.weight)) {
		capWith = (player->getFreeCapacity() / it.weight);
		noCapWith = (count - capWith);
	}

	std::stringstream ss;
	uint32_t WithdrawCount = (SlotsWith > capWith ? capWith : SlotsWith);
	uint32_t NoWithdrawCount = (noSlotsWith < noCapWith ? noCapWith : noSlotsWith);
	const char * NoWithdrawMsg = (noSlotsWith < noCapWith ? "capacity" : "slots");

	if (WithdrawCount != count) {
		ss << "Retrieved " << WithdrawCount << "x " << it.name << ".\n";
		ss << NoWithdrawCount << "x are impossible to retrieve due to insufficient inventory " << NoWithdrawMsg << ".";
	} else {
		ss << "Retrieved " << WithdrawCount << "x " << it.name << '.';
	}

	player->sendTextMessage(MESSAGE_STATUS, ss.str());

	if (player->withdrawItem(itemId, WithdrawCount)) {
		player->addItemFromStash(it.id, WithdrawCount);
	} else {
		player->sendCancelMessage(RETURNVALUE_NOTPOSSIBLE);
	}

	// Refresh depot search window if necessary
	if (player->isDepotSearchOpenOnItem(itemId)) {
		player->requestDepotSearchItem(itemId, 0);
	}
}

void Game::playerSeekInContainer(uint32_t playerId, uint8_t containerId, uint16_t index)
{
	Player* player = getPlayerByID(playerId);
	if (!player) {
		return;
	}

	Container* container = player->getContainerByID(containerId);
	if (!container || !container->hasPagination()) {
		return;
	}

	if ((index % container->capacity()) != 0 || index >= container->size()) {
		return;
	}

	player->setContainerIndex(containerId, index);
	player->sendContainer(containerId, container, container->hasParent(), index);
}

void Game::playerUpdateHouseWindow(uint32_t playerId, uint8_t listId, uint32_t windowTextId, const std::string& text)
{
	Player* player = getPlayerByID(playerId);
	if (!player) {
		return;
	}

	uint32_t internalWindowTextId;
	uint32_t internalListId;

	House* house = player->getEditHouse(internalWindowTextId, internalListId);
	if (house && house->canEditAccessList(internalListId, player) && internalWindowTextId == windowTextId && listId == 0) {
		house->setAccessList(internalListId, text);
	}

	player->setEditHouse(nullptr);
}

void Game::playerRequestTrade(uint32_t playerId, const Position& pos, uint8_t stackPos,
                              uint32_t tradePlayerId, uint16_t itemId)
{
	Player* player = getPlayerByID(playerId);
	if (!player) {
		return;
	}

	Player* tradePartner = getPlayerByID(tradePlayerId);
	if (!tradePartner || tradePartner == player) {
		player->sendTextMessage(MESSAGE_FAILURE, "Sorry, not possible.");
		return;
	}

	if (!Position::areInRange<2, 2, 0>(tradePartner->getPosition(), player->getPosition())) {
		std::ostringstream ss;
		ss << tradePartner->getName() << " tells you to move closer.";
		player->sendTextMessage(MESSAGE_TRADE, ss.str());
		return;
	}

	if (!canThrowObjectTo(tradePartner->getPosition(), player->getPosition())) {
		player->sendCancelMessage(RETURNVALUE_CREATUREISNOTREACHABLE);
		return;
	}

	Thing* tradeThing = internalGetThing(player, pos, stackPos, itemId, STACKPOS_TOPDOWN_ITEM);
	if (!tradeThing) {
		player->sendCancelMessage(RETURNVALUE_NOTPOSSIBLE);
		return;
	}

	Item* tradeItem = tradeThing->getItem();
	if (tradeItem->getID() != itemId || !tradeItem->isPickupable() || tradeItem->hasAttribute(ITEM_ATTRIBUTE_UNIQUEID)) {
		player->sendCancelMessage(RETURNVALUE_NOTPOSSIBLE);
		return;
	}

  if (g_configManager().getBoolean(ONLY_INVITED_CAN_MOVE_HOUSE_ITEMS)) {
		if (HouseTile* houseTile = dynamic_cast<HouseTile*>(tradeItem->getTile())) {
			House* house = houseTile->getHouse();
			if (house && !house->isInvited(player)) {
				player->sendCancelMessage(RETURNVALUE_NOTPOSSIBLE);
				return;
			}
		}
	}

	const Position& playerPosition = player->getPosition();
	const Position& tradeItemPosition = tradeItem->getPosition();
	if (playerPosition.z != tradeItemPosition.z) {
		player->sendCancelMessage(playerPosition.z > tradeItemPosition.z ? RETURNVALUE_FIRSTGOUPSTAIRS : RETURNVALUE_FIRSTGODOWNSTAIRS);
		return;
	}

	if (!Position::areInRange<1, 1>(tradeItemPosition, playerPosition)) {
		std::forward_list<Direction> listDir;
		if (player->getPathTo(pos, listDir, 0, 1, true, true)) {
			g_dispatcher().addTask(createTask(std::bind_front(&Game::playerAutoWalk,
											this, player->getID(), listDir)));

			SchedulerTask* task = createSchedulerTask(400, std::bind_front(&Game::playerRequestTrade, this,
                                  playerId, pos, stackPos, tradePlayerId, itemId));
			player->setNextWalkActionTask(task);
		} else {
			player->sendCancelMessage(RETURNVALUE_THEREISNOWAY);
		}
		return;
	}

	Container* tradeItemContainer = tradeItem->getContainer();
	if (tradeItemContainer) {
		for (const auto& it : tradeItems) {
			Item* item = it.first;
			if (tradeItem == item) {
				player->sendTextMessage(MESSAGE_TRADE, "This item is already being traded.");
				return;
			}

			if (tradeItemContainer->isHoldingItem(item)) {
				player->sendTextMessage(MESSAGE_TRADE, "This item is already being traded.");
				return;
			}

			Container* container = item->getContainer();
			if (container && container->isHoldingItem(tradeItem)) {
				player->sendTextMessage(MESSAGE_TRADE, "This item is already being traded.");
				return;
			}
		}
	} else {
		for (const auto& it : tradeItems) {
			Item* item = it.first;
			if (tradeItem == item) {
				player->sendTextMessage(MESSAGE_TRADE, "This item is already being traded.");
				return;
			}

			Container* container = item->getContainer();
			if (container && container->isHoldingItem(tradeItem)) {
				player->sendTextMessage(MESSAGE_TRADE, "This item is already being traded.");
				return;
			}
		}
	}

	Container* tradeContainer = tradeItem->getContainer();
	if (tradeContainer && tradeContainer->getItemHoldingCount() + 1 > 100) {
		player->sendTextMessage(MESSAGE_TRADE, "You can not trade more than 100 items.");
		return;
	}

	if (!g_events().eventPlayerOnTradeRequest(player, tradePartner, tradeItem)) {
		return;
	}

	internalStartTrade(player, tradePartner, tradeItem);
}

bool Game::internalStartTrade(Player* player, Player* tradePartner, Item* tradeItem)
{
	if (player->tradeState != TRADE_NONE && !(player->tradeState == TRADE_ACKNOWLEDGE && player->tradePartner == tradePartner)) {
		player->sendCancelMessage(RETURNVALUE_YOUAREALREADYTRADING);
		return false;
	} else if (tradePartner->tradeState != TRADE_NONE && tradePartner->tradePartner != player) {
		player->sendCancelMessage(RETURNVALUE_THISPLAYERISALREADYTRADING);
		return false;
	}

	player->tradePartner = tradePartner;
	player->tradeItem = tradeItem;
	player->tradeState = TRADE_INITIATED;
	tradeItem->incrementReferenceCounter();
	tradeItems[tradeItem] = player->getID();

	player->sendTradeItemRequest(player->getName(), tradeItem, true);

	if (tradePartner->tradeState == TRADE_NONE) {
		std::ostringstream ss;
		ss << player->getName() << " wants to trade with you.";
		tradePartner->sendTextMessage(MESSAGE_TRANSACTION, ss.str());
		tradePartner->tradeState = TRADE_ACKNOWLEDGE;
		tradePartner->tradePartner = player;
	} else {
		Item* counterOfferItem = tradePartner->tradeItem;
		player->sendTradeItemRequest(tradePartner->getName(), counterOfferItem, false);
		tradePartner->sendTradeItemRequest(player->getName(), tradeItem, false);
	}

	return true;
}

void Game::playerAcceptTrade(uint32_t playerId)
{
	Player* player = getPlayerByID(playerId);
	if (!player) {
		return;
	}

	if (!(player->getTradeState() == TRADE_ACKNOWLEDGE || player->getTradeState() == TRADE_INITIATED)) {
		return;
	}

	Player* tradePartner = player->tradePartner;
	if (!tradePartner) {
		return;
	}

	if (!canThrowObjectTo(tradePartner->getPosition(), player->getPosition())) {
		player->sendCancelMessage(RETURNVALUE_CREATUREISNOTREACHABLE);
		return;
	}

	player->setTradeState(TRADE_ACCEPT);

	if (tradePartner->getTradeState() == TRADE_ACCEPT) {
		Item* tradeItem1 = player->tradeItem;
		Item* tradeItem2 = tradePartner->tradeItem;

		if (!g_events().eventPlayerOnTradeAccept(player, tradePartner, tradeItem1, tradeItem2)) {
			internalCloseTrade(player);
			return;
		}

		player->setTradeState(TRADE_TRANSFER);
		tradePartner->setTradeState(TRADE_TRANSFER);

		auto it = tradeItems.find(tradeItem1);
		if (it != tradeItems.end()) {
			ReleaseItem(it->first);
			tradeItems.erase(it);
		}

		it = tradeItems.find(tradeItem2);
		if (it != tradeItems.end()) {
			ReleaseItem(it->first);
			tradeItems.erase(it);
		}

		bool isSuccess = false;

		ReturnValue ret1 = internalAddItem(tradePartner, tradeItem1, INDEX_WHEREEVER, 0, true);
		ReturnValue ret2 = internalAddItem(player, tradeItem2, INDEX_WHEREEVER, 0, true);
		if (ret1 == RETURNVALUE_NOERROR && ret2 == RETURNVALUE_NOERROR) {
			ret1 = internalRemoveItem(tradeItem1, tradeItem1->getItemCount(), true);
			ret2 = internalRemoveItem(tradeItem2, tradeItem2->getItemCount(), true);
			if (ret1 == RETURNVALUE_NOERROR && ret2 == RETURNVALUE_NOERROR) {
				Cylinder* cylinder1 = tradeItem1->getParent();
				Cylinder* cylinder2 = tradeItem2->getParent();

				uint32_t count1 = tradeItem1->getItemCount();
				uint32_t count2 = tradeItem2->getItemCount();

				ret1 = internalMoveItem(cylinder1, tradePartner, INDEX_WHEREEVER, tradeItem1, count1, nullptr, FLAG_IGNOREAUTOSTACK, nullptr, tradeItem2);
				if (ret1 == RETURNVALUE_NOERROR) {
					internalMoveItem(cylinder2, player, INDEX_WHEREEVER, tradeItem2, count2, nullptr, FLAG_IGNOREAUTOSTACK);

					tradeItem1->onTradeEvent(ON_TRADE_TRANSFER, tradePartner);
					tradeItem2->onTradeEvent(ON_TRADE_TRANSFER, player);

					isSuccess = true;
				}
			}
		}

		if (!isSuccess) {
			std::string errorDescription;

			if (tradePartner->tradeItem) {
				errorDescription = getTradeErrorDescription(ret1, tradeItem1);
				tradePartner->sendTextMessage(MESSAGE_TRANSACTION, errorDescription);
				tradePartner->tradeItem->onTradeEvent(ON_TRADE_CANCEL, tradePartner);
			}

			if (player->tradeItem) {
				errorDescription = getTradeErrorDescription(ret2, tradeItem2);
				player->sendTextMessage(MESSAGE_TRANSACTION, errorDescription);
				player->tradeItem->onTradeEvent(ON_TRADE_CANCEL, player);
			}
		}

		player->setTradeState(TRADE_NONE);
		player->tradeItem = nullptr;
		player->tradePartner = nullptr;
		player->sendTradeClose();

		tradePartner->setTradeState(TRADE_NONE);
		tradePartner->tradeItem = nullptr;
		tradePartner->tradePartner = nullptr;
		tradePartner->sendTradeClose();
	}
}

std::string Game::getTradeErrorDescription(ReturnValue ret, Item* item)
{
	if (item) {
		if (ret == RETURNVALUE_NOTENOUGHCAPACITY) {
			std::ostringstream ss;
			ss << "You do not have enough capacity to carry";

			if (item->isStackable() && item->getItemCount() > 1) {
				ss << " these objects.";
			} else {
				ss << " this object.";
			}

			ss << std::endl << ' ' << item->getWeightDescription();
			return ss.str();
		} else if (ret == RETURNVALUE_NOTENOUGHROOM || ret == RETURNVALUE_CONTAINERNOTENOUGHROOM) {
			std::ostringstream ss;
			ss << "You do not have enough room to carry";

			if (item->isStackable() && item->getItemCount() > 1) {
				ss << " these objects.";
			} else {
				ss << " this object.";
			}

			return ss.str();
		}
	}
	return "Trade could not be completed.";
}

void Game::playerLookInTrade(uint32_t playerId, bool lookAtCounterOffer, uint8_t index)
{
	Player* player = getPlayerByID(playerId);
	if (!player) {
		return;
	}

	Player* tradePartner = player->tradePartner;
	if (!tradePartner) {
		return;
	}

	Item* tradeItem;
	if (lookAtCounterOffer) {
		tradeItem = tradePartner->getTradeItem();
	} else {
		tradeItem = player->getTradeItem();
	}

	if (!tradeItem) {
		return;
	}

	const Position& playerPosition = player->getPosition();
	const Position& tradeItemPosition = tradeItem->getPosition();

	int32_t lookDistance = std::max<int32_t>(
                            Position::getDistanceX(playerPosition, tradeItemPosition),
                            Position::getDistanceY(playerPosition, tradeItemPosition));
	if (index == 0) {
		g_events().eventPlayerOnLookInTrade(player, tradePartner, tradeItem, lookDistance);
		return;
	}

	Container* tradeContainer = tradeItem->getContainer();
	if (!tradeContainer) {
		return;
	}

	std::vector<const Container*> containers {tradeContainer};
	size_t i = 0;
	while (i < containers.size()) {
		const Container* container = containers[i++];
		for (Item* item : container->getItemList()) {
			Container* tmpContainer = item->getContainer();
			if (tmpContainer) {
				containers.push_back(tmpContainer);
			}

			if (--index == 0) {
				g_events().eventPlayerOnLookInTrade(player, tradePartner, item, lookDistance);
				return;
			}
		}
	}
}

void Game::playerCloseTrade(uint32_t playerId)
{
	Player* player = getPlayerByID(playerId);
	if (!player) {
		return;
	}

	internalCloseTrade(player);
}

void Game::internalCloseTrade(Player* player)
{
	Player* tradePartner = player->tradePartner;
	if ((tradePartner && tradePartner->getTradeState() == TRADE_TRANSFER) || player->getTradeState() == TRADE_TRANSFER) {
		return;
	}

	if (player->getTradeItem()) {
		auto it = tradeItems.find(player->getTradeItem());
		if (it != tradeItems.end()) {
			ReleaseItem(it->first);
			tradeItems.erase(it);
		}

		player->tradeItem->onTradeEvent(ON_TRADE_CANCEL, player);
		player->tradeItem = nullptr;
	}

	player->setTradeState(TRADE_NONE);
	player->tradePartner = nullptr;

	player->sendTextMessage(MESSAGE_FAILURE, "Trade cancelled.");
	player->sendTradeClose();

	if (tradePartner) {
		if (tradePartner->getTradeItem()) {
			auto it = tradeItems.find(tradePartner->getTradeItem());
			if (it != tradeItems.end()) {
				ReleaseItem(it->first);
				tradeItems.erase(it);
			}

			tradePartner->tradeItem->onTradeEvent(ON_TRADE_CANCEL, tradePartner);
			tradePartner->tradeItem = nullptr;
		}

		tradePartner->setTradeState(TRADE_NONE);
		tradePartner->tradePartner = nullptr;

		tradePartner->sendTextMessage(MESSAGE_FAILURE, "Trade cancelled.");
		tradePartner->sendTradeClose();
	}
}

void Game::playerBuyItem(uint32_t playerId, uint16_t itemId, uint8_t count, uint8_t amount,
                              bool ignoreCap/* = false*/, bool inBackpacks/* = false*/)
{
	if (amount == 0 || amount > 100) {
		return;
	}

	Player* player = getPlayerByID(playerId);
	if (!player) {
		return;
	}

	Npc* merchant = player->getShopOwner();
	if (!merchant) {
		return;
	}

	const ItemType& it = Item::items[itemId];
	if (it.id == 0) {
		return;
	}

	if (!player->hasShopItemForSale(it.id, count)) {
		return;
	}

	// Check npc say exhausted
	if (player->isNpcExhausted()) {
		player->sendCancelMessage(RETURNVALUE_YOUAREEXHAUSTED);
		return;
	}

	merchant->onPlayerBuyItem(player, it.id, count, amount, ignoreCap, inBackpacks);
	player->updateNpcExhausted();
}

void Game::playerSellItem(uint32_t playerId, uint16_t itemId, uint8_t count, uint8_t amount, bool ignoreEquipped)
{
	if (amount == 0 || amount > 100) {
		return;
	}

	Player* player = getPlayerByID(playerId);
	if (!player) {
		return;
	}

	Npc* merchant = player->getShopOwner();
	if (!merchant) {
		return;
	}

	const ItemType& it = Item::items[itemId];
	if (it.id == 0) {
		return;
	}

	// Check npc say exhausted
	if (player->isNpcExhausted()) {
		player->sendCancelMessage(RETURNVALUE_YOUAREEXHAUSTED);
		return;
	}

	merchant->onPlayerSellItem(player, it.id, count, amount, ignoreEquipped);
	player->updateNpcExhausted();
}

void Game::playerCloseShop(uint32_t playerId)
{
	Player* player = getPlayerByID(playerId);
	if (!player) {
		return;
	}

	player->closeShopWindow();
}

void Game::playerLookInShop(uint32_t playerId, uint16_t itemId, uint8_t count)
{
	Player* player = getPlayerByID(playerId);
	if (!player) {
		return;
	}

	Npc* merchant = player->getShopOwner();
	if (!merchant) {
		return;
	}

	const ItemType& it = Item::items[itemId];
	if (it.id == 0) {
		return;
	}

	if (!g_events().eventPlayerOnLookInShop(player, &it, count)) {
		SPDLOG_ERROR("Game::playerLookInShop - Lua event callback is wrong");
		return;
	}

	std::ostringstream ss;
	ss << "You see " << Item::getDescription(it, 1, nullptr, count);
	player->sendTextMessage(MESSAGE_LOOK, ss.str());
	merchant->onPlayerCheckItem(player, it.id, count);
}

void Game::playerLookAt(uint32_t playerId, uint16_t itemId, const Position& pos, uint8_t stackPos)
{
	Player* player = getPlayerByID(playerId);
	if (!player) {
		return;
	}

	Thing* thing = internalGetThing(player, pos, stackPos, itemId, STACKPOS_LOOK);
	if (!thing) {
		player->sendCancelMessage(RETURNVALUE_NOTPOSSIBLE);
		return;
	}

	Position thingPos = thing->getPosition();
	if (!player->canSee(thingPos)) {
		player->sendCancelMessage(RETURNVALUE_NOTPOSSIBLE);
		return;
	}

	Position playerPos = player->getPosition();

	int32_t lookDistance;
	if (thing != player) {
		lookDistance = std::max<int32_t>(Position::getDistanceX(playerPos, thingPos), Position::getDistanceY(playerPos, thingPos));
		if (playerPos.z != thingPos.z) {
			lookDistance += 15;
		}
	} else {
		lookDistance = -1;
	}

	// Parse onLook from event player
	g_events().eventPlayerOnLook(player, pos, thing, stackPos, lookDistance);
}

void Game::playerLookInBattleList(uint32_t playerId, uint32_t creatureId)
{
	Player* player = getPlayerByID(playerId);
	if (!player) {
		return;
	}

	Creature* creature = getCreatureByID(creatureId);
	if (!creature) {
		return;
	}

	if (!player->canSeeCreature(creature)) {
		return;
	}

	const Position& creaturePos = creature->getPosition();
	if (!player->canSee(creaturePos)) {
		return;
	}

	int32_t lookDistance;
	if (creature != player) {
		const Position& playerPos = player->getPosition();
		lookDistance = std::max<int32_t>(Position::getDistanceX(playerPos, creaturePos), Position::getDistanceY(playerPos, creaturePos));
		if (playerPos.z != creaturePos.z) {
			lookDistance += 15;
		}
	} else {
		lookDistance = -1;
	}

	g_events().eventPlayerOnLookInBattleList(player, creature, lookDistance);
}

void Game::playerQuickLoot(uint32_t playerId, const Position& pos, uint16_t itemId, uint8_t stackPos, Item* defaultItem, bool lootAllCorpses, bool autoLoot)
{
	Player* player = getPlayerByID(playerId);
	if (!player) {
		return;
	}

	if (!player->canDoAction()) {
		uint32_t delay = player->getNextActionTime();
		SchedulerTask* task = createSchedulerTask(delay, std::bind_front(
                              &Game::playerQuickLoot,
                              this, player->getID(), pos,
                              itemId, stackPos, defaultItem, lootAllCorpses, autoLoot));
		player->setNextActionTask(task);
		return;
	}

	if (!autoLoot && pos.x != 0xffff) {
		if (!Position::areInRange<1, 1, 0>(pos, player->getPosition())) {
			//need to walk to the corpse first before looting it
			std::forward_list<Direction> listDir;
			if (player->getPathTo(pos, listDir, 0, 1, true, true)) {
				g_dispatcher().addTask(createTask(std::bind_front(&Game::playerAutoWalk, this, player->getID(), listDir)));
				SchedulerTask* task = createSchedulerTask(0, std::bind_front(
                                      &Game::playerQuickLoot,
                                      this, player->getID(), pos,
                                      itemId, stackPos, defaultItem, lootAllCorpses, autoLoot));
				player->setNextWalkActionTask(task);
			} else {
				player->sendCancelMessage(RETURNVALUE_THEREISNOWAY);
			}

			return;
		}
	} else if (!player->isPremium()) {
		player->sendCancelMessage("You must be premium.");
		return;
	}

	player->setNextActionTask(nullptr);

	Item* item = nullptr;
	if (!defaultItem) {
		Thing* thing = internalGetThing(player, pos, stackPos, itemId, STACKPOS_FIND_THING);
		if (!thing) {
			player->sendCancelMessage(RETURNVALUE_NOTPOSSIBLE);
			return;
		}

		item = thing->getItem();
	} else {
		item = defaultItem;
	}

	if (!item || !item->getParent()) {
		player->sendCancelMessage(RETURNVALUE_NOTPOSSIBLE);
		return;
	}

	Container* corpse = nullptr;
	if (pos.x == 0xffff) {
		corpse = item->getParent()->getContainer();
		if (corpse && corpse->getID() == ITEM_BROWSEFIELD) {
			corpse = item->getContainer();
			browseField = true;
		}
	} else {
		corpse = item->getContainer();
	}

	if (!corpse || corpse->hasAttribute(ITEM_ATTRIBUTE_UNIQUEID) || corpse->hasAttribute(ITEM_ATTRIBUTE_ACTIONID)) {
		player->sendCancelMessage(RETURNVALUE_NOTPOSSIBLE);
		return;
	}

	if (!corpse->isRewardCorpse()) {
		uint32_t corpseOwner = corpse->getCorpseOwner();
		if (corpseOwner != 0 && !player->canOpenCorpse(corpseOwner)) {
			player->sendCancelMessage(RETURNVALUE_NOTPOSSIBLE);
			return;
		}
	}

	if (pos.x == 0xffff && !browseField) {
		uint32_t worth = item->getWorth();
		ObjectCategory_t category = getObjectCategory(item);
		ReturnValue ret = internalQuickLootItem(player, item, category);

		std::stringstream ss;
		if (ret == RETURNVALUE_NOTENOUGHCAPACITY) {
			ss << "Attention! The loot you are trying to pick up is too heavy for you to carry.";
		} else if (ret == RETURNVALUE_CONTAINERNOTENOUGHROOM) {
			ss << "Attention! The container for " << getObjectCategoryName(category) << " is full.";
		} else {
			if (ret == RETURNVALUE_NOERROR) {
				player->sendLootStats(item, item->getItemCount());
				ss << "You looted ";
			} else {
				ss << "You could not loot ";
			}

			if (worth != 0) {
				ss << worth << " gold.";
			} else {
				ss << "1 item.";
			}

			player->sendTextMessage(MESSAGE_LOOT, ss.str());
			return;
		}

		if (player->lastQuickLootNotification + 15000 < OTSYS_TIME()) {
			player->sendTextMessage(MESSAGE_GAME_HIGHLIGHT, ss.str());
		} else {
			player->sendTextMessage(MESSAGE_EVENT_ADVANCE, ss.str());
		}

		player->lastQuickLootNotification = OTSYS_TIME();
	} else {
		if (corpse->isRewardCorpse()) {
			g_actions().useItem(player, pos, 0, corpse, false);
		} else {
			if (!lootAllCorpses) {
				internalQuickLootCorpse(player, corpse);
			} else {
				playerLootAllCorpses(player, pos, lootAllCorpses);
			}
		}
	}

	return;
}

void Game::playerLootAllCorpses(Player* player, const Position& pos, bool lootAllCorpses) {
	if (lootAllCorpses) {
		Tile *tile = g_game().map.getTile(pos.x, pos.y, pos.z);
		if (!tile) {
			player->sendCancelMessage(RETURNVALUE_NOTPOSSIBLE);
			return;
		}

		const TileItemVector *itemVector = tile->getItemList();
		uint16_t corpses = 0;
		for (Item *tileItem: *itemVector) {
			if (!tileItem) {
				continue;
			}

			Container *tileCorpse = tileItem->getContainer();
			if (!tileCorpse || !tileCorpse->isCorpse() || tileCorpse->hasAttribute(ITEM_ATTRIBUTE_UNIQUEID) || tileCorpse->hasAttribute(ITEM_ATTRIBUTE_ACTIONID)) {
				continue;
			}

			if (!tileCorpse->isRewardCorpse()
			&& tileCorpse->getCorpseOwner() != 0
			&& !player->canOpenCorpse(tileCorpse->getCorpseOwner()))
			{
				player->sendCancelMessage(RETURNVALUE_NOTPOSSIBLE);
				SPDLOG_DEBUG("Player {} cannot loot corpse from id {} in position {}", player->getName(), tileItem->getID(), tileItem->getPosition());
				continue;
			}

			corpses++;
			internalQuickLootCorpse(player, tileCorpse);
			if (corpses >= 30) {
				break;
			}
		}

		if (corpses > 0) {
			if (corpses > 1) {
				std::stringstream string;
				string << "You looted " << corpses << " corpses.";
				player->sendTextMessage(MESSAGE_LOOT, string.str());
			}

			return;
		}
	}

	browseField = false;
}

void Game::playerSetLootContainer(uint32_t playerId, ObjectCategory_t category, const Position& pos, uint16_t itemId, uint8_t stackPos)
{
	Player* player = getPlayerByID(playerId);
	if (!player || pos.x != 0xffff) {
		return;
	}

	Thing* thing = internalGetThing(player, pos, stackPos, itemId, STACKPOS_USEITEM);
	if (!thing) {
		player->sendCancelMessage(RETURNVALUE_NOTPOSSIBLE);
		return;
	}

	Container* container = thing->getContainer();
	if (!container || (container->getID() == ITEM_GOLD_POUCH && category != OBJECTCATEGORY_GOLD)) {
		player->sendCancelMessage(RETURNVALUE_NOTPOSSIBLE);
		return;
	}

	if (container->getHoldingPlayer() != player) {
		player->sendCancelMessage("You must be holding the container to set it as a loot container.");
		return;
	}

	Container* previousContainer = player->setLootContainer(category, container);
	player->sendLootContainers();

	Cylinder* parent = container->getParent();
	if (parent) {
		parent->updateThing(container, container->getID(), container->getItemCount());
	}

	if (previousContainer != nullptr) {
		parent = previousContainer->getParent();
		if (parent) {
			parent->updateThing(previousContainer, previousContainer->getID(), previousContainer->getItemCount());
		}
	}
}

void Game::playerClearLootContainer(uint32_t playerId, ObjectCategory_t category)
{
	Player* player = getPlayerByID(playerId);
	if (!player) {
		return;
	}

	Container* previousContainer = player->setLootContainer(category, nullptr);
	player->sendLootContainers();

	if (previousContainer != nullptr) {
		Cylinder* parent = previousContainer->getParent();
		if (parent) {
			parent->updateThing(previousContainer, previousContainer->getID(), previousContainer->getItemCount());
		}
	}
}

void Game::playerOpenLootContainer(uint32_t playerId, ObjectCategory_t category)
{
  Player* player = getPlayerByID(playerId);
  if (!player) {
    return;
  }

  Container* container = player->getLootContainer(category);
  if (!container) {
    return;
  }

  player->sendContainer(static_cast<uint8_t>(container->getID()), container, container->hasParent(), 0);
}


void Game::playerSetQuickLootFallback(uint32_t playerId, bool fallback)
{
	Player* player = getPlayerByID(playerId);
	if (!player) {
		return;
	}

	player->quickLootFallbackToMainContainer = fallback;
}

void Game::playerQuickLootBlackWhitelist(uint32_t playerId, QuickLootFilter_t filter, const std::vector<uint16_t> itemIds)
{
	Player* player = getPlayerByID(playerId);
	if (!player) {
		return;
	}

	player->quickLootFilter = filter;
	player->quickLootListItemIds = itemIds;
}

/*******************************************************************************
 * Depot search system
 ******************************************************************************/
void Game::playerRequestDepotItems(uint32_t playerId)
{
	Player* player = getPlayerByID(playerId);
	if (!player || !player->isDepotSearchAvailable() || player->isDepotSearchExhausted()) {
		return;
	}

	player->requestDepotItems();
	player->updateDepotSearchExhausted();
}

void Game::playerRequestCloseDepotSearch(uint32_t playerId)
{
	Player* player = getPlayerByID(playerId);
	if (!player || !player->isDepotSearchOpen()) {
		return;
	}

	player->setDepotSearchIsOpen(0, 0);
	player->sendCloseDepotSearch();
}

void Game::playerRequestDepotSearchItem(uint32_t playerId, uint16_t itemId, uint8_t tier)
{
	Player* player = getPlayerByID(playerId);
	if (!player || !player->isDepotSearchOpen() || player->isDepotSearchExhausted()) {
		return;
	}

	player->requestDepotSearchItem(itemId, tier);
	player->updateDepotSearchExhausted();
}

void Game::playerRequestDepotSearchRetrieve(uint32_t playerId, uint16_t itemId, uint8_t tier, uint8_t type)
{
	Player* player = getPlayerByID(playerId);
	if (!player || !player->isDepotSearchOpenOnItem(itemId) || player->isDepotSearchExhausted()) {
		return;
	}

	player->retrieveAllItemsFromDepotSearch(itemId, tier, type == 1);
	player->updateDepotSearchExhausted();
}

void Game::playerRequestOpenContainerFromDepotSearch(uint32_t playerId, const Position& pos)
{
	Player* player = getPlayerByID(playerId);
	if (!player || !player->isDepotSearchOpen() || player->isDepotSearchExhausted()) {
		return;
	}

	player->openContainerFromDepotSearch(pos);
	player->updateDepotSearchExhausted();
}
/*******************************************************************************/

void Game::playerCancelAttackAndFollow(uint32_t playerId)
{
	Player* player = getPlayerByID(playerId);
	if (!player) {
		return;
	}

	playerSetAttackedCreature(playerId, 0);
	playerFollowCreature(playerId, 0);
	player->stopWalk();
}

void Game::playerSetAttackedCreature(uint32_t playerId, uint32_t creatureId)
{
	Player* player = getPlayerByID(playerId);
	if (!player) {
		return;
	}

	if (player->getAttackedCreature() && creatureId == 0) {
		player->setAttackedCreature(nullptr);
		player->sendCancelTarget();
		return;
	}

	Creature* attackCreature = getCreatureByID(creatureId);
	if (!attackCreature) {
		player->setAttackedCreature(nullptr);
		player->sendCancelTarget();
		return;
	}

	ReturnValue ret = Combat::canTargetCreature(player, attackCreature);
	if (ret != RETURNVALUE_NOERROR) {
		player->sendCancelMessage(ret);
		player->sendCancelTarget();
		player->setAttackedCreature(nullptr);
		return;
	}

	player->setAttackedCreature(attackCreature);
	g_dispatcher().addTask(createTask(std::bind_front(&Game::updateCreatureWalk, this, player->getID())));
}

void Game::playerFollowCreature(uint32_t playerId, uint32_t creatureId)
{
	Player* player = getPlayerByID(playerId);
	if (!player) {
		return;
	}

	player->setAttackedCreature(nullptr);
	g_dispatcher().addTask(createTask(std::bind_front(&Game::updateCreatureWalk, this, player->getID())));
	player->setFollowCreature(getCreatureByID(creatureId));
}

void Game::playerSetFightModes(uint32_t playerId, FightMode_t fightMode, bool chaseMode, bool secureMode)
{
	Player* player = getPlayerByID(playerId);
	if (!player) {
		return;
	}

	player->setFightMode(fightMode);
	player->setChaseMode(chaseMode);
	player->setSecureMode(secureMode);
}

void Game::playerRequestAddVip(uint32_t playerId, const std::string& name)
{
	if (name.length() > 25) {
		return;
	}

	Player* player = getPlayerByID(playerId);
	if (!player) {
		return;
	}

	Player* vipPlayer = getPlayerByName(name);
	if (!vipPlayer) {
		uint32_t guid;
		bool specialVip;
		std::string formattedName = name;
		if (!IOLoginData::getGuidByNameEx(guid, specialVip, formattedName)) {
			player->sendTextMessage(MESSAGE_FAILURE, "A player with this name does not exist.");
			return;
		}

		if (specialVip && !player->hasFlag(PlayerFlag_SpecialVIP)) {
			player->sendTextMessage(MESSAGE_FAILURE, "You can not add this player.");
			return;
		}

		player->addVIP(guid, formattedName, VIPSTATUS_OFFLINE);
	} else {
		if (vipPlayer->hasFlag(PlayerFlag_SpecialVIP) && !player->hasFlag(PlayerFlag_SpecialVIP)) {
			player->sendTextMessage(MESSAGE_FAILURE, "You can not add this player.");
			return;
		}

		if (!vipPlayer->isInGhostMode() || player->isAccessPlayer()) {
			player->addVIP(vipPlayer->getGUID(), vipPlayer->getName(), vipPlayer->statusVipList);
		} else {
			player->addVIP(vipPlayer->getGUID(), vipPlayer->getName(), VIPSTATUS_OFFLINE);
		}
	}
}

void Game::playerRequestRemoveVip(uint32_t playerId, uint32_t guid)
{
	Player* player = getPlayerByID(playerId);
	if (!player) {
		return;
	}

	player->removeVIP(guid);
}

void Game::playerRequestEditVip(uint32_t playerId, uint32_t guid, const std::string& description, uint32_t icon, bool notify)
{
	Player* player = getPlayerByID(playerId);
	if (!player) {
		return;
	}

	player->editVIP(guid, description, icon, notify);
}

void Game::playerApplyImbuement(uint32_t playerId, uint16_t imbuementid, uint8_t slot, bool protectionCharm)
{
	Player* player = getPlayerByID(playerId);
	if (!player) {
		return;
	}

	if (!player->hasImbuingItem()) {
		return;
	}

	Imbuement* imbuement = g_imbuements().getImbuement(imbuementid);
	if (!imbuement) {
		return;
	}

	Item* item = player->imbuingItem;
	if (!item) {
		return;
	}

	if (item->getTopParent() != player) {
		SPDLOG_ERROR("[Game::playerApplyImbuement] - An error occurred while player with name {} try to apply imbuement", player->getName());
		player->sendImbuementResult("An error has occurred, reopen the imbuement window. If the problem persists, contact your administrator.");
		return;
	}

	player->onApplyImbuement(imbuement, item, slot, protectionCharm);
}

void Game::playerClearImbuement(uint32_t playerid, uint8_t slot)
{
	Player* player = getPlayerByID(playerid);
	if (!player)
	{
		return;
	}

	if (!player->hasImbuingItem ())
	{
		return;
	}

	Item* item = player->imbuingItem;
	if (!item)
	{
		return;
	}

	player->onClearImbuement(item, slot);
}

void Game::playerCloseImbuementWindow(uint32_t playerid)
{
	Player* player = getPlayerByID(playerid);
	if (!player)
	{
		return;
	}

	player->setImbuingItem(nullptr);
	return;
}

void Game::playerTurn(uint32_t playerId, Direction dir)
{
	Player* player = getPlayerByID(playerId);
	if (!player) {
		return;
	}

	if (!g_events().eventPlayerOnTurn(player, dir)) {
		return;
	}

	player->resetIdleTime();
	internalCreatureTurn(player, dir);
}

void Game::playerRequestOutfit(uint32_t playerId)
{
	if (!g_configManager().getBoolean(ALLOW_CHANGEOUTFIT)) {
		return;
	}

	Player* player = getPlayerByID(playerId);
	if (!player) {
		return;
	}

	player->sendOutfitWindow();
}

void Game::playerToggleMount(uint32_t playerId, bool mount)
{
	Player* player = getPlayerByID(playerId);
	if (!player) {
		return;
	}

	player->toggleMount(mount);
}

void Game::playerChangeOutfit(uint32_t playerId, Outfit_t outfit)
{
	if (!g_configManager().getBoolean(ALLOW_CHANGEOUTFIT)) {
		return;
	}

	Player* player = getPlayerByID(playerId);
	if (!player) {
		return;
	}

	const Outfit* playerOutfit = Outfits::getInstance().getOutfitByLookType(player->getSex(), outfit.lookType);
	if (!playerOutfit) {
		outfit.lookMount = 0;
	}

	if (outfit.lookMount != 0) {
		Mount* mount = mounts.getMountByClientID(outfit.lookMount);
		if (!mount) {
			return;
		}

		if (!player->hasMount(mount)) {
			return;
		}

		if (player->isMounted()) {
			Mount* prevMount = mounts.getMountByID(player->getCurrentMount());
			if (prevMount) {
				changeSpeed(player, mount->speed - prevMount->speed);
			}

			player->setCurrentMount(mount->id);
		} else {
			player->setCurrentMount(mount->id);
			outfit.lookMount = 0;
		}
	} else if (player->isMounted()) {
		player->dismount();
	}

	if (player->canWear(outfit.lookType, outfit.lookAddons)) {
		player->defaultOutfit = outfit;

		if (player->hasCondition(CONDITION_OUTFIT)) {
			return;
		}

		internalCreatureChangeOutfit(player, outfit);
	}
}

void Game::playerShowQuestLog(uint32_t playerId)
{
	Player* player = getPlayerByID(playerId);
	if (!player) {
		return;
	}

	g_events().eventPlayerOnRequestQuestLog(player);
}

void Game::playerShowQuestLine(uint32_t playerId, uint16_t questId)
{
	Player* player = getPlayerByID(playerId);
	if (!player) {
		return;
	}

	g_events().eventPlayerOnRequestQuestLine(player, questId);
}

void Game::playerSay(uint32_t playerId, uint16_t channelId, SpeakClasses type,
                    const std::string& receiver, const std::string& text)
{
	Player* player = getPlayerByID(playerId);
	if (!player) {
		return;
	}

	player->resetIdleTime();

	if (playerSaySpell(player, type, text)) {
		return;
	}

	uint32_t muteTime = player->isMuted();
	if (muteTime > 0) {
		std::ostringstream ss;
		ss << "You are still muted for " << muteTime << " seconds.";
		player->sendTextMessage(MESSAGE_FAILURE, ss.str());
		return;
	}


	if (!text.empty() && text.front() == '/' && player->isAccessPlayer()) {
		return;
	}

	if (type != TALKTYPE_PRIVATE_PN) {
		player->removeMessageBuffer();
	}

	switch (type) {
		case TALKTYPE_SAY:
			internalCreatureSay(player, TALKTYPE_SAY, text, false);
			break;

		case TALKTYPE_WHISPER:
			playerWhisper(player, text);
			break;

		case TALKTYPE_YELL:
			playerYell(player, text);
			break;

		case TALKTYPE_PRIVATE_TO:
		case TALKTYPE_PRIVATE_RED_TO:
			playerSpeakTo(player, type, receiver, text);
			break;

		case TALKTYPE_CHANNEL_O:
		case TALKTYPE_CHANNEL_Y:
		case TALKTYPE_CHANNEL_R1:
			g_chat().talkToChannel(*player, type, text, channelId);
			break;

		case TALKTYPE_PRIVATE_PN:
			playerSpeakToNpc(player, text);
			break;

		case TALKTYPE_BROADCAST:
			playerBroadcastMessage(player, text);
			break;

		default:
			break;
	}
}

bool Game::playerSaySpell(Player* player, SpeakClasses type, const std::string& text)
{
	if (player->walkExhausted()) {
		return true;
	}

	std::string words = text;
	TalkActionResult_t result = g_talkActions().playerSaySpell(player, type, words);
	if (result == TALKACTION_BREAK) {
		return true;
	}

	result = g_spells().playerSaySpell(player, words);
	if (result == TALKACTION_BREAK) {
		if (!g_configManager().getBoolean(PUSH_WHEN_ATTACKING)) {
			player->cancelPush();
		}

		if (!g_configManager().getBoolean(EMOTE_SPELLS)) {
			return internalCreatureSay(player, TALKTYPE_SPELL_USE, words, false);
		} else {
			return internalCreatureSay(player, TALKTYPE_MONSTER_SAY, words, false);
		}

	} else if (result == TALKACTION_FAILED) {
		return true;
	}

	return false;
}

void Game::playerWhisper(Player* player, const std::string& text)
{
	SpectatorHashSet spectators;
	map.getSpectators(spectators, player->getPosition(), false, false,
                 Map::maxClientViewportX, Map::maxClientViewportX,
                 Map::maxClientViewportY, Map::maxClientViewportY);

	//send to client
	for (Creature* spectator : spectators) {
		if (Player* spectatorPlayer = spectator->getPlayer()) {
			if (!Position::areInRange<1, 1>(player->getPosition(), spectatorPlayer->getPosition())) {
				spectatorPlayer->sendCreatureSay(player, TALKTYPE_WHISPER, "pspsps");
			} else {
				spectatorPlayer->sendCreatureSay(player, TALKTYPE_WHISPER, text);
			}
		}
	}

	//event method
	for (Creature* spectator : spectators) {
		spectator->onCreatureSay(player, TALKTYPE_WHISPER, text);
	}
}

bool Game::playerYell(Player* player, const std::string& text)
{
	if (player->getLevel() == 1) {
		player->sendTextMessage(MESSAGE_FAILURE, "You may not yell as long as you are on level 1.");
		return false;
	}

	if (player->hasCondition(CONDITION_YELLTICKS)) {
		player->sendCancelMessage(RETURNVALUE_YOUAREEXHAUSTED);
		return false;
	}

	if (player->getAccountType() < account::AccountType::ACCOUNT_TYPE_GAMEMASTER) {
		Condition* condition = Condition::createCondition(CONDITIONID_DEFAULT, CONDITION_YELLTICKS, 30000, 0);
		player->addCondition(condition);
	}

	internalCreatureSay(player, TALKTYPE_YELL, asUpperCaseString(text), false);
	return true;
}

bool Game::playerSpeakTo(Player* player, SpeakClasses type, const std::string& receiver,
                         const std::string& text)
{
	Player* toPlayer = getPlayerByName(receiver);
	if (!toPlayer) {
		player->sendTextMessage(MESSAGE_FAILURE, "A player with this name is not online.");
		return false;
	}

	if (type == TALKTYPE_PRIVATE_RED_TO && (player->hasFlag(PlayerFlag_CanTalkRedPrivate) || player->getAccountType() >= account::AccountType::ACCOUNT_TYPE_GAMEMASTER)) {
		type = TALKTYPE_PRIVATE_RED_FROM;
	} else {
		type = TALKTYPE_PRIVATE_FROM;
	}

	toPlayer->sendPrivateMessage(player, type, text);
	toPlayer->onCreatureSay(player, type, text);

	if (toPlayer->isInGhostMode() && !player->isAccessPlayer()) {
		player->sendTextMessage(MESSAGE_FAILURE, "A player with this name is not online.");
	} else {
		std::ostringstream ss;
		ss << "Message sent to " << toPlayer->getName() << '.';
		player->sendTextMessage(MESSAGE_FAILURE, ss.str());
	}
	return true;
}

void Game::playerSpeakToNpc(Player* player, const std::string& text)
{
	if (player == nullptr) {
		SPDLOG_ERROR("[Game::playerSpeakToNpc] - Player is nullptr");
<<<<<<< HEAD
=======
		return;
>>>>>>> 733b8135
	}

	// Check npc say exhausted
	if (player->isNpcExhausted()) {
		player->sendCancelMessage(RETURNVALUE_YOUAREEXHAUSTED);
		return;
	}

	SpectatorHashSet spectators;
	map.getSpectators(spectators, player->getPosition());
	for (Creature* spectator : spectators) {
		if (spectator->getNpc()) {
			spectator->onCreatureSay(player, TALKTYPE_PRIVATE_PN, text);
		}
	}
<<<<<<< HEAD
=======

>>>>>>> 733b8135
	player->updateNpcExhausted();
}

//--
bool Game::canThrowObjectTo(const Position& fromPos, const Position& toPos, bool checkLineOfSight /*= true*/,
							int32_t rangex /*= Map::maxClientViewportX*/, int32_t rangey /*= Map::maxClientViewportY*/) const
{
	return map.canThrowObjectTo(fromPos, toPos, checkLineOfSight, rangex, rangey);
}

bool Game::isSightClear(const Position& fromPos, const Position& toPos, bool floorCheck) const
{
	return map.isSightClear(fromPos, toPos, floorCheck);
}

bool Game::internalCreatureTurn(Creature* creature, Direction dir)
{
	if (creature->getDirection() == dir) {
		return false;
	}

	if (Player* player = creature->getPlayer()) {
		player->cancelPush();
	}
	creature->setDirection(dir);

	// Send to client
	SpectatorHashSet spectators;
	map.getSpectators(spectators, creature->getPosition(), true, true);
	for (Creature* spectator : spectators) {
		Player* tmpPlayer = spectator->getPlayer();
		if(!tmpPlayer) {
			continue;
		}
		tmpPlayer->sendCreatureTurn(creature);
	}
	return true;
}

bool Game::internalCreatureSay(Creature* creature, SpeakClasses type, const std::string& text,
                               bool ghostMode, SpectatorHashSet* spectatorsPtr/* = nullptr*/, const Position* pos/* = nullptr*/)
{
	if (text.empty()) {
		return false;
	}

	if (!pos) {
		pos = &creature->getPosition();
	}

	SpectatorHashSet spectators;

	if (!spectatorsPtr || spectatorsPtr->empty()) {
		// This somewhat complex construct ensures that the cached SpectatorHashSet
		// is used if available and if it can be used, else a local vector is
		// used (hopefully the compiler will optimize away the construction of
		// the temporary when it's not used).
		if (type != TALKTYPE_YELL && type != TALKTYPE_MONSTER_YELL) {
			map.getSpectators(spectators, *pos, false, false,
                           Map::maxClientViewportX, Map::maxClientViewportX,
                           Map::maxClientViewportY, Map::maxClientViewportY);
		} else {
			map.getSpectators(spectators, *pos, true, false, 18, 18, 14, 14);
		}
	} else {
		spectators = (*spectatorsPtr);
	}

	//send to client
	for (Creature* spectator : spectators) {
		if (Player* tmpPlayer = spectator->getPlayer()) {
			if (!ghostMode || tmpPlayer->canSeeCreature(creature)) {
				tmpPlayer->sendCreatureSay(creature, type, text, pos);
			}
		}
	}

	//event method
	for (Creature* spectator : spectators) {
		spectator->onCreatureSay(creature, type, text);
		if (creature != spectator) {
			g_events().eventCreatureOnHear(spectator, creature, text, type);
		}
	}
	return true;
}

void Game::checkCreatureWalk(uint32_t creatureId)
{
	Creature* creature = getCreatureByID(creatureId);
	if (creature && creature->getHealth() > 0) {
		creature->onCreatureWalk();
		cleanup();
	}
}

void Game::updateCreatureWalk(uint32_t creatureId)
{
	Creature* creature = getCreatureByID(creatureId);
	if (creature && creature->getHealth() > 0) {
		creature->goToFollowCreature();
	}
}

void Game::checkCreatureAttack(uint32_t creatureId)
{
	Creature* creature = getCreatureByID(creatureId);
	if (creature && creature->getHealth() > 0) {
		creature->onAttacking(0);
	}
}

void Game::addCreatureCheck(Creature* creature)
{
	creature->creatureCheck = true;

	if (creature->inCheckCreaturesVector) {
		// already in a vector
		return;
	}

	creature->inCheckCreaturesVector = true;
	checkCreatureLists[uniform_random(0, EVENT_CREATURECOUNT - 1)].push_back(creature);
	creature->incrementReferenceCounter();
}

void Game::removeCreatureCheck(Creature* creature)
{
	if (creature->inCheckCreaturesVector) {
		creature->creatureCheck = false;
	}
}

void Game::checkCreatures(size_t index)
{
	g_scheduler().addEvent(createSchedulerTask(EVENT_CHECK_CREATURE_INTERVAL, std::bind_front(&Game::checkCreatures, this, (index + 1) % EVENT_CREATURECOUNT)));

	auto& checkCreatureList = checkCreatureLists[index];
	size_t it = 0, end = checkCreatureList.size();
	while (it < end) {
		Creature* creature = checkCreatureList[it];
		if (creature && creature->creatureCheck) {
			if (creature->getHealth() > 0) {
				creature->onThink(EVENT_CREATURE_THINK_INTERVAL);
				creature->onAttacking(EVENT_CREATURE_THINK_INTERVAL);
				creature->executeConditions(EVENT_CREATURE_THINK_INTERVAL);
			} else {
				creature->onDeath();
			}
			++it;
		} else {
			creature->inCheckCreaturesVector = false;
			ReleaseCreature(creature);

			checkCreatureList[it] = checkCreatureList.back();
			checkCreatureList.pop_back();
			--end;
		}
	}
	cleanup();
}

void Game::changeSpeed(Creature* creature, int32_t varSpeedDelta)
{
	int32_t varSpeed = creature->getSpeed() - creature->getBaseSpeed();
	varSpeed += varSpeedDelta;

	creature->setSpeed(varSpeed);

	//send to clients
	SpectatorHashSet spectators;
	map.getSpectators(spectators, creature->getPosition(), false, true);
	for (Creature* spectator : spectators) {
		spectator->getPlayer()->sendChangeSpeed(creature, creature->getStepSpeed());
	}
}

void Game::changePlayerSpeed(Player& player, int32_t varSpeedDelta)
{
	int32_t varSpeed = player.getSpeed() - player.getBaseSpeed();
	varSpeed += varSpeedDelta;

	player.setSpeed(varSpeed);

	// Send new player speed to the spectators
	SpectatorHashSet spectators;
	map.getSpectators(spectators, player.getPosition(), false, true);
	for (Creature* creatureSpectator : spectators) {
		if (creatureSpectator == nullptr) {
			SPDLOG_ERROR("[Game::changePlayerSpeed] - Creature spectator is nullptr");
			continue;
		}

		const Player *playerSpectator = creatureSpectator->getPlayer();
		if (playerSpectator == nullptr) {
			SPDLOG_ERROR("[Game::changePlayerSpeed] - Player spectator is nullptr");
			continue;
		}

		playerSpectator->sendChangeSpeed(&player, player.getStepSpeed());
	}
}

void Game::internalCreatureChangeOutfit(Creature* creature, const Outfit_t& outfit)
{
	if (!g_events().eventCreatureOnChangeOutfit(creature, outfit)) {
		return;
	}

	creature->setCurrentOutfit(outfit);

	if (creature->isInvisible()) {
		return;
	}

	//send to clients
	SpectatorHashSet spectators;
	map.getSpectators(spectators, creature->getPosition(), true, true);
	for (Creature* spectator : spectators) {
		spectator->getPlayer()->sendCreatureChangeOutfit(creature, outfit);
	}
}

void Game::internalCreatureChangeVisible(Creature* creature, bool visible)
{
	//send to clients
	SpectatorHashSet spectators;
	map.getSpectators(spectators, creature->getPosition(), true, true);
	for (Creature* spectator : spectators) {
		spectator->getPlayer()->sendCreatureChangeVisible(creature, visible);
	}
}

void Game::changeLight(const Creature* creature)
{
	//send to clients
	SpectatorHashSet spectators;
	map.getSpectators(spectators, creature->getPosition(), true, true);
	for (Creature* spectator : spectators) {
		spectator->getPlayer()->sendCreatureLight(creature);
	}
}

void Game::updateCreatureIcon(const Creature* creature)
{
	//send to clients
	SpectatorHashSet spectators;
	map.getSpectators(spectators, creature->getPosition(), true, true);
	for (Creature* spectator : spectators) {
		spectator->getPlayer()->sendCreatureIcon(creature);
	}
}

void Game::reloadCreature(const Creature* creature)
{
	SpectatorHashSet spectators;
	map.getSpectators(spectators, creature->getPosition(), false, true);
	for (Creature* spectator : spectators) {
		Player* tmpPlayer = spectator->getPlayer();
		if (!tmpPlayer) {
			continue;
		}
		tmpPlayer->reloadCreature(creature);
	}
}

bool Game::combatBlockHit(CombatDamage& damage, Creature* attacker, Creature* target, bool checkDefense, bool checkArmor, bool field)
{
	if (damage.primary.type == COMBAT_NONE && damage.secondary.type == COMBAT_NONE) {
		return true;
	}

	if (target->getPlayer() && target->isInGhostMode()) {
		return true;
	}

	if (damage.primary.value > 0) {
		return false;
	}

	static const auto sendBlockEffect = [this](BlockType_t blockType, CombatType_t combatType, const Position& targetPos) {
		if (blockType == BLOCK_DEFENSE) {
			addMagicEffect(targetPos, CONST_ME_POFF);
		} else if (blockType == BLOCK_ARMOR) {
			addMagicEffect(targetPos, CONST_ME_BLOCKHIT);
		} else if (blockType == BLOCK_IMMUNITY) {
			uint8_t hitEffect = 0;
			switch (combatType) {
				case COMBAT_UNDEFINEDDAMAGE: {
					return;
				}
				case COMBAT_ENERGYDAMAGE:
				case COMBAT_FIREDAMAGE:
				case COMBAT_PHYSICALDAMAGE:
				case COMBAT_ICEDAMAGE:
				case COMBAT_DEATHDAMAGE: {
					hitEffect = CONST_ME_BLOCKHIT;
					break;
				}
				case COMBAT_EARTHDAMAGE: {
					hitEffect = CONST_ME_GREEN_RINGS;
					break;
				}
				case COMBAT_HOLYDAMAGE: {
					hitEffect = CONST_ME_HOLYDAMAGE;
					break;
				}
				default: {
					hitEffect = CONST_ME_POFF;
					break;
				}
			}
			addMagicEffect(targetPos, hitEffect);
		}
	};

	bool canHeal = false;
		CombatDamage damageHeal;
		damageHeal.primary.type = COMBAT_HEALING;

	bool canReflect = false;
		CombatDamage damageReflected;

	BlockType_t primaryBlockType, secondaryBlockType;
	if (damage.primary.type != COMBAT_NONE) {
		// Damage reflection primary
		if (attacker && target->getMonster()) {
			uint32_t primaryReflect = target->getMonster()->getReflectValue(damage.primary.type);
			if (primaryReflect > 0) {
				damageReflected.primary.type = damage.primary.type;
				damageReflected.primary.value = std::ceil((damage.primary.value) * (primaryReflect / 100.));
				damageReflected.extension = true;
				damageReflected.exString = "(damage reflection)";
				canReflect = true;
			}
		}
		damage.primary.value = -damage.primary.value;
		// Damage healing primary
		if (attacker && target->getMonster()) {
			uint32_t primaryHealing = target->getMonster()->getHealingCombatValue(damage.primary.type);
			if (primaryHealing > 0) {
				damageHeal.primary.value = std::ceil((damage.primary.value) * (primaryHealing / 100.));
				canHeal = true;
			}
		}
		primaryBlockType = target->blockHit(attacker, damage.primary.type, damage.primary.value, checkDefense, checkArmor, field);

		damage.primary.value = -damage.primary.value;
		sendBlockEffect(primaryBlockType, damage.primary.type, target->getPosition());
	} else {
		primaryBlockType = BLOCK_NONE;
	}

	if (damage.secondary.type != COMBAT_NONE) {
		// Damage reflection secondary
		if (attacker && target->getMonster()) {
			uint32_t secondaryReflect = target->getMonster()->getReflectValue(damage.secondary.type);
			if (secondaryReflect > 0) {
				if (!canReflect) {
					damageReflected.primary.type = damage.secondary.type;
					damageReflected.primary.value = std::ceil((damage.secondary.value) * (secondaryReflect / 100.));
					damageReflected.extension = true;
					damageReflected.exString = "(damage reflection)";
					canReflect = true;
				} else {
					damageReflected.secondary.type = damage.secondary.type;
					damageReflected.secondary.value = std::ceil((damage.secondary.value) * (secondaryReflect / 100.));
				}
			}
		}
		damage.secondary.value = -damage.secondary.value;
		// Damage healing secondary
		if (attacker && target->getMonster()) {
			uint32_t secondaryHealing = target->getMonster()->getHealingCombatValue(damage.secondary.type);
			if (secondaryHealing > 0) {;
				damageHeal.primary.value += std::ceil((damage.secondary.value) * (secondaryHealing / 100.));
				canHeal = true;
			}
		}
		secondaryBlockType = target->blockHit(attacker, damage.secondary.type, damage.secondary.value, false, false, field);

		damage.secondary.value = -damage.secondary.value;
		sendBlockEffect(secondaryBlockType, damage.secondary.type, target->getPosition());
	} else {
		secondaryBlockType = BLOCK_NONE;
	}
	if (canReflect) {
		combatChangeHealth(target, attacker, damageReflected, false);
	}
	if (canHeal) {
		combatChangeHealth(nullptr, target, damageHeal);
	}
	return (primaryBlockType != BLOCK_NONE) && (secondaryBlockType != BLOCK_NONE);
}

void Game::combatGetTypeInfo(CombatType_t combatType, Creature* target, TextColor_t& color, uint8_t& effect)
{
	switch (combatType) {
		case COMBAT_PHYSICALDAMAGE: {
			Item* splash = nullptr;
			switch (target->getRace()) {
				case RACE_VENOM:
					color = TEXTCOLOR_LIGHTGREEN;
					effect = CONST_ME_HITBYPOISON;
					splash = Item::CreateItem(ITEM_SMALLSPLASH, FLUID_SLIME);
					break;
				case RACE_BLOOD:
					color = TEXTCOLOR_RED;
					effect = CONST_ME_DRAWBLOOD;
					if (const Tile* tile = target->getTile()) {
						if (!tile->hasFlag(TILESTATE_PROTECTIONZONE)) {
							splash = Item::CreateItem(ITEM_SMALLSPLASH, FLUID_BLOOD);
						}
					}
					break;
				case RACE_INK:
					color = TEXTCOLOR_LIGHTGREY;
					effect = CONST_ME_HITAREA;
					splash = Item::CreateItem(ITEM_SMALLSPLASH, FLUID_INK);
					break;
				case RACE_UNDEAD:
					color = TEXTCOLOR_LIGHTGREY;
					effect = CONST_ME_HITAREA;
					break;
				case RACE_FIRE:
					color = TEXTCOLOR_ORANGE;
					effect = CONST_ME_DRAWBLOOD;
					break;
				case RACE_ENERGY:
					color = TEXTCOLOR_PURPLE;
					effect = CONST_ME_ENERGYHIT;
					break;
				default:
					color = TEXTCOLOR_NONE;
					effect = CONST_ME_NONE;
					break;
			}

			if (splash) {
				internalAddItem(target->getTile(), splash, INDEX_WHEREEVER, FLAG_NOLIMIT);
				splash->startDecaying();
			}

			break;
		}

		case COMBAT_ENERGYDAMAGE: {
			color = TEXTCOLOR_PURPLE;
			effect = CONST_ME_ENERGYHIT;
			break;
		}

		case COMBAT_EARTHDAMAGE: {
			color = TEXTCOLOR_LIGHTGREEN;
			effect = CONST_ME_GREEN_RINGS;
			break;
		}

		case COMBAT_DROWNDAMAGE: {
			color = TEXTCOLOR_LIGHTBLUE;
			effect = CONST_ME_LOSEENERGY;
			break;
		}
		case COMBAT_FIREDAMAGE: {
			color = TEXTCOLOR_ORANGE;
			effect = CONST_ME_HITBYFIRE;
			break;
		}
		case COMBAT_ICEDAMAGE: {
			color = TEXTCOLOR_SKYBLUE;
			effect = CONST_ME_ICEATTACK;
			break;
		}
		case COMBAT_HOLYDAMAGE: {
			color = TEXTCOLOR_YELLOW;
			effect = CONST_ME_HOLYDAMAGE;
			break;
		}
		case COMBAT_DEATHDAMAGE: {
			color = TEXTCOLOR_DARKRED;
			effect = CONST_ME_SMALLCLOUDS;
			break;
		}
		case COMBAT_LIFEDRAIN: {
			color = TEXTCOLOR_RED;
			effect = CONST_ME_MAGIC_RED;
			break;
		}
		default: {
			color = TEXTCOLOR_NONE;
			effect = CONST_ME_NONE;
			break;
		}
	}
}

bool Game::combatChangeHealth(Creature* attacker, Creature* target, CombatDamage& damage, bool isEvent /*= false*/)
{
	using namespace std;
	const Position& targetPos = target->getPosition();
	if (damage.primary.value > 0) {
		if (target->getHealth() <= 0) {
			return false;
		}

		Player* attackerPlayer;
		if (attacker) {
			attackerPlayer = attacker->getPlayer();
		} else {
			attackerPlayer = nullptr;
		}

		Player* targetPlayer = target->getPlayer();
		if (attackerPlayer && targetPlayer && attackerPlayer->getSkull() == SKULL_BLACK && attackerPlayer->getSkullClient(targetPlayer) == SKULL_NONE) {
			return false;
		}

		if (damage.origin != ORIGIN_NONE) {
			const auto& events = target->getCreatureEvents(CREATURE_EVENT_HEALTHCHANGE);
			if (!events.empty()) {
				for (CreatureEvent* creatureEvent : events) {
					creatureEvent->executeHealthChange(target, attacker, damage);
				}
				damage.origin = ORIGIN_NONE;
				return combatChangeHealth(attacker, target, damage);
			}
		}

		int32_t realHealthChange = target->getHealth();
		target->gainHealth(attacker, damage.primary.value);
		realHealthChange = target->getHealth() - realHealthChange;

		if (realHealthChange > 0 && !target->isInGhostMode()) {
			if (targetPlayer) {
				targetPlayer->updateImpactTracker(COMBAT_HEALING, realHealthChange);
			}

			// Party hunt analyzer
			if (Party* party = attackerPlayer ? attackerPlayer->getParty() : nullptr) {
				party->addPlayerHealing(attackerPlayer, realHealthChange);
			}

			std::stringstream ss;

			ss << realHealthChange << (realHealthChange != 1 ? " hitpoints." : " hitpoint.");
			std::string damageString = ss.str();

			std::string spectatorMessage;

			TextMessage message;
			message.position = targetPos;
			message.primary.value = realHealthChange;
			message.primary.color = TEXTCOLOR_PASTELRED;

			SpectatorHashSet spectators;
			map.getSpectators(spectators, targetPos, false, true);
			for (Creature* spectator : spectators) {
				Player* tmpPlayer = spectator->getPlayer();

				if(!tmpPlayer)
				{
					continue;
				}
				
				if (tmpPlayer == attackerPlayer && attackerPlayer != targetPlayer) {
					ss.str({});
					ss << "You heal " << target->getNameDescription() << " for " << damageString;
					message.type = MESSAGE_HEALED;
					message.text = ss.str();
				} else if (tmpPlayer == targetPlayer) {
					ss.str({});
					if (!attacker) {
						ss << "You were healed";
					} else if (targetPlayer == attackerPlayer) {
						ss << "You heal yourself";
					} else {
						ss << "You were healed by " << attacker->getNameDescription();
					}
					ss << " for " << damageString;
					message.type = MESSAGE_HEALED;
					message.text = ss.str();
				} else {
					if (spectatorMessage.empty()) {
						ss.str({});
						if (!attacker) {
							ss << ucfirst(target->getNameDescription()) << " was healed";
						} else {
							ss << ucfirst(attacker->getNameDescription()) << " healed ";
							if (attacker == target) {
								ss << (targetPlayer ? (targetPlayer->getSex() == PLAYERSEX_FEMALE ? "herself" : "himself") : "itself");
							} else {
								ss << target->getNameDescription();
							}
						}
						ss << " for " << damageString;
						spectatorMessage = ss.str();
					}
					message.type = MESSAGE_HEALED_OTHERS;
					message.text = spectatorMessage;
				}
				tmpPlayer->sendTextMessage(message);
			}
		}
	} else {
		if (!target->isAttackable()) {
			if (!target->isInGhostMode()) {
				addMagicEffect(targetPos, CONST_ME_POFF);
			}
			return true;
		}

		Player* attackerPlayer;
		if (attacker) {
			attackerPlayer = attacker->getPlayer();
		} else {
			attackerPlayer = nullptr;
		}

		Player* targetPlayer = target->getPlayer();
		if (attackerPlayer && targetPlayer && attackerPlayer->getSkull() == SKULL_BLACK && attackerPlayer->getSkullClient(targetPlayer) == SKULL_NONE) {
			return false;
		}

		damage.primary.value = std::abs(damage.primary.value);
		damage.secondary.value = std::abs(damage.secondary.value);

		Monster* targetMonster;
		if (target && target->getMonster()) {
			targetMonster = target->getMonster();
		} else {
			targetMonster = nullptr;
		}

		const Monster* attackerMonster;
		if (attacker && attacker->getMonster()) {
			attackerMonster = attacker->getMonster();
		} else {
			attackerMonster = nullptr;
		}

		if (attackerPlayer && targetMonster) {
			const PreySlot* slot = attackerPlayer->getPreyWithMonster(targetMonster->getRaceId());
			if (slot && slot->isOccupied() && slot->bonus == PreyBonus_Damage && slot->bonusTimeLeft > 0) {
				damage.primary.value += static_cast<int32_t>(std::ceil((damage.primary.value * slot->bonusPercentage) / 100));
				damage.secondary.value += static_cast<int32_t>(std::ceil((damage.secondary.value * slot->bonusPercentage) / 100));
			}
		} else if (attackerMonster && targetPlayer) {
			const PreySlot* slot = targetPlayer->getPreyWithMonster(attackerMonster->getRaceId());
			if (slot && slot->isOccupied() && slot->bonus == PreyBonus_Defense && slot->bonusTimeLeft > 0) {
				damage.primary.value -= static_cast<int32_t>(std::ceil((damage.primary.value * slot->bonusPercentage) / 100));
				damage.secondary.value -= static_cast<int32_t>(std::ceil((damage.secondary.value * slot->bonusPercentage) / 100));
			}
		}

		TextMessage message;
		message.position = targetPos;

		if (!isEvent) {
			g_events().eventCreatureOnDrainHealth(target, attacker, damage.primary.type, damage.primary.value, damage.secondary.type, damage.secondary.value, message.primary.color, message.secondary.color);
		}
		if (damage.origin != ORIGIN_NONE && attacker && damage.primary.type != COMBAT_HEALING) {
			damage.primary.value *= attacker->getBuff(BUFF_DAMAGEDEALT) / 100.;
			damage.secondary.value *= attacker->getBuff(BUFF_DAMAGEDEALT) / 100.;
		}
		if (damage.origin != ORIGIN_NONE && target && damage.primary.type != COMBAT_HEALING) {
			damage.primary.value *= target->getBuff(BUFF_DAMAGERECEIVED) / 100.;
			damage.secondary.value *= target->getBuff(BUFF_DAMAGERECEIVED) / 100.;
		}
		int32_t healthChange = damage.primary.value + damage.secondary.value;
		if (healthChange == 0) {
			return true;
		}

		SpectatorHashSet spectators;
		map.getSpectators(spectators, targetPos, true, true);

		if (damage.critical) {
			addMagicEffect(spectators, targetPos, CONST_ME_CRITICAL_DAMAGE);
		}

		if (!damage.extension && attackerMonster && targetPlayer) {
			// Charm rune (target as player)
			if (charmRune_t activeCharm = g_iobestiary().getCharmFromTarget(targetPlayer, g_monsters().getMonsterTypeByRaceId(attackerMonster->getRaceId()));
				activeCharm != CHARM_NONE && activeCharm != CHARM_CLEANSE) {
				if (Charm* charm = g_iobestiary().getBestiaryCharm(activeCharm);
					charm->type == CHARM_DEFENSIVE && charm->chance > normal_random(0, 100) && 
					g_iobestiary().parseCharmCombat(charm, targetPlayer, attacker, (damage.primary.value + damage.secondary.value))) {
					return false; // Dodge charm
				}
			}
		}

		if (target->hasCondition(CONDITION_MANASHIELD) && damage.primary.type != COMBAT_UNDEFINEDDAMAGE) {
			int32_t manaDamage = std::min<int32_t>(target->getMana(), healthChange);
			uint16_t manaShield = target->getManaShield();
			if (manaShield > 0) {
				if (manaShield > manaDamage) {
					target->setManaShield(manaShield - manaDamage);
					manaShield = manaShield - manaDamage;
				} else {
					manaDamage = manaShield;
					target->removeCondition(CONDITION_MANASHIELD);
					manaShield  = 0;
				}
			}
			if (manaDamage != 0) {
				if (damage.origin != ORIGIN_NONE) {
					const auto& events = target->getCreatureEvents(CREATURE_EVENT_MANACHANGE);
					if (!events.empty()) {
						for (CreatureEvent* creatureEvent : events) {
							creatureEvent->executeManaChange(target, attacker, damage);
						}
						healthChange = damage.primary.value + damage.secondary.value;
						if (healthChange == 0) {
							return true;
						}
						manaDamage = std::min<int32_t>(target->getMana(), healthChange);
					}
				}

				target->drainMana(attacker, manaDamage);

				if(target->getMana() == 0 && manaShield > 0) {
					target->removeCondition(CONDITION_MANASHIELD);
				}

				addMagicEffect(spectators, targetPos, CONST_ME_LOSEENERGY);

				std::stringstream ss;

				std::string damageString = std::to_string(manaDamage);

				std::string spectatorMessage;

				message.primary.value = manaDamage;
				message.primary.color = TEXTCOLOR_BLUE;

				for (Creature* spectator : spectators) {
					if (!spectator) {
						continue;
					}

					Player* tmpPlayer = spectator->getPlayer();
					if (!tmpPlayer) {
						continue;
					}

					if (tmpPlayer->getPosition().z != targetPos.z) {
						continue;
					}

					if (tmpPlayer == attackerPlayer && attackerPlayer != targetPlayer) {
						ss.str({});
						ss << ucfirst(target->getNameDescription()) << " loses " << damageString + " mana due to your attack.";
						message.type = MESSAGE_DAMAGE_DEALT;
						message.text = ss.str();
					} else if (tmpPlayer == targetPlayer) {
						ss.str({});
						ss << "You lose " << damageString << " mana";
						if (!attacker) {
							ss << '.';
						} else if (targetPlayer == attackerPlayer) {
							ss << " due to your own attack.";
						} else {
							ss << " due to an attack by " << attacker->getNameDescription() << '.';
						}
						message.type = MESSAGE_DAMAGE_RECEIVED;
						message.text = ss.str();
					} else {
						if (spectatorMessage.empty()) {
							ss.str({});
							ss << ucfirst(target->getNameDescription()) << " loses " << damageString + " mana";
							if (attacker) {
								ss << " due to ";
								if (attacker == target) {
									ss << (targetPlayer ? (targetPlayer->getSex() == PLAYERSEX_FEMALE ? "her own attack" : "his own attack") : "its own attack");
								} else {
									ss << "an attack by " << attacker->getNameDescription();
								}
							}
							ss << '.';
							spectatorMessage = ss.str();
						}
						message.type = MESSAGE_DAMAGE_OTHERS;
						message.text = spectatorMessage;
					}
					tmpPlayer->sendTextMessage(message);
				}

				damage.primary.value -= manaDamage;
				if (damage.primary.value < 0) {
					damage.secondary.value = std::max<int32_t>(0, damage.secondary.value + damage.primary.value);
					damage.primary.value = 0;
				}
			}
		}

		int32_t realDamage = damage.primary.value + damage.secondary.value;
		if (realDamage == 0) {
			return true;
		}

		if (damage.origin != ORIGIN_NONE) {
			const auto& events = target->getCreatureEvents(CREATURE_EVENT_HEALTHCHANGE);
			if (!events.empty()) {
				for (CreatureEvent* creatureEvent : events) {
					creatureEvent->executeHealthChange(target, attacker, damage);
				}
				damage.origin = ORIGIN_NONE;
				return combatChangeHealth(attacker, target, damage);
			}
		}

		int32_t targetHealth = target->getHealth();
		if (damage.primary.value >= targetHealth) {
			damage.primary.value = targetHealth;
			damage.secondary.value = 0;
		} else if (damage.secondary.value) {
			damage.secondary.value = std::min<int32_t>(damage.secondary.value, targetHealth - damage.primary.value);
		}

		realDamage = damage.primary.value + damage.secondary.value;
		if (realDamage == 0) {
			return true;
		} else if (realDamage >= targetHealth) {
			for (CreatureEvent* creatureEvent : target->getCreatureEvents(CREATURE_EVENT_PREPAREDEATH)) {
				if (!creatureEvent->executeOnPrepareDeath(target, attacker)) {
					return false;
				}
			}
		}

		target->drainHealth(attacker, realDamage);
		if (realDamage > 0 && targetMonster) {
			if (attackerPlayer && attackerPlayer->getPlayer()) {
				attackerPlayer->updateImpactTracker(damage.secondary.type, damage.secondary.value);
			}

			if (targetMonster->israndomStepping()) {
				targetMonster->setIgnoreFieldDamage(true);
				targetMonster->updateMapCache();
			}
		}

		// Using real damage
		if (attackerPlayer) {
			//life leech
			uint16_t lifeChance = attackerPlayer->getSkillLevel(SKILL_LIFE_LEECH_CHANCE);
			uint16_t lifeSkill = attackerPlayer->getSkillLevel(SKILL_LIFE_LEECH_AMOUNT);
			if (normal_random(0, 100) < lifeChance) {
				// Vampiric charm rune
				if (targetMonster) {
					if (uint16_t playerCharmRaceidVamp = attackerPlayer->parseRacebyCharm(CHARM_VAMP, false, 0); 
						playerCharmRaceidVamp != 0 && playerCharmRaceidVamp == targetMonster->getRaceId()) {
						if (const Charm* lifec = g_iobestiary().getBestiaryCharm(CHARM_VAMP)) {
							lifeSkill += lifec->percent;
						}
					}
				}
				CombatParams tmpParams;
				CombatDamage tmpDamage;

				int affected = damage.affected;
				tmpDamage.origin = ORIGIN_SPELL;
				tmpDamage.primary.type = COMBAT_HEALING;
				tmpDamage.primary.value = std::round(realDamage * (lifeSkill / 100.) * (0.2 * affected + 0.9)) / affected;

				Combat::doCombatHealth(nullptr, attackerPlayer, tmpDamage, tmpParams);
			}

			//mana leech
			uint16_t manaChance = attackerPlayer->getSkillLevel(SKILL_MANA_LEECH_CHANCE);
      		uint16_t manaSkill = attackerPlayer->getSkillLevel(SKILL_MANA_LEECH_AMOUNT);
			if (normal_random(0, 100) < manaChance) {
				// Void charm rune
				if (targetMonster) {
					if (uint16_t playerCharmRaceidVoid = attackerPlayer->parseRacebyCharm(CHARM_VOID, false, 0);
						playerCharmRaceidVoid != 0 && playerCharmRaceidVoid == targetMonster->getRace()) {
						if (const Charm* voidc = g_iobestiary().getBestiaryCharm(CHARM_VOID)) {
							manaSkill += voidc->percent;
						}
					}
				}
				CombatParams tmpParams;
				CombatDamage tmpDamage;

				int affected = damage.affected;
				tmpDamage.origin = ORIGIN_SPELL;
				tmpDamage.primary.type = COMBAT_MANADRAIN;
				tmpDamage.primary.value = std::round(realDamage * (manaSkill / 100.) * (0.1 * affected + 0.9)) / affected;

				Combat::doCombatMana(nullptr, attackerPlayer, tmpDamage, tmpParams);
			}

			// Charm rune (attacker as player)
			if (!damage.extension && targetMonster) {
				if (charmRune_t activeCharm = g_iobestiary().getCharmFromTarget(attackerPlayer, g_monsters().getMonsterTypeByRaceId(targetMonster->getRaceId()));
					activeCharm != CHARM_NONE) {
					if (Charm* charm = g_iobestiary().getBestiaryCharm(activeCharm);
						charm->type == CHARM_OFFENSIVE && (charm->chance >= normal_random(0, 100))) {
						g_iobestiary().parseCharmCombat(charm, attackerPlayer, target, realDamage);
					}
				}
			}

			// Party hunt analyzer
			if (Party* party = attackerPlayer->getParty()) {
				/* Damage on primary type */
				if (damage.primary.value != 0) {
					party->addPlayerDamage(attackerPlayer, damage.primary.value);
				}
				/* Damage on secondary type */
				if (damage.secondary.value != 0) {
					party->addPlayerDamage(attackerPlayer, damage.secondary.value);
				}
			}
		}

		if (spectators.empty()) {
			map.getSpectators(spectators, targetPos, true, true);
		}

		addCreatureHealth(spectators, target);

		message.primary.value = damage.primary.value;
		message.secondary.value = damage.secondary.value;

		uint8_t hitEffect;
		if (message.primary.value) {
			combatGetTypeInfo(damage.primary.type, target, message.primary.color, hitEffect);
			if (hitEffect != CONST_ME_NONE) {
				addMagicEffect(spectators, targetPos, hitEffect);
			}
		}

		if (message.secondary.value) {
			combatGetTypeInfo(damage.secondary.type, target, message.secondary.color, hitEffect);
			if (hitEffect != CONST_ME_NONE) {
				addMagicEffect(spectators, targetPos, hitEffect);
			}
		}

		if (message.primary.color != TEXTCOLOR_NONE || message.secondary.color != TEXTCOLOR_NONE) {
			if (attackerPlayer) {
				attackerPlayer->updateImpactTracker(damage.primary.type, damage.primary.value);
				if (damage.secondary.type != COMBAT_NONE) {
					attackerPlayer->updateImpactTracker(damage.secondary.type, damage.secondary.value);
				}
			}
			if (targetPlayer) {
				std::string cause = "(other)";
				if (attacker) {
					cause = attacker->getName();
				}

				targetPlayer->updateInputAnalyzer(damage.primary.type, damage.primary.value, cause);
				if (attackerPlayer) {
					if (damage.secondary.type != COMBAT_NONE) {
						attackerPlayer->updateInputAnalyzer(damage.secondary.type, damage.secondary.value, cause);
					}
				}
			}
			std::stringstream ss;

			ss << realDamage << (realDamage != 1 ? " hitpoints" : " hitpoint");
			std::string damageString = ss.str();

			std::string spectatorMessage;

			for (Creature* spectator : spectators) {
				Player* tmpPlayer = spectator->getPlayer();
				if (tmpPlayer->getPosition().z != targetPos.z) {
					continue;
				}

				if (tmpPlayer == attackerPlayer && attackerPlayer != targetPlayer) {
					ss.str({});
					ss << ucfirst(target->getNameDescription()) << " loses " << damageString << " due to your attack.";
					if (damage.extension) {
						ss << " " << damage.exString;
					}
					message.type = MESSAGE_DAMAGE_DEALT;
					message.text = ss.str();
				} else if (tmpPlayer == targetPlayer) {
					ss.str({});
					ss << "You lose " << damageString;
					if (!attacker) {
						ss << '.';
					} else if (targetPlayer == attackerPlayer) {
						ss << " due to your own attack.";
					} else {
						ss << " due to an attack by " << attacker->getNameDescription() << '.';
					}
					if (damage.extension) {
						ss << " " << damage.exString;
					}
					message.type = MESSAGE_DAMAGE_RECEIVED;
					message.text = ss.str();
				} else {
					message.type = MESSAGE_DAMAGE_OTHERS;

					if (spectatorMessage.empty()) {
						ss.str({});
						ss << ucfirst(target->getNameDescription()) << " loses " << damageString;
						if (attacker) {
							ss << " due to ";
							if (attacker == target) {
								if (targetPlayer) {
									ss << (targetPlayer->getSex() == PLAYERSEX_FEMALE ? "her own attack" : "his own attack");
								} else {
									ss << "its own attack";
								}
							} else {
								ss << "an attack by " << attacker->getNameDescription();
							}
						}
						ss << '.';
						if (damage.extension) {
							ss << " " << damage.exString;
						}
						spectatorMessage = ss.str();
					}

					message.text = spectatorMessage;
				}
				tmpPlayer->sendTextMessage(message);
			}
		}
	}

	return true;
}

bool Game::combatChangeMana(Creature* attacker, Creature* target, CombatDamage& damage)
{
	const Position& targetPos = target->getPosition();
	int32_t manaChange = damage.primary.value + damage.secondary.value;
	if (manaChange > 0) {
		Player* attackerPlayer;
		if (attacker) {
			attackerPlayer = attacker->getPlayer();
		} else {
			attackerPlayer = nullptr;
		}

		Player* targetPlayer = target->getPlayer();
		if (attackerPlayer && targetPlayer && attackerPlayer->getSkull() == SKULL_BLACK && attackerPlayer->getSkullClient(targetPlayer) == SKULL_NONE) {
			return false;
		}

		if (damage.origin != ORIGIN_NONE) {
			const auto& events = target->getCreatureEvents(CREATURE_EVENT_MANACHANGE);
			if (!events.empty()) {
				for (CreatureEvent* creatureEvent : events) {
					creatureEvent->executeManaChange(target, attacker, damage);
				}
				damage.origin = ORIGIN_NONE;
				return combatChangeMana(attacker, target, damage);
			}
		}

		int32_t realManaChange = target->getMana();
		target->changeMana(manaChange);
		realManaChange = target->getMana() - realManaChange;

		if (realManaChange > 0 && !target->isInGhostMode()) {
			std::string damageString = std::to_string(realManaChange) + " mana.";

			std::string spectatorMessage;
			if (!attacker) {
				spectatorMessage += ucfirst(target->getNameDescription());
				spectatorMessage += " was restored for " + damageString;
			} else {
				spectatorMessage += ucfirst(attacker->getNameDescription());
				spectatorMessage += " restored ";
				if (attacker == target) {
					spectatorMessage += (targetPlayer ? (targetPlayer->getSex() == PLAYERSEX_FEMALE ? "herself" : "himself") : "itself");
				} else {
					spectatorMessage += target->getNameDescription();
				}
				spectatorMessage += " for " + damageString;
			}

			TextMessage message;
			message.position = targetPos;
			message.primary.value = realManaChange;
			message.primary.color = TEXTCOLOR_MAYABLUE;

			SpectatorHashSet spectators;
			map.getSpectators(spectators, targetPos, false, true);
			for (Creature* spectator : spectators) {
				Player* tmpPlayer = spectator->getPlayer();

				if(!tmpPlayer)
				{
					continue;
				}

				if (tmpPlayer == attackerPlayer && attackerPlayer != targetPlayer) {
					message.type = MESSAGE_HEALED;
					message.text = "You restored " + target->getNameDescription() + " for " + damageString;
				} else if (tmpPlayer == targetPlayer) {
					message.type = MESSAGE_HEALED;
					if (!attacker) {
						message.text = "You were restored for " + damageString;
					} else if (targetPlayer == attackerPlayer) {
						message.text = "You restore yourself for " + damageString;
					} else {
						message.text = "You were restored by " + attacker->getNameDescription() + " for " + damageString;
					}
				} else {
					message.type = MESSAGE_HEALED_OTHERS;
					message.text = spectatorMessage;
				}
				tmpPlayer->sendTextMessage(message);
			}
		}
	} else {
		if (!target->isAttackable()) {
			if (!target->isInGhostMode()) {
				addMagicEffect(targetPos, CONST_ME_POFF);
			}
			return false;
		}

		Player* attackerPlayer;
		if (attacker) {
			attackerPlayer = attacker->getPlayer();
		} else {
			attackerPlayer = nullptr;
		}

		Player* targetPlayer = target->getPlayer();
		if (attackerPlayer && targetPlayer && attackerPlayer->getSkull() == SKULL_BLACK && attackerPlayer->getSkullClient(targetPlayer) == SKULL_NONE) {
			return false;
		}

		int32_t manaLoss = std::min<int32_t>(target->getMana(), -manaChange);
		BlockType_t blockType = target->blockHit(attacker, COMBAT_MANADRAIN, manaLoss);
		if (blockType != BLOCK_NONE) {
			addMagicEffect(targetPos, CONST_ME_POFF);
			return false;
		}

		if (manaLoss <= 0) {
			return true;
		}

		if (damage.origin != ORIGIN_NONE) {
			const auto& events = target->getCreatureEvents(CREATURE_EVENT_MANACHANGE);
			if (!events.empty()) {
				for (CreatureEvent* creatureEvent : events) {
					creatureEvent->executeManaChange(target, attacker, damage);
				}
				damage.origin = ORIGIN_NONE;
				return combatChangeMana(attacker, target, damage);
			}
		}

		if (targetPlayer && attacker && attacker->getMonster()) {
			//Charm rune (target as player)
			MonsterType* mType = g_monsters().getMonsterType(attacker->getName());
			if (mType) {
				charmRune_t activeCharm = g_iobestiary().getCharmFromTarget(targetPlayer, mType);
				if (activeCharm != CHARM_NONE && activeCharm != CHARM_CLEANSE) {
					Charm* charm = g_iobestiary().getBestiaryCharm(activeCharm);
					if (charm && charm->type == CHARM_DEFENSIVE && (charm->chance > normal_random(0, 100))) {
						if (g_iobestiary().parseCharmCombat(charm, targetPlayer, attacker, manaChange)) {
							return false; // Dodge charm
						}
					}
				}
			}
		}

		target->drainMana(attacker, manaLoss);

		std::stringstream ss;

		std::string damageString = std::to_string(manaLoss);

		std::string spectatorMessage;

		TextMessage message;
		message.position = targetPos;
		message.primary.value = manaLoss;
		message.primary.color = TEXTCOLOR_BLUE;

		SpectatorHashSet spectators;
		map.getSpectators(spectators, targetPos, false, true);
		for (Creature* spectator : spectators) {
			Player* tmpPlayer = spectator->getPlayer();

			if(!tmpPlayer)
			{
				continue;
			}

			if (tmpPlayer == attackerPlayer && attackerPlayer != targetPlayer) {
				ss.str({});
				ss << ucfirst(target->getNameDescription()) << " loses " << damageString << " mana due to your attack.";
				message.type = MESSAGE_DAMAGE_DEALT;
				message.text = ss.str();
			} else if (tmpPlayer == targetPlayer) {
				ss.str({});
				ss << "You lose " << damageString << " mana";
				if (!attacker) {
					ss << '.';
				} else if (targetPlayer == attackerPlayer) {
					ss << " due to your own attack.";
				} else {
					ss << " mana due to an attack by " << attacker->getNameDescription() << '.';
				}
				message.type = MESSAGE_DAMAGE_RECEIVED;
				message.text = ss.str();
			} else {
				if (spectatorMessage.empty()) {
					ss.str({});
					ss << ucfirst(target->getNameDescription()) << " loses " << damageString << " mana";
					if (attacker) {
						ss << " due to ";
						if (attacker == target) {
							ss << (targetPlayer ? (targetPlayer->getSex() == PLAYERSEX_FEMALE ? "her own attack" : "his own attack") : "its own attack");
						} else {
							ss << "an attack by " << attacker->getNameDescription();
						}
					}
					ss << '.';
					spectatorMessage = ss.str();
				}
				message.type = MESSAGE_DAMAGE_OTHERS;
				message.text = spectatorMessage;
			}
			tmpPlayer->sendTextMessage(message);
		}
	}

	return true;
}

void Game::addCreatureHealth(const Creature* target)
{
	SpectatorHashSet spectators;
	map.getSpectators(spectators, target->getPosition(), true, true);
	addCreatureHealth(spectators, target);
}

void Game::addCreatureHealth(const SpectatorHashSet& spectators, const Creature* target)
{
	uint8_t healthPercent = std::ceil((static_cast<double>(target->getHealth()) / std::max<int32_t>(target->getMaxHealth(), 1)) * 100);
	if (const Player* targetPlayer = target->getPlayer()) {
		if (Party* party = targetPlayer->getParty()) {
			party->updatePlayerHealth(targetPlayer, target, healthPercent);
		}
	} else if (const Creature* master = target->getMaster()) {
		if (const Player* masterPlayer = master->getPlayer()) {
			if (Party* party = masterPlayer->getParty()) {
				party->updatePlayerHealth(masterPlayer, target, healthPercent);
			}
		}
	}
	for (Creature* spectator : spectators) {
		if (Player* tmpPlayer = spectator->getPlayer()) {
			tmpPlayer->sendCreatureHealth(target);
		}
	}
}

void Game::addPlayerMana(const Player* target)
{
	if (Party* party = target->getParty()) {
		uint8_t manaPercent = std::ceil((static_cast<double>(target->getMana()) / std::max<int32_t>(target->getMaxMana(), 1)) * 100);
		party->updatePlayerMana(target, manaPercent);
	}
}

void Game::addPlayerVocation(const Player* target)
{
	if (Party* party = target->getParty()) {
		party->updatePlayerVocation(target);
	}

	SpectatorHashSet spectators;
	map.getSpectators(spectators, target->getPosition(), true, true);

	for (Creature* spectator : spectators) {
		if (Player* tmpPlayer = spectator->getPlayer()) {
			tmpPlayer->sendPlayerVocation(target);
		}
	}
}

void Game::addMagicEffect(const Position& pos, uint8_t effect)
{
	SpectatorHashSet spectators;
	map.getSpectators(spectators, pos, true, true);
	addMagicEffect(spectators, pos, effect);
}

void Game::addMagicEffect(const SpectatorHashSet& spectators, const Position& pos, uint8_t effect)
{
	for (Creature* spectator : spectators) {
		if (Player* tmpPlayer = spectator->getPlayer()) {
			tmpPlayer->sendMagicEffect(pos, effect);
		}
	}
}

void Game::addDistanceEffect(const Position& fromPos, const Position& toPos, uint8_t effect)
{
	SpectatorHashSet spectators;
	map.getSpectators(spectators, fromPos, false, true);
	map.getSpectators(spectators, toPos, false, true);
	addDistanceEffect(spectators, fromPos, toPos, effect);
}

void Game::addDistanceEffect(const SpectatorHashSet& spectators, const Position& fromPos, const Position& toPos, uint8_t effect)
{
	for (Creature* spectator : spectators) {
		if (Player* tmpPlayer = spectator->getPlayer()) {
			tmpPlayer->sendDistanceShoot(fromPos, toPos, effect);
		}
	}
}

void Game::checkImbuements()
{
	g_scheduler().addEvent(createSchedulerTask(EVENT_IMBUEMENT_INTERVAL, std::bind_front(&Game::checkImbuements, this)));

	std::vector<uint32_t> toErase;

	for (const auto& [key, value] : playersActiveImbuements) {
		Player* player = getPlayerByID(key);
		if (!player) {
			toErase.push_back(key);
			continue;
		}

		player->updateInventoryImbuement();
	}

	for (uint32_t playerId : toErase) {
		setPlayerActiveImbuements(playerId, 0);
	}

}

void Game::checkLight()
{
	g_scheduler().addEvent(createSchedulerTask(EVENT_LIGHTINTERVAL_MS, std::bind_front(&Game::checkLight, this)));

	lightHour += lightHourDelta;

	if (lightHour > LIGHT_DAY_LENGTH) {
		lightHour -= LIGHT_DAY_LENGTH;
	}

	if (std::abs(lightHour - SUNRISE) < 2 * lightHourDelta) {
		lightState = LIGHT_STATE_SUNRISE;
	} else if (std::abs(lightHour - SUNSET) < 2 * lightHourDelta) {
		lightState = LIGHT_STATE_SUNSET;
	}

	int32_t newLightLevel = lightLevel;
	bool lightChange = false;

	switch (lightState) {
		case LIGHT_STATE_SUNRISE: {
			newLightLevel += (LIGHT_LEVEL_DAY - LIGHT_LEVEL_NIGHT) / 30;
			lightChange = true;
			break;
		}
		case LIGHT_STATE_SUNSET: {
			newLightLevel -= (LIGHT_LEVEL_DAY - LIGHT_LEVEL_NIGHT) / 30;
			lightChange = true;
			break;
		}
		default:
			break;
	}

	if (newLightLevel <= LIGHT_LEVEL_NIGHT) {
		lightLevel = LIGHT_LEVEL_NIGHT;
		lightState = LIGHT_STATE_NIGHT;
	} else if (newLightLevel >= LIGHT_LEVEL_DAY) {
		lightLevel = LIGHT_LEVEL_DAY;
		lightState = LIGHT_STATE_DAY;
	} else {
		lightLevel = newLightLevel;
	}

	LightInfo lightInfo = getWorldLightInfo();

	if (lightChange) {
		for (const auto& it : players) {
			it.second->sendWorldLight(lightInfo);
      it.second->sendTibiaTime(lightHour);
		}
	} else {
		for (const auto& it : players) {
			it.second->sendTibiaTime(lightHour);
    }
	}
  if (currentLightState != lightState) {
		currentLightState = lightState;
		for (auto& [key, it] : g_globalEvents().getEventMap(GLOBALEVENT_PERIODCHANGE)) {
			it.executePeriodChange(lightState, lightInfo);
		}
	}
}

LightInfo Game::getWorldLightInfo() const
{
	return {lightLevel, 0xD7};
}

bool Game::gameIsDay()
{
	if (lightHour >= (6 * 60) && lightHour <= (18 * 60)) {
		isDay = true;
	} else {
		isDay = false;
	}

	return isDay;
}

void Game::dieSafely(std::string errorMsg /* = "" */)
{
	SPDLOG_ERROR(errorMsg);
	shutdown();
}

void Game::shutdown()
{
	std::string url = g_configManager().getString(DISCORD_WEBHOOK_URL);
	webhook_send_message("Server is shutting down", "Shutting down...", WEBHOOK_COLOR_OFFLINE, url);

	SPDLOG_INFO("Shutting down...");

	g_scheduler().shutdown();
	g_databaseTasks().shutdown();
	g_dispatcher().shutdown();
	map.spawnsMonster.clear();
	map.spawnsNpc.clear();
	raids.clear();

	cleanup();

	if (serviceManager) {
		serviceManager->stop();
	}

	ConnectionManager::getInstance().closeAll();

	SPDLOG_INFO("Done!");
}

void Game::cleanup()
{
	//free memory
	for (auto creature : ToReleaseCreatures) {
		creature->decrementReferenceCounter();
	}
	ToReleaseCreatures.clear();

	for (auto item : ToReleaseItems) {
		item->decrementReferenceCounter();
	}
	ToReleaseItems.clear();
}

void Game::ReleaseCreature(Creature* creature)
{
	ToReleaseCreatures.push_back(creature);
}

void Game::ReleaseItem(Item* item)
{
	ToReleaseItems.push_back(item);
}

void Game::addBestiaryList(uint16_t raceid, std::string name)
{
	auto it = BestiaryList.find(raceid);
	if (it != BestiaryList.end()) {
		return;
	}

	BestiaryList.insert(std::pair<uint16_t, std::string>(raceid, name));
}

void Game::broadcastMessage(const std::string& text, MessageClasses type) const
{
	SPDLOG_INFO("Broadcasted message: {}", text);
	for (const auto& it : players) {
		it.second->sendTextMessage(type, text);
	}
}

void Game::updateCreatureWalkthrough(const Creature* creature)
{
	//send to clients
	SpectatorHashSet spectators;
	map.getSpectators(spectators, creature->getPosition(), true, true);
	for (Creature* spectator : spectators) {
		Player* tmpPlayer = spectator->getPlayer();
		tmpPlayer->sendCreatureWalkthrough(creature, tmpPlayer->canWalkthroughEx(creature));
	}
}

void Game::updateCreatureSkull(const Creature* creature)
{
	if (getWorldType() != WORLD_TYPE_PVP) {
		return;
	}

	SpectatorHashSet spectators;
	map.getSpectators(spectators, creature->getPosition(), true, true);
	for (Creature* spectator : spectators) {
		spectator->getPlayer()->sendCreatureSkull(creature);
	}
}

void Game::updatePlayerShield(Player* player)
{
	SpectatorHashSet spectators;
	map.getSpectators(spectators, player->getPosition(), true, true);
	for (Creature* spectator : spectators) {
		spectator->getPlayer()->sendCreatureShield(player);
	}
}

void Game::updateCreatureType(Creature* creature)
{
	if (!creature) {
		return;
	}

	const Player* masterPlayer = nullptr;
	CreatureType_t creatureType = creature->getType();
	if (creatureType == CREATURETYPE_MONSTER) {
		const Creature* master = creature->getMaster();
		if (master) {
			masterPlayer = master->getPlayer();
			if (masterPlayer) {
				creatureType = CREATURETYPE_SUMMON_OTHERS;
			}
		}
	}
	if (creature->isHealthHidden()) {
		creatureType = CREATURETYPE_HIDDEN;
	}

	//send to clients
	SpectatorHashSet spectators;
	map.getSpectators(spectators, creature->getPosition(), true, true);
	if (creatureType == CREATURETYPE_SUMMON_OTHERS) {
		for (Creature* spectator : spectators) {
			Player* player = spectator->getPlayer();
			if (masterPlayer == player) {
				player->sendCreatureType(creature, CREATURETYPE_SUMMON_PLAYER);
			} else {
				player->sendCreatureType(creature, creatureType);
			}
		}
	} else {
		for (Creature* spectator : spectators) {
			spectator->getPlayer()->sendCreatureType(creature, creatureType);
		}
	}
}

void Game::updatePremium(account::Account& account)
{
	bool save = false;
	std::time_t timeNow = getTimeNow();
	uint32_t rem_days = 0;
	time_t last_day;
	account.GetPremiumRemaningDays(&rem_days);
	account.GetPremiumLastDay(&last_day);
	std::string email;
	if (rem_days != 0) {
		if (last_day == 0) {
			account.SetPremiumLastDay(timeNow);
			save = true;
		} else {
			uint32_t days = (timeNow - last_day) / 86400;
			if (days > 0) {
				if (days >= rem_days) {
					if(!account.SetPremiumRemaningDays(0) || !account.SetPremiumLastDay(0)) {
						account.GetEmail(&email);
						SPDLOG_ERROR("Failed to set account premium days, account email: {}",
							email);
					}
				} else {
					account.SetPremiumRemaningDays((rem_days - days));
					time_t remainder = (timeNow - last_day) % 86400;
					account.SetPremiumLastDay(timeNow - remainder);
				}

				save = true;
			}
		}
	}
	else if (last_day != 0) {
		account.SetPremiumLastDay(0);
		save = true;
	}

	if (save && !account.SaveAccountDB()) {
		account.GetEmail(&email);
		SPDLOG_ERROR("Failed to save account: {}", email);
	}
}

void Game::loadMotdNum()
{
	Database& db = Database::getInstance();

	DBResult_ptr result = db.storeQuery("SELECT `value` FROM `server_config` WHERE `config` = 'motd_num'");
	if (result) {
		motdNum = result->getU32("value");
	} else {
		db.executeQuery("INSERT INTO `server_config` (`config`, `value`) VALUES ('motd_num', '0')");
	}

	result = db.storeQuery("SELECT `value` FROM `server_config` WHERE `config` = 'motd_hash'");
	if (result) {
		motdHash = result->getString("value");
		if (motdHash != transformToSHA1(g_configManager().getString(MOTD))) {
			++motdNum;
		}
	} else {
		db.executeQuery("INSERT INTO `server_config` (`config`, `value`) VALUES ('motd_hash', '')");
	}
}

void Game::saveMotdNum() const
{
	Database& db = Database::getInstance();

	std::ostringstream query;
	query << "UPDATE `server_config` SET `value` = '" << motdNum << "' WHERE `config` = 'motd_num'";
	db.executeQuery(query.str());

	query.str(std::string());
	query << "UPDATE `server_config` SET `value` = '" << transformToSHA1(g_configManager().getString(MOTD)) << "' WHERE `config` = 'motd_hash'";
	db.executeQuery(query.str());
}

void Game::checkPlayersRecord()
{
	const size_t playersOnline = getPlayersOnline();
	if (playersOnline > playersRecord) {
		uint32_t previousRecord = playersRecord;
		playersRecord = playersOnline;

		for (auto& [key, it] : g_globalEvents().getEventMap(GLOBALEVENT_RECORD)) {
			it.executeRecord(playersRecord, previousRecord);
		}
		updatePlayersRecord();
	}
}

void Game::updatePlayersRecord() const
{
	Database& db = Database::getInstance();

	std::ostringstream query;
	query << "UPDATE `server_config` SET `value` = '" << playersRecord << "' WHERE `config` = 'players_record'";
	db.executeQuery(query.str());
}

void Game::loadPlayersRecord()
{
	Database& db = Database::getInstance();

	DBResult_ptr result = db.storeQuery("SELECT `value` FROM `server_config` WHERE `config` = 'players_record'");
	if (result) {
		playersRecord = result->getU32("value");
	} else {
		db.executeQuery("INSERT INTO `server_config` (`config`, `value`) VALUES ('players_record', '0')");
	}
}

void Game::playerInviteToParty(uint32_t playerId, uint32_t invitedId)
{
	//Prevent crafted packets from inviting urself to a party (using OTClient)
	if (playerId == invitedId) {
		return;
	}

	Player* player = getPlayerByID(playerId);
	if (!player) {
		return;
	}

	Player* invitedPlayer = getPlayerByID(invitedId);
	if (!invitedPlayer || invitedPlayer->isInviting(player)) {
		return;
	}

	if (invitedPlayer->getParty()) {
		std::ostringstream ss;
		ss << invitedPlayer->getName() << " is already in a party.";
		player->sendTextMessage(MESSAGE_PARTY_MANAGEMENT, ss.str());
		return;
	}

	Party* party = player->getParty();
	if (!party) {
		party = new Party(player);
	} else if (party->getLeader() != player) {
		return;
	}

	party->invitePlayer(*invitedPlayer);
}

void Game::playerJoinParty(uint32_t playerId, uint32_t leaderId)
{
	Player* player = getPlayerByID(playerId);
	if (!player) {
		return;
	}

	Player* leader = getPlayerByID(leaderId);
	if (!leader || !leader->isInviting(player)) {
		return;
	}

	Party* party = leader->getParty();
	if (!party || party->getLeader() != leader) {
		return;
	}

	if (player->getParty()) {
		player->sendTextMessage(MESSAGE_PARTY_MANAGEMENT, "You are already in a party.");
		return;
	}

	party->joinParty(*player);
}

void Game::playerRevokePartyInvitation(uint32_t playerId, uint32_t invitedId)
{
	Player* player = getPlayerByID(playerId);
	if (!player) {
		return;
	}

	Party* party = player->getParty();
	if (!party || party->getLeader() != player) {
		return;
	}

	Player* invitedPlayer = getPlayerByID(invitedId);
	if (!invitedPlayer || !player->isInviting(invitedPlayer)) {
		return;
	}

	party->revokeInvitation(*invitedPlayer);
}

void Game::playerPassPartyLeadership(uint32_t playerId, uint32_t newLeaderId)
{
	Player* player = getPlayerByID(playerId);
	if (!player) {
		return;
	}

	Party* party = player->getParty();
	if (!party || party->getLeader() != player) {
		return;
	}

	Player* newLeader = getPlayerByID(newLeaderId);
	if (!newLeader || !player->isPartner(newLeader)) {
		return;
	}

	party->passPartyLeadership(newLeader);
}

void Game::playerLeaveParty(uint32_t playerId)
{
	Player* player = getPlayerByID(playerId);
	if (!player) {
		return;
	}

	Party* party = player->getParty();
	if (!party || player->hasCondition(CONDITION_INFIGHT)) {
		return;
	}

	party->leaveParty(player);
}

void Game::playerEnableSharedPartyExperience(uint32_t playerId, bool sharedExpActive)
{
	Player* player = getPlayerByID(playerId);
	if (!player) {
		return;
	}

	Party* party = player->getParty();
	Tile* playerTile = player->getTile();
	if (!party || (player->hasCondition(CONDITION_INFIGHT) && playerTile && !playerTile->hasFlag(TILESTATE_PROTECTIONZONE))) {
		return;
	}

	party->setSharedExperience(player, sharedExpActive);
}

void Game::sendGuildMotd(uint32_t playerId)
{
	Player* player = getPlayerByID(playerId);
	if (!player) {
		return;
	}

	Guild* guild = player->getGuild();
	if (guild) {
		player->sendChannelMessage("Message of the Day", guild->getMotd(), TALKTYPE_CHANNEL_R1, CHANNEL_GUILD);
	}
}

void Game::kickPlayer(uint32_t playerId, bool displayEffect)
{
	Player* player = getPlayerByID(playerId);
	if (!player) {
		return;
	}

	player->removePlayer(displayEffect);
}

void Game::playerCyclopediaCharacterInfo(Player* player, uint32_t characterID, CyclopediaCharacterInfoType_t characterInfoType, uint16_t entriesPerPage, uint16_t page) {
	uint32_t playerGUID = player->getGUID();
  if (characterID != playerGUID) {
		//For now allow viewing only our character since we don't have tournaments supported
		player->sendCyclopediaCharacterNoData(characterInfoType, 2);
		return;
	}

	switch (characterInfoType) {
	case CYCLOPEDIA_CHARACTERINFO_BASEINFORMATION: player->sendCyclopediaCharacterBaseInformation(); break;
	case CYCLOPEDIA_CHARACTERINFO_GENERALSTATS: player->sendCyclopediaCharacterGeneralStats(); break;
	case CYCLOPEDIA_CHARACTERINFO_COMBATSTATS: player->sendCyclopediaCharacterCombatStats(); break;
  case CYCLOPEDIA_CHARACTERINFO_RECENTDEATHS: {
    std::ostringstream query;
    uint32_t offset = static_cast<uint32_t>(page - 1) * entriesPerPage;
			query << "SELECT `time`, `level`, `killed_by`, `mostdamage_by`, (select count(*) FROM `player_deaths` WHERE `player_id` = " << playerGUID << ") as `entries` FROM `player_deaths` WHERE `player_id` = " << playerGUID << " ORDER BY `time` DESC LIMIT " << offset << ", " << entriesPerPage;

			uint32_t playerID = player->getID();
			std::function<void(DBResult_ptr, bool)> callback = [playerID, page, entriesPerPage](DBResult_ptr result, bool) {
				Player* player = g_game().getPlayerByID(playerID);
				if (!player) {
					return;
				}

				player->resetAsyncOngoingTask(PlayerAsyncTask_RecentDeaths);
				if (!result) {
					player->sendCyclopediaCharacterRecentDeaths(0, 0, {});
					return;
				}

				uint32_t pages = result->getU32("entries");
				pages += entriesPerPage - 1;
				pages /= entriesPerPage;

				std::vector<RecentDeathEntry> entries;
				entries.reserve(result->countResults());
				do {
					std::string cause1 = result->getString("killed_by");
					std::string cause2 = result->getString("mostdamage_by");

					std::ostringstream cause;
					cause << "Died at Level " << result->getU32("level") << " by";
					if (!cause1.empty()) {
						const char& character = cause1.front();
						if (character == 'a' || character == 'e' || character == 'i' || character == 'o' || character == 'u') {
							cause << " an ";
						} else {
							cause << " a ";
						}
						cause << cause1;
					}

					if (!cause2.empty()) {
						if (!cause1.empty()) {
							cause << " and ";
						}

						const char& character = cause2.front();
						if (character == 'a' || character == 'e' || character == 'i' || character == 'o' || character == 'u') {
							cause << " an ";
						} else {
							cause << " a ";
						}
						cause << cause2;
					}
					cause << '.';
					entries.emplace_back(cause.str(), result->getU32("time"));
				} while (result->next());
				player->sendCyclopediaCharacterRecentDeaths(page, static_cast<uint16_t>(pages), entries);
			};
			g_databaseTasks().addTask(query.str(), callback, true);
			player->addAsyncOngoingTask(PlayerAsyncTask_RecentDeaths);
			break;
	}
	case CYCLOPEDIA_CHARACTERINFO_RECENTPVPKILLS: {
			// TODO: add guildwar, assists and arena kills
			Database& db = Database::getInstance();
			const std::string& escapedName = db.escapeString(player->getName());
			std::ostringstream query;
			uint32_t offset = static_cast<uint32_t>(page - 1) * entriesPerPage;
			query << "SELECT `d`.`time`, `d`.`killed_by`, `d`.`mostdamage_by`, `d`.`unjustified`, `d`.`mostdamage_unjustified`, `p`.`name`, (select count(*) FROM `player_deaths` WHERE ((`killed_by` = " << escapedName << " AND `is_player` = 1) OR (`mostdamage_by` = " << escapedName << " AND `mostdamage_is_player` = 1))) as `entries` FROM `player_deaths` AS `d` INNER JOIN `players` AS `p` ON `d`.`player_id` = `p`.`id` WHERE ((`d`.`killed_by` = " << escapedName << " AND `d`.`is_player` = 1) OR (`d`.`mostdamage_by` = " << escapedName << " AND `d`.`mostdamage_is_player` = 1)) ORDER BY `time` DESC LIMIT " << offset << ", " << entriesPerPage;

			uint32_t playerID = player->getID();
			std::function<void(DBResult_ptr, bool)> callback = [playerID, page, entriesPerPage](DBResult_ptr result, bool) {
				Player* player = g_game().getPlayerByID(playerID);
				if (!player) {
					return;
				}

				player->resetAsyncOngoingTask(PlayerAsyncTask_RecentPvPKills);
				if (!result) {
					player->sendCyclopediaCharacterRecentPvPKills(0, 0, {});
					return;
				}

				uint32_t pages = result->getU32("entries");
				pages += entriesPerPage - 1;
				pages /= entriesPerPage;

				std::vector<RecentPvPKillEntry> entries;
				entries.reserve(result->countResults());
				do {
					std::string killedBy = result->getString("killed_by");
					std::string mostDamageBy = result->getString("mostdamage_by");
					std::string name = result->getString("name");

					uint8_t status = CYCLOPEDIA_CHARACTERINFO_RECENTKILLSTATUS_JUSTIFIED;
					if (player->getName() == killedBy && result->getU32("unjustified") == 1) {
						status = CYCLOPEDIA_CHARACTERINFO_RECENTKILLSTATUS_UNJUSTIFIED;
					} else if (player->getName() == mostDamageBy && result->getU32("mostdamage_unjustified") == 1) {
						status = CYCLOPEDIA_CHARACTERINFO_RECENTKILLSTATUS_UNJUSTIFIED;
					}

					std::ostringstream description;
					description << "Killed " << name << '.';
					entries.emplace_back(description.str(), result->getU32("time"), status);
				} while (result->next());
				player->sendCyclopediaCharacterRecentPvPKills(page, static_cast<uint16_t>(pages), entries);
			};
			g_databaseTasks().addTask(query.str(), callback, true);
			player->addAsyncOngoingTask(PlayerAsyncTask_RecentPvPKills);
			break;
	}
	case CYCLOPEDIA_CHARACTERINFO_ACHIEVEMENTS: player->sendCyclopediaCharacterAchievements(); break;
	case CYCLOPEDIA_CHARACTERINFO_ITEMSUMMARY: player->sendCyclopediaCharacterItemSummary(); break;
	case CYCLOPEDIA_CHARACTERINFO_OUTFITSMOUNTS: player->sendCyclopediaCharacterOutfitsMounts(); break;
	case CYCLOPEDIA_CHARACTERINFO_STORESUMMARY: player->sendCyclopediaCharacterStoreSummary(); break;
	case CYCLOPEDIA_CHARACTERINFO_INSPECTION: player->sendCyclopediaCharacterInspection(); break;
	case CYCLOPEDIA_CHARACTERINFO_BADGES: player->sendCyclopediaCharacterBadges(); break;
	case CYCLOPEDIA_CHARACTERINFO_TITLES: player->sendCyclopediaCharacterTitles(); break;
  default: player->sendCyclopediaCharacterNoData(characterInfoType, 1); break;
	}
}

void Game::playerSendHighscoreTask(DBResult_ptr result, bool store, uint32_t playerID, uint8_t category, uint8_t entriesPerPage) {
	Player* player = g_game().getPlayerByID(playerID);
	if (!player) {
		return;
	}

	player->resetAsyncOngoingTask(PlayerAsyncTask_Highscore);
	if (!result) {
		player->sendHighscoresNoData();
		return;
	}

	uint16_t resultPage = result->getU16("page");
	uint32_t pages = result->getU32("entries");
	pages += entriesPerPage - 1;
	pages /= entriesPerPage;

	std::vector<HighscoreCharacter> characters;
	characters.reserve(result->countResults());
	do {
		uint8_t characterVocation;
		const Vocation* voc = g_vocations().getVocation(result->getU16("vocation"));
		if (voc) {
			characterVocation = voc->getClientId();
		} else {
			characterVocation = 0;
		}
		characters.emplace_back(result->getString("name"), result->getU64("points"), result->getU32("id"), result->getU32("rank"), result->getU16("level"), characterVocation);
	} while (result->next());
	player->sendHighscores(characters, category, resultPage, static_cast<uint16_t>(pages));
};

void Game::playerHighscores(Player* player, HighscoreType_t type, uint8_t category, uint32_t vocation, const std::string&, uint16_t page, uint8_t entriesPerPage)
{
	if (player->hasAsyncOngoingTask(PlayerAsyncTask_Highscore)) {
		return;
	}

	std::string categoryName;
	switch (category) {
		case HIGHSCORE_CATEGORY_FIST_FIGHTING: categoryName = "skill_fist"; break;
		case HIGHSCORE_CATEGORY_CLUB_FIGHTING: categoryName = "skill_club"; break;
		case HIGHSCORE_CATEGORY_SWORD_FIGHTING: categoryName = "skill_sword"; break;
		case HIGHSCORE_CATEGORY_AXE_FIGHTING: categoryName = "skill_axe"; break;
		case HIGHSCORE_CATEGORY_DISTANCE_FIGHTING: categoryName = "skill_dist"; break;
		case HIGHSCORE_CATEGORY_SHIELDING: categoryName = "skill_shielding"; break;
		case HIGHSCORE_CATEGORY_FISHING: categoryName = "skill_fishing"; break;
		case HIGHSCORE_CATEGORY_MAGIC_LEVEL: categoryName = "maglevel"; break;
		default: {
			category = HIGHSCORE_CATEGORY_EXPERIENCE;
			categoryName = "experience";
			break;
		}
	}

	std::ostringstream query;
	if (type == HIGHSCORE_GETENTRIES) {
		uint32_t startPage = (static_cast<uint32_t>(page - 1) * static_cast<uint32_t>(entriesPerPage));
		uint32_t endPage = startPage + static_cast<uint32_t>(entriesPerPage);
		query << "SELECT *, @row AS `entries`, " << page << " AS `page` FROM (SELECT *, (@row := @row + 1) AS `rn` FROM (SELECT `id`, `name`, `level`, `vocation`, `" << categoryName << "` AS `points`, @curRank := IF(@prevRank = `" << categoryName << "`, @curRank, IF(@prevRank := `" << categoryName << "`, @curRank + 1, @curRank + 1)) AS `rank` FROM `players` `p`, (SELECT @curRank := 0, @prevRank := NULL, @row := 0) `r` WHERE `group_id` < " << static_cast<int>(account::GROUP_TYPE_GAMEMASTER) << " ORDER BY `" << categoryName << "` DESC) `t`";
		if (vocation != 0xFFFFFFFF) {
			bool firstVocation = true;

			const auto& vocationsMap = g_vocations().getVocations();
			for (const auto& it : vocationsMap) {
				const Vocation& voc = it.second;
				if (voc.getFromVocation() == vocation) {
					if (firstVocation) {
						query << " WHERE `vocation` = " << voc.getId();
						firstVocation = false;
					} else {
						query << " OR `vocation` = " << voc.getId();
					}
				}
			}
		}
		query << ") `T` WHERE `rn` > " << startPage << " AND `rn` <= " << endPage;
	} else if (type == HIGHSCORE_OURRANK) {
		std::string entriesStr = std::to_string(entriesPerPage);
		query << "SELECT *, @row AS `entries`, (@ourRow DIV " << entriesStr << ") + 1 AS `page` FROM (SELECT *, (@row := @row + 1) AS `rn`, @ourRow := IF(`id` = " << player->getGUID() << ", @row - 1, @ourRow) AS `rw` FROM (SELECT `id`, `name`, `level`, `vocation`, `" << categoryName << "` AS `points`, @curRank := IF(@prevRank = `" << categoryName << "`, @curRank, IF(@prevRank := `" << categoryName << "`, @curRank + 1, @curRank + 1)) AS `rank` FROM `players` `p`, (SELECT @curRank := 0, @prevRank := NULL, @row := 0, @ourRow := 0) `r` WHERE `group_id` < " << static_cast<int>(account::GROUP_TYPE_GAMEMASTER) << " ORDER BY `" << categoryName << "` DESC) `t`";
		if (vocation != 0xFFFFFFFF) {
			bool firstVocation = true;

			const auto& vocationsMap = g_vocations().getVocations();
			for (const auto& it : vocationsMap) {
				const Vocation& voc = it.second;
				if (voc.getFromVocation() == vocation) {
					if (firstVocation) {
						query << " WHERE `vocation` = " << voc.getId();
						firstVocation = false;
					} else {
						query << " OR `vocation` = " << voc.getId();
					}
				}
			}
		}
		query << ") `T` WHERE `rn` > ((@ourRow DIV " << entriesStr << ") * " << entriesStr << ") AND `rn` <= (((@ourRow DIV " << entriesStr << ") * " << entriesStr << ") + " << entriesStr << ")";
	}

	uint32_t playerID = player->getID();
	std::function<void(DBResult_ptr, bool)> callback = [playerID, category, entriesPerPage](DBResult_ptr result, bool store) {
		Game::playerSendHighscoreTask(result, store, playerID, category, entriesPerPage);
	};

	g_databaseTasks().addTask(query.str(), callback, true);
	player->addAsyncOngoingTask(PlayerAsyncTask_Highscore);
}

void Game::playerTournamentLeaderboard(uint32_t playerId, uint8_t leaderboardType) {
	Player* player = getPlayerByID(playerId);
	if (!player || leaderboardType > 1) {
		return;
	}

	player->sendTournamentLeaderboard();
}

void Game::playerReportRuleViolationReport(uint32_t playerId, const std::string& targetName, uint8_t reportType, uint8_t reportReason, const std::string& comment, const std::string& translation)
{
	Player* player = getPlayerByID(playerId);
	if (!player) {
		return;
	}

	g_events().eventPlayerOnReportRuleViolation(player, targetName, reportType, reportReason, comment, translation);
}

void Game::playerReportBug(uint32_t playerId, const std::string& message, const Position& position, uint8_t category)
{
	Player* player = getPlayerByID(playerId);
	if (!player) {
		return;
	}

	g_events().eventPlayerOnReportBug(player, message, position, category);
}

void Game::playerDebugAssert(uint32_t playerId, const std::string& assertLine, const std::string& date, const std::string& description, const std::string& comment)
{
	Player* player = getPlayerByID(playerId);
	if (!player) {
		return;
	}

	// TODO: move debug assertions to database
	FILE* file = fopen("client_assertions.txt", "a");
	if (file) {
		fprintf(file, "----- %s - %s (%s) -----\n", formatDate(0).c_str(), player->getName().c_str(), convertIPToString(player->getIP()).c_str());
		fprintf(file, "%s\n%s\n%s\n%s\n", assertLine.c_str(), date.c_str(), description.c_str(), comment.c_str());
		fclose(file);
	}
}

void Game::playerPreyAction(uint32_t playerId, uint8_t slot, uint8_t action, uint8_t option, int8_t index, uint16_t raceId)
{
	Player* player = getPlayerByID(playerId);
	if (!player) {
		return;
	}

	g_ioprey().ParsePreyAction(player, static_cast<PreySlot_t>(slot), static_cast<PreyAction_t>(action), static_cast<PreyOption_t>(option), index, raceId);
}

void Game::playerTaskHuntingAction(uint32_t playerId, uint8_t slot, uint8_t action, bool upgrade, uint16_t raceId)
{
	Player* player = getPlayerByID(playerId);
	if (!player) {
		return;
	}

	g_ioprey().ParseTaskHuntingAction(player, static_cast<PreySlot_t>(slot), static_cast<PreyTaskAction_t>(action), upgrade, raceId);
}

void Game::playerNpcGreet(uint32_t playerId, uint32_t npcId)
{
	Player* player = getPlayerByID(playerId);
	if (!player) {
		return;
	}

	Npc* npc = getNpcByID(npcId);
	if (!npc) {
		return;
	}

	SpectatorHashSet spectators;
	spectators.insert(npc);
	map.getSpectators(spectators, player->getPosition(), true, true);
	internalCreatureSay(player, TALKTYPE_SAY, "hi", false, &spectators);
	spectators.clear();
	spectators.insert(npc);
	if (npc->getSpeechBubble() == SPEECHBUBBLE_TRADE) {
		internalCreatureSay(player, TALKTYPE_PRIVATE_PN, "trade", false, &spectators);
	} else {
		internalCreatureSay(player, TALKTYPE_PRIVATE_PN, "sail", false, &spectators);
	}
}

void Game::playerLeaveMarket(uint32_t playerId)
{
	Player* player = getPlayerByID(playerId);
	if (!player) {
		return;
	}

	player->setInMarket(false);
}

void Game::playerBrowseMarket(uint32_t playerId, uint16_t itemId)
{
	Player* player = getPlayerByID(playerId);
	if (!player) {
		return;
	}

	if (!player->isInMarket()) {
		return;
	}

	const ItemType& it = Item::items[itemId];
	if (it.id == 0) {
		return;
	}

	if (it.wareId == 0) {
		return;
	}

	const MarketOfferList& buyOffers = IOMarket::getActiveOffers(MARKETACTION_BUY, it.id);
	const MarketOfferList& sellOffers = IOMarket::getActiveOffers(MARKETACTION_SELL, it.id);
	player->sendMarketBrowseItem(it.id, buyOffers, sellOffers);
	player->sendMarketDetail(it.id);
}

void Game::playerBrowseMarketOwnOffers(uint32_t playerId)
{
	Player* player = getPlayerByID(playerId);
	if (!player) {
		return;
	}

	if (!player->isInMarket()) {
		return;
	}

	const MarketOfferList& buyOffers = IOMarket::getOwnOffers(MARKETACTION_BUY, player->getGUID());
	const MarketOfferList& sellOffers = IOMarket::getOwnOffers(MARKETACTION_SELL, player->getGUID());
	player->sendMarketBrowseOwnOffers(buyOffers, sellOffers);
}

void Game::playerBrowseMarketOwnHistory(uint32_t playerId)
{
	Player* player = getPlayerByID(playerId);
	if (!player) {
		return;
	}

	if (!player->isInMarket()) {
		return;
	}

	const HistoryMarketOfferList& buyOffers = IOMarket::getOwnHistory(MARKETACTION_BUY, player->getGUID());
	const HistoryMarketOfferList& sellOffers = IOMarket::getOwnHistory(MARKETACTION_SELL, player->getGUID());
	player->sendMarketBrowseOwnHistory(buyOffers, sellOffers);
}

void Game::playerCreateMarketOffer(uint32_t playerId, uint8_t type, uint16_t itemId, uint16_t amount, uint32_t price, bool anonymous)
{
	// 64000 is size of the client limitation (uint16_t)
	if (amount == 0 || amount > 64000) {
		return;
	}

	if (price == 0 || price > 999999999) {
		return;
	}

	if (type != MARKETACTION_BUY && type != MARKETACTION_SELL) {
		return;
	}

	Player* player = getPlayerByID(playerId);
	if (!player) {
		return;
	}

	if (!player->isInMarket()) {
		return;
	}

	// Check market exhausted
	if (player->isMarketExhausted()) {
		player->sendCancelMessage(RETURNVALUE_YOUAREEXHAUSTED);
		g_game().addMagicEffect(player->getPosition(), CONST_ME_POFF);
		return;
	}

	if (g_configManager().getBoolean(MARKET_PREMIUM) && !player->isPremium()) {
		player->sendTextMessage(MESSAGE_MARKET, "Only premium accounts may create offers for that object.");
		return;
	}

	const ItemType& itt = Item::items[itemId];
	if (itt.id == 0 || itt.wareId == 0) {
		return;
	}

	const ItemType& it = Item::items[itt.wareId];
	if (it.id == 0 || it.wareId == 0) {
		return;
	}

	if (!it.stackable && amount > 2000) {
		return;
	}

	const uint32_t maxOfferCount = g_configManager().getNumber(MAX_MARKET_OFFERS_AT_A_TIME_PER_PLAYER);
	if (maxOfferCount != 0 && IOMarket::getPlayerOfferCount(player->getGUID()) >= maxOfferCount) {
		return;
	}

	uint64_t calcFee = (price / 100.) * amount;
	uint32_t minFee = std::min<uint32_t>(100000, calcFee);
	uint32_t fee = std::max<uint32_t>(20, minFee);

	if (type == MARKETACTION_SELL) {

		if (fee > (player->getBankBalance() + player->getMoney())) {
			return;
		}

		DepotLocker* depotLocker = player->getDepotLocker(player->getLastDepotId());
		if (depotLocker == nullptr) {
			SPDLOG_ERROR("[Game::playerCreateMarketOffer] - Sell depot chest is nullptr");
			return;
		}

		if (it.id == ITEM_STORE_COIN) {
			account::Account account(player->getAccount());
			account.LoadAccountDB();
			uint32_t coins;
			account.GetCoins(&coins);

			if (amount > coins) {
				return;
			}

			account.RemoveCoins(static_cast<uint32_t>(amount));
		} else {
			uint16_t stashminus = player->getStashItemCount(it.wareId);
			amount = (amount - (amount > stashminus ? stashminus : amount));

			std::vector<Item*> itemVector = getMarketItemList(it.wareId, amount, depotLocker);
			if (itemVector.empty() && amount > 0) {
				SPDLOG_ERROR("[Game::playerCreateMarketOffer] - Sell item list is empty");
				return;
			}

			if (stashminus > 0) {
				player->withdrawItem(it.wareId, (amount > stashminus ? stashminus : amount));
			}

			uint16_t tmpAmount = amount;
			for (Item *item : itemVector) {
				if (!it.stackable) {
					internalRemoveItem(item);
					continue;
				}

				uint16_t removeCount = std::min<uint16_t>(tmpAmount, item->getItemCount());
				tmpAmount -= removeCount;
				internalRemoveItem(item, removeCount);
			}
		}

		g_game().removeMoney(player, fee, 0, true);
	} else {

		uint64_t totalPrice = price * amount;
		totalPrice += fee;
		if (totalPrice > (player->getMoney() + player->getBankBalance())) {
			return;
		}

		g_game().removeMoney(player, totalPrice, 0, true);
	}

	IOMarket::createOffer(player->getGUID(), static_cast<MarketAction_t>(type), it.id, amount, price, anonymous);

	auto ColorItem = itemsPriceMap.find(it.id);
	if (ColorItem == itemsPriceMap.end()) {
		itemsPriceMap[it.id] = price;
		itemsSaleCount++;
	} else if (ColorItem->second < price) {
		itemsPriceMap[it.id] = price;
	}

	// Send market window again for update stats
	player->sendMarketEnter(player->getLastDepotId());
	const MarketOfferList& buyOffers = IOMarket::getActiveOffers(MARKETACTION_BUY, it.id);
	const MarketOfferList& sellOffers = IOMarket::getActiveOffers(MARKETACTION_SELL, it.id);
	player->sendMarketBrowseItem(it.id, buyOffers, sellOffers);

	// Exhausted for create offert in the market
	player->updateMarketExhausted();
}

void Game::playerCancelMarketOffer(uint32_t playerId, uint32_t timestamp, uint16_t counter)
{
	Player* player = getPlayerByID(playerId);
	if (!player) {
		return;
	}

	if (!player->isInMarket()) {
		return;
	}

	// Check market exhausted
	if (player->isMarketExhausted()) {
		player->sendCancelMessage(RETURNVALUE_YOUAREEXHAUSTED);
		g_game().addMagicEffect(player->getPosition(), CONST_ME_POFF);
		return;
	}

	MarketOfferEx offer = IOMarket::getOfferByCounter(timestamp, counter);
	if (offer.id == 0 || offer.playerId != player->getGUID()) {
		return;
	}

	if (offer.type == MARKETACTION_BUY) {
		player->setBankBalance( player->getBankBalance() + static_cast<uint64_t>(offer.price) * offer.amount);
		// Send market window again for update stats
		player->sendMarketEnter(player->getLastDepotId());
	} else {
		const ItemType& it = Item::items[offer.itemId];
		if (it.id == 0) {
			return;
		}

		if (it.id == ITEM_STORE_COIN) {
			account::Account account;
			account.LoadAccountDB(player->getAccount());
			account.AddCoins(offer.amount);
		} else if (it.stackable) {
			uint16_t tmpAmount = offer.amount;
			while (tmpAmount > 0) {
				int32_t stackCount = std::min<int32_t>(100, tmpAmount);
				Item* item = Item::CreateItem(it.id, stackCount);
				if (internalAddItem(player->getInbox(), item, INDEX_WHEREEVER, FLAG_NOLIMIT) != RETURNVALUE_NOERROR) {
					delete item;
					break;
				}

				tmpAmount -= stackCount;
			}
		} else {
			int32_t subType;
			if (it.charges != 0) {
				subType = it.charges;
			} else {
				subType = -1;
			}

			for (uint16_t i = 0; i < offer.amount; ++i) {
				Item* item = Item::CreateItem(it.id, subType);
				if (internalAddItem(player->getInbox(), item, INDEX_WHEREEVER, FLAG_NOLIMIT) != RETURNVALUE_NOERROR) {
					delete item;
					break;
				}
			}
		}
	}

	IOMarket::moveOfferToHistory(offer.id, OFFERSTATE_CANCELLED);
	offer.amount = 0;
	offer.timestamp += g_configManager().getNumber(MARKET_OFFER_DURATION);
	player->sendMarketCancelOffer(offer);
	// Send market window again for update stats
	player->sendMarketEnter(player->getLastDepotId());
	// Exhausted for cancel offer in the market
	player->updateMarketExhausted();
}

void Game::playerAcceptMarketOffer(uint32_t playerId, uint32_t timestamp, uint16_t counter, uint16_t amount)
{
	// Limit of 64k of items to create offer
	if (amount == 0 || amount > 64000) {
		return;
	}

	Player* player = getPlayerByID(playerId);
	if (!player) {
		return;
	}

	if (!player->isInMarket()) {
		return;
	}

	// Check market exhausted
	if (player->isMarketExhausted()) {
		player->sendCancelMessage(RETURNVALUE_YOUAREEXHAUSTED);
		g_game().addMagicEffect(player->getPosition(), CONST_ME_POFF);
		return;
	}

	MarketOfferEx offer = IOMarket::getOfferByCounter(timestamp, counter);
	if (offer.id == 0) {
		return;
	}

	if (amount > offer.amount) {
		return;
	}

	const ItemType& it = Item::items[offer.itemId];
	if (it.id == 0) {
		return;
	}

	uint64_t totalPrice = offer.price * amount;

	// The player has an offer to by something and someone is going to sell to item type
	// so the market action is 'buy' as who created the offer is buying.
	if (offer.type == MARKETACTION_BUY) {
		DepotLocker* depotLocker = player->getDepotLocker(player->getLastDepotId());
		if (depotLocker == nullptr) {
			SPDLOG_ERROR("[Game::playerCreateMarketOffer] - Buy depot chest is nullptr");
			return;
		}

		Player* buyerPlayer = getPlayerByGUID(offer.playerId);
		if (!buyerPlayer) {
			buyerPlayer = new Player(nullptr);
			if (!IOLoginData::loadPlayerById(buyerPlayer, offer.playerId)) {
				delete buyerPlayer;
				return;
			}
		}

		if (player == buyerPlayer || player->getAccount() == buyerPlayer->getAccount()) {
			player->sendTextMessage(MESSAGE_MARKET, "You cannot accept your own offer.");
			return;
		}

		if (it.id == ITEM_STORE_COIN) {
			account::Account account;
			account.LoadAccountDB(player->getAccount());
			uint32_t coins;
			account.GetCoins(&coins);
			if (amount > coins) {
				return;
			}

			account.RemoveCoins(amount);
			account.RegisterCoinsTransaction(account::COIN_REMOVE, amount,
											 "Sold on Market");
		} else {
			uint16_t removeAmount = amount;
			uint16_t stashCount = player->getStashItemCount(it.wareId);
			if (stashCount > 0) {
				if (removeAmount > stashCount && player->withdrawItem(it.wareId, stashCount)) {
					removeAmount -= stashCount;
				} else if (player->withdrawItem(it.wareId, removeAmount)) {
					removeAmount = 0;
				} else {
					return;
				}
			}

			if (removeAmount > 0) {
				std::vector<Item*> itemVector = getMarketItemList(it.wareId, amount, depotLocker);
				if (itemVector.empty()) {
					SPDLOG_ERROR("[Game::playerCreateMarketOffer] - Buy item list is empty");
					return;
				}
	
				if (it.stackable) {
					uint16_t tmpAmount = removeAmount;
					for (Item* item : itemVector) {
						if (!item) {
							continue;
						}
						uint16_t removeCount = std::min<uint16_t>(tmpAmount, item->getItemCount());
						tmpAmount -= removeCount;
						internalRemoveItem(item, removeCount);

						if (tmpAmount == 0) {
							break;
						}
					}
				} else {
					for (Item* item : itemVector) {
						if (!item) {
							continue;
						}
						internalRemoveItem(item);
					}
				}
			}
		}
		player->setBankBalance(player->getBankBalance() + totalPrice);

		if (it.id == ITEM_STORE_COIN) {
			account::Account account;
			account.LoadAccountDB(buyerPlayer->getAccount());
			account.AddCoins(amount);
			account.RegisterCoinsTransaction(account::COIN_ADD, amount,
											 "Purchased on Market");
		}
		else if (it.stackable)
		{
			uint16_t tmpAmount = amount;
			while (tmpAmount > 0) {
				uint16_t stackCount = std::min<uint16_t>(100, tmpAmount);
				Item* item = Item::CreateItem(it.id, stackCount);
				if (internalAddItem(buyerPlayer->getInbox(), item, INDEX_WHEREEVER, FLAG_NOLIMIT) != RETURNVALUE_NOERROR) {
					delete item;
					break;
				}

				tmpAmount -= stackCount;
			}
		}
		else
		{
			int32_t subType;
			if (it.charges != 0) {
				subType = it.charges;
			} else {
				subType = -1;
			}

			for (uint16_t i = 0; i < amount; ++i) {
				Item* item = Item::CreateItem(it.id, subType);
				if (internalAddItem(buyerPlayer->getInbox(), item, INDEX_WHEREEVER, FLAG_NOLIMIT) != RETURNVALUE_NOERROR) {
					delete item;
					break;
				}
			}
		}

		if (buyerPlayer->isOffline()) {
			IOLoginData::savePlayer(buyerPlayer);
			delete buyerPlayer;
		}
	} else if (offer.type == MARKETACTION_SELL) {
		Player *sellerPlayer = getPlayerByGUID(offer.playerId);
		if (!sellerPlayer) {
			sellerPlayer = new Player(nullptr);
			if (!IOLoginData::loadPlayerById(sellerPlayer, offer.playerId)) {
				delete sellerPlayer;
				return;
			}
		}

		if (player == sellerPlayer || player->getAccount() == sellerPlayer->getAccount()) {
			player->sendTextMessage(MESSAGE_MARKET, "You cannot accept your own offer.");
			return;
		}

		if (totalPrice > (player->getBankBalance() + player->getMoney())) {
			return;
		}

		// Have enough money on the bank
		if(totalPrice <= player->getBankBalance())
		{
			player->setBankBalance(player->getBankBalance() - totalPrice);
		}
		else
		{
			uint64_t remainsPrice = 0;
			remainsPrice = totalPrice - player->getBankBalance();
			player->setBankBalance(0);
			g_game().removeMoney(player, remainsPrice);
		}

		if (it.id == ITEM_STORE_COIN) {
			account::Account account;
			account.LoadAccountDB(player->getAccount());
			account.AddCoins(amount);
			account.RegisterCoinsTransaction(account::COIN_ADD, amount,
											 "Purchased on Market");
		} else if (it.stackable) {
			uint16_t tmpAmount = amount;
			while (tmpAmount > 0) {
				uint16_t stackCount = std::min<uint16_t>(100, tmpAmount);
				Item* item = Item::CreateItem(it.id, stackCount);
				if (internalAddItem(player->getInbox(), item, INDEX_WHEREEVER, FLAG_NOLIMIT) != RETURNVALUE_NOERROR) {
					delete item;
					break;
				}

				tmpAmount -= stackCount;
			}
		} else {
			int32_t subType;
			if (it.charges != 0) {
				subType = it.charges;
			} else {
				subType = -1;
			}

			for (uint16_t i = 0; i < amount; ++i) {
				Item* item = Item::CreateItem(it.id, subType);
				if (internalAddItem(player->getInbox(), item, INDEX_WHEREEVER, FLAG_NOLIMIT) != RETURNVALUE_NOERROR) {
					delete item;
					break;
				}
			}
		}

		sellerPlayer->setBankBalance(sellerPlayer->getBankBalance() + totalPrice);
		if (it.id == ITEM_STORE_COIN) {
			account::Account account;
			account.LoadAccountDB(sellerPlayer->getAccount());
			account.RegisterCoinsTransaction(account::COIN_REMOVE, amount,
											"Sold on Market");
		}

		if (it.id != ITEM_STORE_COIN) {
			player->onReceiveMail();
		}

		if (sellerPlayer->isOffline()) {
			IOLoginData::savePlayer(sellerPlayer);
			delete sellerPlayer;
		}
	}

	const int32_t marketOfferDuration = g_configManager().getNumber(MARKET_OFFER_DURATION);

	IOMarket::appendHistory(player->getGUID(), (offer.type == MARKETACTION_BUY ? MARKETACTION_SELL : MARKETACTION_BUY), offer.itemId, amount, offer.price, getTimeNow(), OFFERSTATE_ACCEPTEDEX);

	IOMarket::appendHistory(offer.playerId, offer.type, offer.itemId, amount, offer.price, getTimeNow(), OFFERSTATE_ACCEPTED);

	offer.amount -= amount;

	if (offer.amount == 0) {
		IOMarket::deleteOffer(offer.id);
	} else {
		IOMarket::acceptOffer(offer.id, amount);
	}

	// Send market window again for update stats
	player->sendMarketEnter(player->getLastDepotId());
	offer.timestamp += marketOfferDuration;
	player->sendMarketAcceptOffer(offer);
	// Exhausted for accept offer in the market
	player->updateMarketExhausted();
}

void Game::playerStoreOpen(uint32_t playerId, uint8_t serviceType)
{
	Player* player = getPlayerByID(playerId);
	if (player) {
		player->sendOpenStore(serviceType);
	}
}

void Game::playerShowStoreCategoryOffers(uint32_t playerId, StoreCategory* category)
{
	Player* player = getPlayerByID(playerId);
	if (player) {
		player->sendShowStoreCategoryOffers(category);
	}
}

void Game::playerBuyStoreOffer(uint32_t playerId, uint32_t offerId,
                               uint8_t productType,
                               const std::string & additionalInfo /* ="" */ ) {
	Player * player = getPlayerByID(playerId);
	if (player) {
		const BaseOffer * offer = gameStore.getOfferByOfferId(offerId);

		if (offer == nullptr || offer -> type == DISABLED) {
			player -> sendStoreError(STORE_ERROR_NETWORK, "The offer is either fake or corrupt.");
			return;
		}

		account::Account account;
		account.LoadAccountDB(player -> getAccount());
		uint32_t coins;
		account.GetCoins( & coins);
		if (coins < offer -> price) // player doesnt have enough coins
		{
			player -> sendStoreError(STORE_ERROR_PURCHASE, "You don't have enough coins");
			return;
		}

		std::stringstream message;
		if (offer -> type == ITEM || offer -> type == STACKABLE_ITEM || offer -> type == WRAP_ITEM) {
			const ItemOffer * tmp = (ItemOffer * ) offer;

			message << "You have purchased " << tmp -> count << "x " << offer -> name << " for " << offer -> price << " coins.";

			Thing * thing = player -> getThing(CONST_SLOT_STORE_INBOX);
			if (thing == nullptr) {
				player -> sendStoreError(STORE_ERROR_NETWORK, "We cannot locate your store inbox, try again after relog and if this error persists, contact the system administrator.");
				return;
			}

			Container * inbox = thing -> getItem() -> getContainer(); // TODO: Not the right way to get the storeInbox
			if (!inbox) {
				player -> sendStoreError(STORE_ERROR_NETWORK, "We cannot locate your store inbox, try again after relog and if this error persists, contact the system administrator.");
				return;
			}

			uint32_t freeSlots = inbox -> capacity() - inbox -> size();
			uint32_t requiredSlots = (tmp -> type == ITEM || tmp -> type == WRAP_ITEM) ? tmp -> count : (tmp -> count % 100) ? (uint32_t)(tmp -> count / 100) + 1 : (uint32_t) tmp -> count / 100;
			uint32_t capNeeded = (tmp -> type == WRAP_ITEM) ? 0 : Item::items[tmp -> productId].weight * tmp -> count;
			if (freeSlots < requiredSlots) {
				player -> sendStoreError(STORE_ERROR_PURCHASE, "Insuficient free slots in your store inbox.");
				return;
			} else if (player -> getFreeCapacity() < capNeeded) {
				player -> sendStoreError(STORE_ERROR_PURCHASE, "Not enough cap to carry.");
				return;
			} else {
				uint16_t pendingCount = tmp -> count;
				uint8_t packSize = (offer -> type == STACKABLE_ITEM) ? 100 : 1;
				account.LoadAccountDB(player -> getAccount());
				account.RemoveCoins(offer -> price);
				account.RegisterCoinsTransaction(account::COIN_REMOVE, offer -> price,
					offer -> name);
				while (pendingCount > 0) {
					Item * item;

					if (offer -> type == WRAP_ITEM) {
						item = Item::CreateItem(ITEM_DECORATION_KIT, std::min < uint16_t > (packSize, pendingCount));
						item->setActionId(tmp->productId);
						item->setSpecialDescription("Unwrap it in your own house to create a <" + Item::items[tmp->productId].name + ">.");
					} else {
						item = Item::CreateItem(tmp -> productId, std::min < uint16_t > (packSize, pendingCount));
					}

					if (internalAddItem(inbox, item, INDEX_WHEREEVER, FLAG_NOLIMIT) != RETURNVALUE_NOERROR) {
						delete item;
						player -> sendStoreError(STORE_ERROR_PURCHASE, "We couldn't deliver all the items.\nOnly the delivered ones were charged from you account");
						account.AddCoins((offer -> price * (tmp -> count - pendingCount) / tmp -> count));
						account.RegisterCoinsTransaction(account::COIN_REMOVE,
							offer -> price + (offer -> price * (tmp -> count - pendingCount)) / tmp -> count,
							offer -> name);
						return;
					}
					pendingCount -= std::min < uint16_t > (pendingCount, packSize);
				}

				account.GetCoins( & coins);
				player -> sendStorePurchaseSuccessful(message.str(), coins);
				return;
			}
		} else if (offer -> type == OUTFIT || offer -> type == OUTFIT_ADDON) {
			const OutfitOffer * outfitOffer = (OutfitOffer * ) offer;

			uint16_t looktype = (player -> getSex() == PLAYERSEX_MALE) ? outfitOffer -> maleLookType : outfitOffer -> femaleLookType;
			uint8_t addons = outfitOffer -> addonNumber;

			if (!player -> canWear(looktype, addons)) {
				player -> addOutfit(looktype, addons);
				account.LoadAccountDB(player -> getAccount());
				account.RemoveCoins(offer -> price);
				account.RegisterCoinsTransaction(account::COIN_REMOVE, offer -> price,
					offer -> name);
				message << "You've successfully bought the " << outfitOffer -> name << ".";
				account.GetCoins( & coins);
				player -> sendStorePurchaseSuccessful(message.str(), coins);
				return;
			} else {
				player -> sendStoreError(STORE_ERROR_NETWORK, "This outfit seems not to suit you well, we are sorry for that!");
				return;
			}
		} else if (offer -> type == MOUNT) {
			const MountOffer * mntOffer = (MountOffer * ) offer;
			const Mount * mount = mounts.getMountByID(mntOffer -> mountId);
			if (player -> hasMount(mount)) {
				player -> sendStoreError(STORE_ERROR_PURCHASE, "You arealdy own this mount.");
				return;
			} else {
				account.LoadAccountDB(player -> getAccount());
				account.RemoveCoins(mntOffer -> price);
				if (!player -> tameMount(mount -> id)) {
					account.AddCoins(mntOffer -> price);
					player -> sendStoreError(STORE_ERROR_PURCHASE, "An error ocurred processing your purchase. Try again later.");
					return;
				} else {
					account.RegisterCoinsTransaction(account::COIN_REMOVE, offer -> price,
						offer -> name);
					message << "You've successfully bought the " << mount -> name << " Mount.";
					account.GetCoins( & coins);
					player -> sendStorePurchaseSuccessful(message.str(), coins);
					return;
				}
			}
		} else if (offer -> type == NAMECHANGE) {
			if (productType == SIMPLE) { // client didn't sent the new name yet, request additionalInfo
				player -> sendStoreRequestAdditionalInfo(offer -> id, ADDITIONALINFO);
				return;
			} else {
				Database & db = Database::getInstance();
				std::ostringstream query;
				std::string newName = additionalInfo;
				trimString(newName);

				query << "SELECT `id` FROM `players` WHERE `name`=" << db.escapeString(newName);
				if (db.storeQuery(query.str())) { // name already in use
					message << "This name is already in use.";
					player -> sendStoreError(STORE_ERROR_PURCHASE, message.str());
					return;
				} else {
					query.str("");
					toLowerCaseString(newName);

					std::string responseMessage;
					NameEval_t nameValidation = validateName(newName);

					switch (nameValidation) {
					case INVALID_LENGTH:
						responseMessage = "Your new name must be more than 3 and less than 14 characters long.";
						break;
					case INVALID_TOKEN_LENGTH:
						responseMessage = "Every words of your new name must be at least 2 characters long.";
						break;
					case INVALID_FORBIDDEN:
						responseMessage = "You're using forbidden words in your new name.";
						break;
					case INVALID_CHARACTER:
						responseMessage = "Your new name contains invalid characters.";
						break;
					case INVALID:
						responseMessage = "Your new name is invalid.";
						break;
					case VALID:
						responseMessage = "You have successfully changed you name, you must relog to see changes.";
						break;
					}

					if (nameValidation != VALID) { // invalid name typed
						player -> sendStoreError(STORE_ERROR_PURCHASE, responseMessage);
						return;
					} else { // valid name so far

						// check if it's an NPC or Monster name.

						if (g_monsters().getMonsterType(newName)) {
							responseMessage = "Your new name cannot be a monster's name.";
							player -> sendStoreError(STORE_ERROR_PURCHASE, responseMessage);
							return;
						} else if (g_npcs().getNpcType(newName)) {
							responseMessage = "Your new name cannot be an NPC's name.";
							player -> sendStoreError(STORE_ERROR_PURCHASE, responseMessage);
							return;
						} else {
							capitalizeWords(newName);

							query << "UPDATE `players` SET `name` = " << db.escapeString(newName) << " WHERE `id` = " <<
								player -> getGUID();
							if (db.executeQuery(query.str())) {
								account.LoadAccountDB(player -> getAccount());
								account.RemoveCoins(offer -> price);
								account.RegisterCoinsTransaction(account::COIN_REMOVE,
									offer -> price, offer -> name);
								account.GetCoins( & coins);
								message << "You have successfully changed you name, you must relog to see the changes.";
								player -> sendStorePurchaseSuccessful(message.str(), coins);
								return;
							} else {
								message << "An error ocurred processing your request, no changes were made.";
								player -> sendStoreError(STORE_ERROR_PURCHASE, message.str());
								return;
							}
						}
					}
				}
			}
		} else if (offer -> type == SEXCHANGE) {
			PlayerSex_t playerSex = player -> getSex();
			Outfit_t playerOutfit = player -> getCurrentOutfit();

			message << "Your character is now ";

			for (auto outfit: player -> outfits) { // adding all outfits of the oposite sex.
				const Outfit * opositeSexOutfit = Outfits::getInstance().getOpositeSexOutfitByLookType(playerSex, outfit.lookType);

				if (opositeSexOutfit) {
					player -> addOutfit(opositeSexOutfit -> lookType, 0); // since addons could have different recipes, we can't add automatically
				}
			}

			if (playerSex == PLAYERSEX_FEMALE) {
				player -> setSex(PLAYERSEX_MALE);
				playerOutfit.lookType = 128; // default citizen
				playerOutfit.lookAddons = 0;

				message << "male.";
			} else { //player is male
				player -> setSex(PLAYERSEX_FEMALE);
				playerOutfit.lookType = 136; // default citizen
				playerOutfit.lookAddons = 0;
				message << "female.";
			}
			playerChangeOutfit(player -> getID(), playerOutfit);
			// TODO: add the other sex equivalent outfits player already have in the current sex.
			account.LoadAccountDB(player -> getAccount());
			account.RemoveCoins(offer -> price);
			account.RegisterCoinsTransaction(account::COIN_REMOVE, offer -> price,
				offer -> name);
			account.GetCoins( & coins);
			player -> sendStorePurchaseSuccessful(message.str(), coins);
			return;
		} else if (offer -> type == PROMOTION) {
			if (player -> isPremium() && !player -> isPromoted()) {
				uint16_t promotedId = g_vocations().getPromotedVocation(player -> getVocation() -> getId());

				if (promotedId == VOCATION_NONE || promotedId == player -> getVocation() -> getId()) {
					player -> sendStoreError(STORE_ERROR_PURCHASE, "Your character cannot be promoted.");
					return;
				} else {
					account.LoadAccountDB(player -> getAccount());
					account.RemoveCoins(offer -> price);
					account.RegisterCoinsTransaction(account::COIN_REMOVE,
						offer -> price, offer -> name);
					account.GetCoins( & coins);
					player -> setVocation(promotedId);
					player -> addStorageValue(STORAGEVALUE_PROMOTION, 1);
					message << "You've been promoted! Relog to see the changes.";
					player -> sendStorePurchaseSuccessful(message.str(), coins);
					return;
				}
			} else {
				player -> sendStoreError(STORE_ERROR_PURCHASE, "Your character cannot be promoted.");
				return;
			}
		} else if (offer -> type == PREMIUM_TIME) {
			PremiumTimeOffer * premiumTimeOffer = (PremiumTimeOffer * ) offer;
			account.LoadAccountDB(player -> getAccount());
			account.RemoveCoins(offer -> price);
			account.RegisterCoinsTransaction(account::COIN_REMOVE, offer -> price,
				offer -> name);
			account.GetCoins( & coins);
			player -> setPremiumDays(player -> premiumDays + premiumTimeOffer -> days);
			IOLoginData::addPremiumDays(player -> getAccount(), premiumTimeOffer -> days);
			message << "You've successfully bought " << premiumTimeOffer -> days << " days of premium time.";
			player -> sendStorePurchaseSuccessful(message.str(), coins);
			return;
		} else if (offer -> type == TELEPORT) {
			TeleportOffer * tpOffer = (TeleportOffer * ) offer;
			if (player -> canLogout()) {
				Position toPosition;
				Position fromPosition = player -> getPosition();
				if (tpOffer -> position.x == 0 || tpOffer -> position.y == 0 || tpOffer -> position.z == 0) { //temple teleport
					toPosition = player -> getTemplePosition();
				} else {
					toPosition = tpOffer -> position;
				}

				ReturnValue returnValue = internalTeleport(player, toPosition, false);
				if (returnValue != RETURNVALUE_NOERROR) {
					player -> sendStoreError(STORE_ERROR_PURCHASE, "Your character cannot be teleported there at the moment.");
					return;
				} else {
					account.LoadAccountDB(player -> getAccount());
					account.RemoveCoins(offer -> price);
					account.RegisterCoinsTransaction(account::COIN_REMOVE, offer -> price,
						offer -> name);
					account.GetCoins( & coins);
					addMagicEffect(fromPosition, CONST_ME_POFF);
					addMagicEffect(toPosition, CONST_ME_TELEPORT);
					player -> sendStorePurchaseSuccessful("You've successfully been teleported.", coins);
					return;
				}
			} else {
				player -> sendStoreError(STORE_ERROR_PURCHASE, "Your character has some teleportation block at the moment and cannot be teleported.");
				return;
			}
		} else if (offer -> type == BLESSING) {
			BlessingOffer * blessingOffer = (BlessingOffer * ) offer;

			uint8_t blessingsToAdd = 0;
			for (uint8_t bless: blessingOffer -> blessings) {
				if (player -> hasBlessing(bless)) { // player already has this bless
					message << "Your character already has ";
					message << ((blessingOffer -> blessings.size() > 1) ? "one or more of these blessings." : "this bless.");

					player -> sendStoreError(STORE_ERROR_PURCHASE, message.str());
					return;
				}
				blessingsToAdd = bless;
			}
			account.LoadAccountDB(player -> getAccount());
			account.RemoveCoins(offer -> price);
			account.RegisterCoinsTransaction(account::COIN_REMOVE, offer -> price,
				offer -> name);
			account.GetCoins( & coins);
			player -> addBlessing(blessingsToAdd, 1);
			message << "You've successfully bought the " << offer -> name << ".";
			player -> sendStorePurchaseSuccessful(message.str(), coins);
			return;
		} else {
			// TODO: BOOST_XP and BOOST_STAMINA (the support systems are not yet implemented)
			player -> sendStoreError(STORE_ERROR_INFORMATION, "JLCVP: NOT YET IMPLEMENTED!");
			return;
		}
	}
}

void Game::playerCoinTransfer(uint32_t playerId,
                              const std::string & receiverName, uint32_t amount) {
	Player * sender = getPlayerByID(playerId);
	Player * receiver = getPlayerByName(receiverName);
	std::stringstream message;
	if (!sender) {
		return;
	} else if (!receiver) {
		message << "Player \"" << receiverName << "\" doesn't exist.";
		sender -> sendStoreError(STORE_ERROR_TRANSFER, message.str());
		return;
	} else {

		account::Account sender_account;
		sender_account.LoadAccountDB(sender -> getAccount());
		account::Account receiver_account;
		receiver_account.LoadAccountDB(receiver -> getAccount());
		uint32_t sender_coins;
		sender_account.GetCoins( & sender_coins);

		if (sender -> getAccount() == receiver -> getAccount()) { // sender and receiver are the same
			message << "You cannot send coins to your own account.";
			sender -> sendStoreError(STORE_ERROR_TRANSFER, message.str());
			return;
		} else if (sender_coins < amount) {
			message << "You don't have enough funds to transfer these coins.";
			sender -> sendStoreError(STORE_ERROR_TRANSFER, message.str());
			return;
		} else {

			sender_account.RemoveCoins(amount);
			receiver_account.AddCoins(amount);
			message << "Transfered to " << receiverName;
			sender_account.RegisterCoinsTransaction(account::COIN_REMOVE, amount,
				message.str());

			message.str("");
			message << "Received from" << sender -> name;
			receiver_account.RegisterCoinsTransaction(account::COIN_REMOVE,
				amount, message.str());

			sender_account.GetCoins( & sender_coins);
			message.str("");
			message << "You have successfully transfered " << amount << " coins to " << receiverName << ".";
			sender -> sendStorePurchaseSuccessful(message.str(), sender_coins);
			if (receiver && !receiver -> isOffline()) {
				receiver -> sendCoinBalance();
			}
		}
	}
}

void Game::playerStoreTransactionHistory(uint32_t playerId, uint32_t page)
{
	Player* player = getPlayerByID(playerId);
	if (player) {
		HistoryStoreOfferList list = IOGameStore::getHistoryEntries(player->getAccount(),page);
		if (!list.empty()) {
			player->sendStoreTrasactionHistory(list, page, GameStore::HISTORY_ENTRIES_PER_PAGE);
		} else {
			player->sendStoreError(STORE_ERROR_HISTORY, "You don't have any entries yet.");
		}
	}
}

void Game::parsePlayerExtendedOpcode(uint32_t playerId, uint8_t opcode, const std::string& buffer)
{
	Player* player = getPlayerByID(playerId);
	if (!player) {
		return;
	}

	for (CreatureEvent* creatureEvent : player->getCreatureEvents(CREATURE_EVENT_EXTENDED_OPCODE)) {
		creatureEvent->executeExtendedOpcode(player, opcode, buffer);
	}
}

std::vector<Item*> Game::getMarketItemList(uint16_t wareId, uint16_t sufficientCount, DepotLocker* depotLocker)
{
	std::vector<Item*> itemVector;
	itemVector.reserve(std::max<size_t>(32, depotLocker->size()));

	std::vector<Container*> containers{ depotLocker };
	containers.reserve(32);

	uint16_t count = 0;
	size_t i = 0;
	do {
		Container* container = containers[i];
		for (Item* item : container->getItemList()) {
			Container* itemContainer = item->getContainer();
			if (itemContainer && !itemContainer->empty()) {
				containers.push_back(itemContainer);
				continue;
			}

			const ItemType& itemType = Item::items[item->getID()];
			if (itemType.wareId != wareId) {
				continue;
			}

			if (itemContainer && (!itemType.isContainer() || itemContainer->capacity() != itemType.maxItems)) {
				continue;
			}

			if (!item->hasMarketAttributes()) {
				continue;
			}

			itemVector.push_back(item);

			count += Item::countByType(item, -1);
			if (count >= sufficientCount) {
				return itemVector;
			}
		}
	} while (++i < containers.size());

	itemVector.clear();
	return itemVector;
}

void Game::forceRemoveCondition(uint32_t creatureId, ConditionType_t conditionType, ConditionId_t conditionId)
{
	Creature* creature = getCreatureByID(creatureId);
	if (!creature) {
		return;
	}

	creature->removeCondition(conditionType, conditionId, true);
}

void Game::sendOfflineTrainingDialog(Player* player)
{
	if (!player) {
		return;
	}

	if (!player->hasModalWindowOpen(offlineTrainingWindow.id)) {
		player->sendModalWindow(offlineTrainingWindow);
	}
}

void Game::playerAnswerModalWindow(uint32_t playerId, uint32_t modalWindowId, uint8_t button, uint8_t choice)
{
	Player* player = getPlayerByID(playerId);
	if (!player) {
		return;
	}

	if (!player->hasModalWindowOpen(modalWindowId)) {
		return;
	}

	player->onModalWindowHandled(modalWindowId);

	// offline training, hardcoded
	if (modalWindowId == std::numeric_limits<uint32_t>::max()) {
		if (button == 1) {
			if (choice == SKILL_SWORD || choice == SKILL_AXE || choice == SKILL_CLUB || choice == SKILL_DISTANCE || choice == SKILL_MAGLEVEL) {
				BedItem* bedItem = player->getBedItem();
				if (bedItem && bedItem->sleep(player)) {
					player->setOfflineTrainingSkill(choice);
					return;
				}
			}
		} else {
			player->sendTextMessage(MESSAGE_EVENT_ADVANCE, "Offline training aborted.");
		}

		player->setBedItem(nullptr);
	} else {
		for (auto creatureEvent : player->getCreatureEvents(CREATURE_EVENT_MODALWINDOW)) {
			creatureEvent->executeModalWindow(player, modalWindowId, button, choice);
		}
	}
}

void Game::updatePlayerSaleItems(uint32_t playerId)
{
	Player* player = getPlayerByID(playerId);
	if (!player) {
		return;
	}

	std::map<uint32_t, uint32_t> tempInventoryMap;
	player->getAllItemTypeCountAndSubtype(tempInventoryMap);

	player->sendSaleItemList(tempInventoryMap);
	player->setScheduledSaleUpdate(false);
}

void Game::addPlayer(Player* player)
{
	const std::string& lowercase_name = asLowerCaseString(player->getName());
	mappedPlayerNames[lowercase_name] = player;
	wildcardTree.insert(lowercase_name);
	players[player->getID()] = player;
}

void Game::removePlayer(Player* player)
{
	const std::string& lowercase_name = asLowerCaseString(player->getName());
	mappedPlayerNames.erase(lowercase_name);
	wildcardTree.remove(lowercase_name);
	players.erase(player->getID());
}

void Game::addNpc(Npc* npc)
{
	npcs[npc->getID()] = npc;
}

void Game::removeNpc(Npc* npc)
{
	npcs.erase(npc->getID());
}

void Game::addMonster(Monster* monster)
{
	monsters[monster->getID()] = monster;
}

void Game::removeMonster(Monster* monster)
{
	monsters.erase(monster->getID());
}

Guild* Game::getGuild(uint32_t id) const
{
	auto it = guilds.find(id);
	if (it == guilds.end()) {
		return nullptr;
	}
	return it->second;
}

void Game::addGuild(Guild* guild)
{
  if (!guild) {
    return;
  }
	guilds[guild->getId()] = guild;
}

void Game::removeGuild(uint32_t guildId)
{
  auto it = guilds.find(guildId);
  if (it != guilds.end()) {
    IOGuild::saveGuild(it->second);
  }
	guilds.erase(guildId);
}

void Game::decreaseBrowseFieldRef(const Position& pos)
{
	Tile* tile = map.getTile(pos.x, pos.y, pos.z);
	if (!tile) {
		return;
	}

	auto it = browseFields.find(tile);
	if (it != browseFields.end()) {
		it->second->decrementReferenceCounter();
	}
}

void Game::internalRemoveItems(std::vector<Item*> itemList, uint32_t amount, bool stackable)
{
	if (stackable) {
		for (Item* item : itemList) {
			if (item->getItemCount() > amount) {
				internalRemoveItem(item, amount);
				break;
			} else {
				amount -= item->getItemCount();
				internalRemoveItem(item);
			}
		}
	} else {
		for (Item* item : itemList) {
			internalRemoveItem(item);
		}
	}
}

BedItem* Game::getBedBySleeper(uint32_t guid) const
{
	auto it = bedSleepersMap.find(guid);
	if (it == bedSleepersMap.end()) {
		return nullptr;
	}
	return it->second;
}

void Game::setBedSleeper(BedItem* bed, uint32_t guid)
{
	bedSleepersMap[guid] = bed;
}

void Game::removeBedSleeper(uint32_t guid)
{
	auto it = bedSleepersMap.find(guid);
	if (it != bedSleepersMap.end()) {
		bedSleepersMap.erase(it);
	}
}

Item* Game::getUniqueItem(uint16_t uniqueId)
{
	auto it = uniqueItems.find(uniqueId);
	if (it == uniqueItems.end()) {
		return nullptr;
	}
	return it->second;
}

bool Game::addUniqueItem(uint16_t uniqueId, Item* item)
{
	auto result = uniqueItems.emplace(uniqueId, item);
	if (!result.second) {
		SPDLOG_WARN("Duplicate unique id: {}", uniqueId);
	}
	return result.second;
}

void Game::removeUniqueItem(uint16_t uniqueId)
{
	auto it = uniqueItems.find(uniqueId);
	if (it != uniqueItems.end()) {
		uniqueItems.erase(it);
	}
}

bool Game::reload(ReloadTypes_t reloadType)
{
	switch (reloadType) {
		case RELOAD_TYPE_MONSTERS: {
			g_scripts().loadScripts("monster", false, true);
			return true;
		}
		case RELOAD_TYPE_NPCS: {
			// Reset informations from npc interface
			g_npc().reset();
			// Reload npc scripts
			g_scripts().loadScripts("npc", false, true);
			// Reload npclib
			g_luaEnvironment.loadFile("data/npclib/load.lua");
			return true;
		}
		case RELOAD_TYPE_CHAT: return g_chat().load();
		case RELOAD_TYPE_CONFIG: return g_configManager().reload();
		case RELOAD_TYPE_EVENTS: return g_events().loadFromXml();
		case RELOAD_TYPE_ITEMS: return Item::items.reload();
		case RELOAD_TYPE_MODULES: return g_modules().reload();
		case RELOAD_TYPE_MOUNTS: return mounts.reload();
		case RELOAD_TYPE_IMBUEMENTS: return g_imbuements().reload();
		case RELOAD_TYPE_RAIDS: return raids.reload() && raids.startup();

		case RELOAD_TYPE_SCRIPTS: {
			// commented out stuff is TODO, once we approach further in revscriptsys
			g_actions().clear();
			g_creatureEvents().clear();
			g_moveEvents().clear();
			g_talkActions().clear();
			g_globalEvents().clear();
			g_weapons().clear();
			g_spells().clear();
			// Reset informations from npc interface
			g_npc().reset();
			g_scripts().loadScripts("scripts", false, true);
			// lean up the monsters interface, ensuring that after reloading the scripts there is no use of any deallocated memory
			g_scripts().loadScripts("monster", false, true);
			// Reload npc scripts
			g_scripts().loadScripts("npc", false, true);
			// Reload npclib
			g_luaEnvironment.loadFile("data/npclib/load.lua");
			return true;
		}

		default: {

			g_configManager().reload();
			raids.reload() && raids.startup();
			Item::items.reload();
			g_weapons().clear();
			mounts.reload();
			g_events().loadFromXml();
			g_chat().load();
			g_actions().clear();
			g_creatureEvents().clear();
			g_moveEvents().clear();
			g_talkActions().clear();
			g_globalEvents().clear();
			g_spells().clear();
			g_scripts().loadScripts("scripts", false, true);
		}
	}
	return true;
}

bool Game::hasEffect(uint8_t effectId) {
	for (uint8_t i = CONST_ME_NONE; i <= CONST_ME_LAST; i++) {
		MagicEffectClasses effect = static_cast<MagicEffectClasses>(i);
		if (effect == effectId) {
			return true;
		}
	}
	return false;
}

bool Game::hasDistanceEffect(uint8_t effectId) {
	for (uint8_t i = CONST_ANI_NONE; i <= CONST_ANI_LAST; i++) {
		ShootType_t effect = static_cast<ShootType_t>(i);
		if (effect == effectId) {
			return true;
		}
	}
	return false;
}

void Game::createLuaItemsOnMap() {
	for (auto const [position, itemId] : mapLuaItemsStored) {
		Item* item = Item::CreateItem(itemId, 1);
		if (!item) {
			SPDLOG_WARN("[Game::createLuaItemsOnMap] - Cannot create item with id {}", itemId);
			continue;
		}

		if (position.x != 0) {
			Tile* tile = g_game().map.getTile(position);
			if (!tile) {
				SPDLOG_WARN("[Game::createLuaItemsOnMap] - Tile is wrong or not found position: {}", position.toString());
				delete item;
				continue;
			}

			// If the item already exists on the map, then ignore it and send warning
			if (g_game().findItemOfType(tile, itemId, false, -1)) {
				SPDLOG_WARN("[Game::createLuaItemsOnMap] - Cannot create item with id {} on position {}, item already exists", itemId, position.toString());
				continue;
			}

			g_game().internalAddItem(tile, item, INDEX_WHEREEVER, FLAG_NOLIMIT);
		}
	}
}<|MERGE_RESOLUTION|>--- conflicted
+++ resolved
@@ -5390,10 +5390,7 @@
 {
 	if (player == nullptr) {
 		SPDLOG_ERROR("[Game::playerSpeakToNpc] - Player is nullptr");
-<<<<<<< HEAD
-=======
-		return;
->>>>>>> 733b8135
+		return;
 	}
 
 	// Check npc say exhausted
@@ -5409,10 +5406,6 @@
 			spectator->onCreatureSay(player, TALKTYPE_PRIVATE_PN, text);
 		}
 	}
-<<<<<<< HEAD
-=======
-
->>>>>>> 733b8135
 	player->updateNpcExhausted();
 }
 
