--- conflicted
+++ resolved
@@ -123,27 +123,20 @@
 		int32_t skillsPercent[SKILL_LAST + 1] = {};
 		int32_t stats[STAT_LAST + 1] = {};
 		int32_t statsPercent[STAT_LAST + 1] = {};
-<<<<<<< HEAD
-    	int32_t buffsPercent[BUFF_LAST + 1] = {};
-    	int32_t buffs[BUFF_LAST + 1] = {};
-
+		int32_t buffsPercent[BUFF_LAST + 1] = {};
+		int32_t buffs[BUFF_LAST + 1] = {};
+
+		int32_t currentSkill = 0;
+		int32_t currentStat = 0;
+		int32_t currentBuff = 0;
+
+		// 12.72 mechanics
 		int32_t absorbs[COMBAT_COUNT] = {};
 		int32_t absorbsPercent[COMBAT_COUNT] = {};
 		int32_t increases[COMBAT_COUNT] = {};
 		int32_t increasesPercent[COMBAT_COUNT] = {};
-
-		int32_t currentSkill = 0;
-		int32_t currentStat = 0;
-    	int32_t currentBuff = 0;
 		int32_t currentAbsorb = 0;
 		int32_t currentIncrease = 0;
-=======
-		int32_t buffsPercent[BUFF_LAST + 1] = {};
-		int32_t buffs[BUFF_LAST + 1] = {};
-		int32_t currentSkill = 0;
-		int32_t currentStat = 0;
-		int32_t currentBuff = 0;
->>>>>>> dca63c5a
 
 		bool disableDefense = false;
 
@@ -151,17 +144,14 @@
 		void updateStats(Player* player);
 		void updatePercentSkills(Player* player);
 		void updateSkills(Player* player);
-<<<<<<< HEAD
+		void updateBuffs(Creature* creature);
+
+		// 12.72 mechanics
 		void updatePercentAbsorbs(Creature* creature);
-    	void updateAbsorbs(Creature* creature);
+		void updateAbsorbs(Creature* creature);
 		void updatePercentIncreases(Creature* creature);
-    	void updateIncreases(Creature* creature);
+		void updateIncreases(Creature* creature);
 		void updatePercentBuffs(Creature* creature);
-    	void updateBuffs(Creature* creature);
-=======
-		void updatePercentBuffs(Creature* creature);
-		void updateBuffs(Creature* creature);
->>>>>>> dca63c5a
 };
 
 class ConditionRegeneration final : public ConditionGeneric {
