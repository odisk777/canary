/**
 * Canary - A free and open-source MMORPG server emulator
 * Copyright (©) 2019-2022 OpenTibiaBR <opentibiabr@outlook.com>
 * Repository: https://github.com/opentibiabr/canary
 * License: https://github.com/opentibiabr/canary/blob/main/LICENSE
 * Contributors: https://github.com/opentibiabr/canary/graphs/contributors
 * Website: https://docs.opentibiabr.org/
*/

#ifndef SRC_CREATURES_PLAYERS_PLAYER_H_
#define SRC_CREATURES_PLAYERS_PLAYER_H_

#include "account/account.hpp"
#include "items/containers/container.h"
#include "creatures/creature.h"
#include "items/cylinder.h"
#include "declarations.hpp"
#include "items/containers/depot/depotchest.h"
#include "items/containers/depot/depotlocker.h"
#include "grouping/familiars.h"
#include "game/gamestore.h"
#include "grouping/groups.h"
#include "grouping/guild.h"
#include "imbuements/imbuements.h"
#include "items/containers/inbox/inbox.h"
#include "io/ioguild.h"
#include "io/ioprey.h"
#include "creatures/appearance/mounts/mounts.h"
#include "creatures/appearance/outfit/outfit.h"
#include "grouping/party.h"
#include "server/network/protocol/protocolgame.h"
#include "items/containers/rewards/reward.h"
#include "items/containers/rewards/rewardchest.h"
#include "map/town.h"
#include "vocations/vocation.h"
#include "creatures/npcs/npc.h"

class House;
class NetworkMessage;
class Weapon;
class ProtocolGame;
class Party;
class SchedulerTask;
class Bed;
class Guild;
class Imbuement;
class PreySlot;
class TaskHuntingSlot;

struct OpenContainer {
	Container* container;
	uint16_t index;
};

using MuteCountMap = std::map<uint32_t, uint32_t>;

static constexpr int32_t PLAYER_MAX_SPEED = 70000;
static constexpr int32_t PLAYER_MIN_SPEED = 10;

class Player final : public Creature, public Cylinder
{
	public:
		explicit Player(ProtocolGame_ptr p);
		~Player();

		// non-copyable
		Player(const Player&) = delete;
		Player& operator=(const Player&) = delete;

		Player* getPlayer() override {
			return this;
		}
		const Player* getPlayer() const override {
			return this;
		}

		void setID() override {
			if (id == 0) {
				if (guid != 0) {
					id = 0x10000000 + guid;
				}
			}
		}

		static MuteCountMap muteCountMap;

		const std::string& getName() const override {
			return name;
		}
		void setName(std::string newName) {
			this->name = std::move(newName);
		}
		const std::string& getTypeName() const override {
			return name;
		}
		const std::string& getNameDescription() const override {
			return name;
		}
		std::string getDescription(int32_t lookDistance) const override;

		CreatureType_t getType() const override {
			return CREATURETYPE_PLAYER;
		}

		uint8_t getCurrentMount() const;
		void setCurrentMount(uint8_t mountId);
		bool isMounted() const {
			return defaultOutfit.lookMount != 0;
		}
		bool toggleMount(bool mount);
		bool tameMount(uint8_t mountId);
		bool untameMount(uint8_t mountId);
		bool hasMount(const Mount* mount) const;
		void dismount();

		void sendFYIBox(const std::string& message) {
			if (client) {
				client->sendFYIBox(message);
			}
		}

		void BestiarysendCharms() {
			if (client) {
				client->BestiarysendCharms();
			}
		}
		void addBestiaryKillCount(uint16_t raceid, uint32_t amount)
		{
			uint32_t oldCount = getBestiaryKillCount(raceid);
			uint32_t key = STORAGEVALUE_BESTIARYKILLCOUNT + raceid;
			addStorageValue(key, static_cast<int32_t>(oldCount + amount));
		}
		uint32_t getBestiaryKillCount(uint16_t raceid) const
		{
			int32_t cp = 0;
			uint32_t key = STORAGEVALUE_BESTIARYKILLCOUNT + raceid;
			getStorageValue(key, cp);
			return cp > 0 ? static_cast<uint32_t>(cp) : 0;
		}

		void setGUID(uint32_t newGuid) {
			this->guid = newGuid;
		}
		uint32_t getGUID() const {
			return guid;
		}
		bool canSeeInvisibility() const override {
			return hasFlag(PlayerFlag_CanSenseInvisibility) || group->access;
		}

		void setDailyReward(uint8_t reward) {
			this->isDailyReward = reward;
		}

		void removeList() override;
		void addList() override;
		void removePlayer(bool displayEffect, bool forced = true);

		static uint64_t getExpForLevel(int32_t lv) {
			lv--;
			return ((50ULL * lv * lv * lv) - (150ULL * lv * lv) + (400ULL * lv)) / 3ULL;
		}

		uint16_t getStaminaMinutes() const {
			return staminaMinutes;
		}

		void sendItemsPrice() {
			if (client) {
				client->sendItemsPrice();
			}
		}

		bool addOfflineTrainingTries(skills_t skill, uint64_t tries);

		void addOfflineTrainingTime(int32_t addTime) {
			offlineTrainingTime = std::min<int32_t>(12 * 3600 * 1000, offlineTrainingTime + addTime);
		}
		void removeOfflineTrainingTime(int32_t removeTime) {
			offlineTrainingTime = std::max<int32_t>(0, offlineTrainingTime - removeTime);
		}
		int32_t getOfflineTrainingTime() const {
			return offlineTrainingTime;
		}

		int32_t getOfflineTrainingSkill() const {
			return offlineTrainingSkill;
		}
		void setOfflineTrainingSkill(int32_t skill) {
			offlineTrainingSkill = skill;
		}

		uint64_t getBankBalance() const {
			return bankBalance;
		}
		void setBankBalance(uint64_t balance) {
			bankBalance = balance;
		}

		Guild* getGuild() const {
			return guild;
		}
		void setGuild(Guild* guild);

         GuildRank_ptr getGuildRank() const {
			return guildRank;
		}
		void setGuildRank(GuildRank_ptr newGuildRank) {
			guildRank = newGuildRank;
		}

		bool isGuildMate(const Player* player) const;

		const std::string& getGuildNick() const {
			return guildNick;
		}
		void setGuildNick(std::string nick) {
			guildNick = nick;
		}

		bool isInWar(const Player* player) const;
		bool isInWarList(uint32_t guild_id) const;

		void setLastWalkthroughAttempt(int64_t walkthroughAttempt) {
			lastWalkthroughAttempt = walkthroughAttempt;
		}
		void setLastWalkthroughPosition(Position walkthroughPosition) {
			lastWalkthroughPosition = walkthroughPosition;
		}

		Inbox* getInbox() const {
			return inbox;
		}

		uint32_t getClientIcons() const;

		const GuildWarVector& getGuildWarVector() const {
		return guildWarVector;
		}

		std::list<MonsterType*> getBestiaryTrackerList() const {
			return BestiaryTracker;
		}

		void addBestiaryTrackerList(MonsterType* mtype);

		void sendBestiaryEntryChanged(uint16_t raceid) {
			if (client) {
				client->sendBestiaryEntryChanged(raceid);
			}
		}

		void refreshBestiaryTracker(std::list<MonsterType*> trackerList) {
			if (client) {
				client->refreshBestiaryTracker(trackerList);
			}
		}

		Vocation* getVocation() const {
			return vocation;
		}

		OperatingSystem_t getOperatingSystem() const {
			return operatingSystem;
		}
		void setOperatingSystem(OperatingSystem_t clientos) {
			operatingSystem = clientos;
		}

		uint32_t getProtocolVersion() const {
			if (!client) {
				return 0;
			}

			return client->getVersion();
		}

		bool hasSecureMode() const {
			return secureMode;
		}

		void setParty(Party* newParty) {
			this->party = newParty;
		}
		Party* getParty() const {
			return party;
		}
		PartyShields_t getPartyShield(const Player* player) const;
		bool isInviting(const Player* player) const;
		bool isPartner(const Player* player) const;
		void sendPlayerPartyIcons(Player* player);
		bool addPartyInvitation(Party* party);
		void removePartyInvitation(Party* party);
		void clearPartyInvitations();

		void sendUnjustifiedPoints();

		GuildEmblems_t getGuildEmblem(const Player* player) const;

		uint64_t getSpentMana() const {
			return manaSpent;
		}

		bool hasFlag(PlayerFlags value) const {
			return (group->flags & value) != 0;
		}

		bool hasCustomFlag(PlayerCustomFlags value) const {
			return (group->customflags & value) != 0;
		}

		BedItem* getBedItem() {
			return bedItem;
		}
		void setBedItem(BedItem* b) {
			bedItem = b;
		}

		bool hasImbuingItem() {
			return imbuingItem != nullptr;
		}
		void setImbuingItem(Item* item);

		void addBlessing(uint8_t index, uint8_t count) {
			if (blessings[index - 1] == 255) {
				return;
			}

			blessings[index-1] += count;
		}
		void removeBlessing(uint8_t index, uint8_t count) {
			if (blessings[index - 1] == 0) {
				return;
			}

			blessings[index-1] -= count;
		}
		bool hasBlessing(uint8_t index) const {
			return blessings[index - 1] != 0;
		}
		uint8_t getBlessingCount(uint8_t index) const {
			return blessings[index - 1];
		}
		std::string getBlessingsName() const; 

		bool isOffline() const {
			return (getID() == 0);
		}
		void disconnect() {
			if (client) {
				client->disconnect();
			}
		}
		uint32_t getIP() const;

		void addContainer(uint8_t cid, Container* container);
		void closeContainer(uint8_t cid);
		void setContainerIndex(uint8_t cid, uint16_t index);

		Container* getContainerByID(uint8_t cid);
		int8_t getContainerID(const Container* container) const;
		uint16_t getContainerIndex(uint8_t cid) const;

		bool canOpenCorpse(uint32_t ownerId) const;

		void addStorageValue(const uint32_t key, const int32_t value, const bool isLogin = false);
		bool getStorageValue(const uint32_t key, int32_t& value) const;
		void genReservedStorageRange();

		void setGroup(Group* newGroup) {
			group = newGroup;
		}
		Group* getGroup() const {
			return group;
		}

		void setInMarket(bool value) {
			inMarket = value;
		}
		bool isInMarket() const {
			return inMarket;
		}
		void setSpecialMenuAvailable(bool supplyStashBool, bool marketMenuBool, bool depotSearchBool) {

			// Closing depot search when player have special container disabled and it's still open.
			if (isDepotSearchOpen() && !depotSearchBool && depotSearch) {
				depotSearchOnItem = {0, 0};
				sendCloseDepotSearch();
			}

			// Menu option 'stow, stow container ...'
			// Menu option 'show in market'
			// Menu option to open depot search
			supplyStash = supplyStashBool;
			marketMenu = marketMenuBool;
			depotSearch = depotSearchBool;
			if (client) {
				client->sendSpecialContainersAvailable();
			}
		}
		bool isDepotSearchOpen() const {
			return depotSearchOnItem.first != 0;
		}
		bool isDepotSearchOpenOnItem(uint16_t itemId) const {
			return depotSearchOnItem.first == itemId;
		}
		void setDepotSearchIsOpen(uint16_t itemId, uint8_t tier) {
			depotSearchOnItem = {itemId, tier};
		}
		bool isDepotSearchAvailable() const {
			return depotSearch;
		}
		bool isSupplyStashMenuAvailable() {
			return supplyStash;
		}
		bool isMarketMenuAvailable() {
			return marketMenu;
		}
		bool isExerciseTraining() {
			return exerciseTraining;
		}
		void setExerciseTraining(bool isTraining) {
			exerciseTraining = isTraining;
		}
		void setLastDepotId(int16_t newId) {
			lastDepotId = newId;
		}
		int16_t getLastDepotId() const {
			return lastDepotId;
		}

		void resetIdleTime() {
			idleTime = 0;
		}

		bool isInGhostMode() const override {
			return ghostMode;
		}
		void switchGhostMode() {
			ghostMode = !ghostMode;
		}

		uint32_t getAccount() const {
			return accountNumber;
		}
		account::AccountType getAccountType() const {
			return accountType;
		}
		uint32_t getLevel() const {
			return level;
		}
		uint8_t getLevelPercent() const {
			return levelPercent;
		}
		uint32_t getMagicLevel() const {
			return std::max<int32_t>(0, magLevel + varStats[STAT_MAGICPOINTS]);
		}
		uint32_t getBaseMagicLevel() const {
			return magLevel;
		}
		double_t getMagicLevelPercent() const {
			return magLevelPercent;
		}
		uint8_t getSoul() const {
			return soul;
		}
		bool isAccessPlayer() const {
			return group->access;
		}
		bool isPremium() const;
		void setPremiumDays(int32_t v);

		void setTibiaCoins(int32_t v);

		uint16_t getHelpers() const;

		bool setVocation(uint16_t vocId);
		uint16_t getVocationId() const {
			return vocation->getId();
		}

		PlayerSex_t getSex() const {
			return sex;
		}
		void setSex(PlayerSex_t);
		uint64_t getExperience() const {
			return experience;
		}

		time_t getLastLoginSaved() const {
			return lastLoginSaved;
		}

		time_t getLastLogout() const {
			return lastLogout;
		}

		const Position& getLoginPosition() const {
			return loginPosition;
		}
		const Position& getTemplePosition() const {
			return town->getTemplePosition();
		}
		Town* getTown() const {
			return town;
		}
		void setTown(Town* newTown) {
			this->town = newTown;
		}

		void clearModalWindows();
		bool hasModalWindowOpen(uint32_t modalWindowId) const;
		void onModalWindowHandled(uint32_t modalWindowId);

		bool isPushable() const override;
		uint32_t isMuted() const;
		void addMessageBuffer();
		void removeMessageBuffer();

		bool canSellImbuedItem(Item *item, bool ignoreImbued);
		bool removeItemOfType(uint16_t itemId, uint32_t amount, int32_t subType, bool ignoreEquipped = false, bool ignoreImbued = true) const;

		void addItemOnStash(uint16_t itemId, uint32_t amount) {
			auto it = stashItems.find(itemId);
			if (it != stashItems.end()) {
				stashItems[itemId] += amount;
				return;
			}

			stashItems[itemId] = amount;
		}
		uint16_t getStashItemCount(uint16_t itemId) const {
			auto it = stashItems.find(itemId);
			if (it != stashItems.end()) {
				return static_cast<uint16_t>(it->second);
			}
			return 0;
		}
		bool withdrawItem(uint16_t itemId, uint32_t amount) {
			auto it = stashItems.find(itemId);
			if (it != stashItems.end()) {
				if (it->second > amount) {
					stashItems[itemId] -= amount;
				} else if (it->second == amount) {
					stashItems.erase(itemId);
				} else {
					return false;
				}
				return true;
			}
			return false;
		}
		StashItemList getStashItems() const {
			return stashItems;
		}

		uint32_t getBaseCapacity() const {
			if (hasFlag(PlayerFlag_CannotPickupItem)) {
				return 0;
			} else if (hasFlag(PlayerFlag_HasInfiniteCapacity)) {
				return std::numeric_limits<uint32_t>::max();
			}
			return capacity;
		}

		uint32_t getCapacity() const {
			if (hasFlag(PlayerFlag_CannotPickupItem)) {
				return 0;
			} else if (hasFlag(PlayerFlag_HasInfiniteCapacity)) {
				return std::numeric_limits<uint32_t>::max();
			}
			return capacity + bonusCapacity;
		}

		uint32_t getFreeCapacity() const {
			if (hasFlag(PlayerFlag_CannotPickupItem)) {
				return 0;
			} else if (hasFlag(PlayerFlag_HasInfiniteCapacity)) {
				return std::numeric_limits<uint32_t>::max();
			} else {
				return std::max<int32_t>(0, getCapacity() - inventoryWeight);
			}
		}

		int32_t getMaxHealth() const override {
			return std::max<int32_t>(1, healthMax + varStats[STAT_MAXHITPOINTS]);
		}
		uint32_t getMaxMana() const override {
			return std::max<int32_t>(0, manaMax + varStats[STAT_MAXMANAPOINTS]);
		}

		Item* getInventoryItem(Slots_t slot) const;

		bool isItemAbilityEnabled(Slots_t slot) const {
			return inventoryAbilities[slot];
		}
		void setItemAbility(Slots_t slot, bool enabled) {
			inventoryAbilities[slot] = enabled;
		}

		void setVarSkill(skills_t skill, int32_t modifier) {
			varSkills[skill] += modifier;
		}

		void setVarStats(stats_t stat, int32_t modifier);
		int32_t getDefaultStats(stats_t stat) const;

		void addConditionSuppressions(uint32_t conditions);
		void removeConditionSuppressions(uint32_t conditions);

		Reward* getReward(uint32_t rewardId, bool autoCreate);
		void removeReward(uint32_t rewardId);
		void getRewardList(std::vector<uint32_t>& rewards);
		RewardChest* getRewardChest();

		DepotChest* getDepotBox();
		DepotChest* getDepotChest(uint32_t depotId, bool autoCreate);
		DepotLocker* getDepotLocker(uint32_t depotId);
		void onReceiveMail() const;
		bool isNearDepotBox() const;

		Container* setLootContainer(ObjectCategory_t category, Container* container, bool loading = false);
		Container* getLootContainer(ObjectCategory_t category) const;

		bool canSee(const Position& pos) const override;
		bool canSeeCreature(const Creature* creature) const override;

		bool canWalkthrough(const Creature* creature) const;
		bool canWalkthroughEx(const Creature* creature) const;

		RaceType_t getRace() const override {
			return RACE_BLOOD;
		}

		uint64_t getMoney() const;

		//safe-trade functions
		void setTradeState(TradeState_t state) {
			tradeState = state;
		}
		TradeState_t getTradeState() const {
			return tradeState;
		}
		Item* getTradeItem() {
			return tradeItem;
		}

		//shop functions
		void setShopOwner(Npc* owner) {
			shopOwner = owner;
		}

		Npc* getShopOwner() const {
			return shopOwner;
		}

		//V.I.P. functions
		void notifyStatusChange(Player* player, VipStatus_t status, bool message = true);
		bool removeVIP(uint32_t vipGuid);
		bool addVIP(uint32_t vipGuid, const std::string& vipName, VipStatus_t status);
		bool addVIPInternal(uint32_t vipGuid);
		bool editVIP(uint32_t vipGuid, const std::string& description, uint32_t icon, bool notify);

		//follow functions
		bool setFollowCreature(Creature* creature) override;
		void goToFollowCreature() override;

		//follow events
		void onFollowCreature(const Creature* creature) override;

		//walk events
		void onWalk(Direction& dir) override;
		void onWalkAborted() override;
		void onWalkComplete() override;

		void stopWalk();
		bool openShopWindow(Npc* npc);
		bool closeShopWindow(bool sendCloseShopWindow = true);
		bool updateSaleShopList(const Item* item);
		bool hasShopItemForSale(uint16_t itemId, uint8_t subType) const;

		void setChaseMode(bool mode);
		void setFightMode(FightMode_t mode) {
			fightMode = mode;
		}
		void setSecureMode(bool mode) {
			secureMode = mode;
		}

		Faction_t getFaction() const override {
			return FACTION_PLAYER;
		}

		//combat functions
		bool setAttackedCreature(Creature* creature) override;
		bool isImmune(CombatType_t type) const override;
		bool isImmune(ConditionType_t type) const override;
		bool hasShield() const;
		bool isAttackable() const override;
		static bool lastHitIsPlayer(Creature* lastHitCreature);

		//stash functions
		bool addItemFromStash(uint16_t itemId, uint32_t itemCount);
		void stowItem(Item* item, uint32_t count, bool allItems);

		void changeHealth(int32_t healthChange, bool sendHealthChange = true) override;
		void changeMana(int32_t manaChange) override;
		void changeSoul(int32_t soulChange);

		bool isPzLocked() const {
			return pzLocked;
		}
		BlockType_t blockHit(Creature* attacker, CombatType_t combatType, int32_t& damage,
                             bool checkDefense = false, bool checkArmor = false, bool field = false) override;
		void doAttacking(uint32_t interval) override;
		bool hasExtraSwing() override {
			return lastAttack > 0 && ((OTSYS_TIME() - lastAttack) >= getAttackSpeed());
		}

		uint16_t getSkillLevel(uint8_t skill) const {
			uint16_t skillLevel = std::max<uint16_t>(0, skills[skill].level + varSkills[skill]);

			auto it = maxValuePerSkill.find(skill);
			if (it != maxValuePerSkill.end()) {
				skillLevel = std::min<uint16_t>(it->second, skillLevel);
			}

			return skillLevel;
		}
		uint16_t getBaseSkill(uint8_t skill) const {
			return skills[skill].level;
		}
		double_t getSkillPercent(uint8_t skill) const {
			return skills[skill].percent;
		}

		bool getAddAttackSkill() const {
			return addAttackSkillPoint;
		}
		BlockType_t getLastAttackBlockType() const {
			return lastAttackBlockType;
		}

		Item* getWeapon(Slots_t slot, bool ignoreAmmo) const;
		Item* getWeapon(bool ignoreAmmo = false) const;
		WeaponType_t getWeaponType() const;
		int32_t getWeaponSkill(const Item* item) const;
		void getShieldAndWeapon(const Item*& shield, const Item*& weapon) const;

		void drainHealth(Creature* attacker, int32_t damage) override;
		void drainMana(Creature* attacker, int32_t manaLoss) override;
		void addManaSpent(uint64_t amount);
		void addSkillAdvance(skills_t skill, uint64_t count);

		int32_t getArmor() const override;
		int32_t getDefense() const override;
		float getAttackFactor() const override;
		float getDefenseFactor() const override;

		void addInFightTicks(bool pzlock = false);

		uint64_t getGainedExperience(Creature* attacker) const override;

		//combat event functions
		void onAddCondition(ConditionType_t type) override;
		void onAddCombatCondition(ConditionType_t type) override;
		void onEndCondition(ConditionType_t type) override;
		void onCombatRemoveCondition(Condition* condition) override;
		void onAttackedCreature(Creature* target) override;
		void onAttacked() override;
		void onAttackedCreatureDrainHealth(Creature* target, int32_t points) override;
		void onTargetCreatureGainHealth(Creature* target, int32_t points) override;
		bool onKilledCreature(Creature* target, bool lastHit = true) override;
		void onGainExperience(uint64_t gainExp, Creature* target) override;
		void onGainSharedExperience(uint64_t gainExp, Creature* target);
		void onAttackedCreatureBlockHit(BlockType_t blockType) override;
		void onBlockHit() override;
		void onChangeZone(ZoneType_t zone) override;
		void onAttackedCreatureChangeZone(ZoneType_t zone) override;
		void onIdleStatus() override;
		void onPlacedCreature() override;

		LightInfo getCreatureLight() const override;

		Skulls_t getSkull() const override;
		Skulls_t getSkullUnjustified(const Creature &creature) const;
		Skulls_t getSkullClient(const Creature* creature) const override;
		int64_t getSkullTicks() const { return skullTicks; }
		void setSkullTicks(int64_t ticks) { skullTicks = ticks; }

		bool hasAttacked(const Player* attacked) const;
		void addAttacked(const Player* attacked);
		void removeAttacked(const Player* attacked);
		void clearAttacked();
		void addUnjustifiedDead(const Player* attacked);
		void sendCreatureSkull(const Creature* creature) const {
			if (client) {
				client->sendCreatureSkull(creature);
			}
		}
		void checkSkullTicks(int64_t ticks);

		bool canWear(uint16_t lookType, uint8_t addons) const;
		void addOutfit(uint16_t lookType, uint8_t addons);
		bool removeOutfit(uint16_t lookType);
		bool removeOutfitAddon(uint16_t lookType, uint8_t addons);
		bool getOutfitAddons(const Outfit& outfit, uint8_t& addons) const;

		bool canFamiliar(uint16_t lookType) const;
		void addFamiliar(uint16_t lookType);
		bool removeFamiliar(uint16_t lookType);
		bool getFamiliar(const Familiar& familiar) const;
		void setFamiliarLooktype(uint16_t familiarLooktype) {
			this->defaultOutfit.lookFamiliarsType = familiarLooktype;
		}

		bool canLogout();

		bool hasKilled(const Player* player) const;

		size_t getMaxVIPEntries() const;
		size_t getMaxDepotItems() const;

		//tile
		//send methods
		void sendAddTileItem(const Tile* itemTile, const Position& pos, const Item* item) {
			if (client) {
				int32_t stackpos = itemTile->getStackposOfItem(this, item);
				if (stackpos != -1) {
					client->sendAddTileItem(pos, stackpos, item);
				}
			}
		}
		void sendUpdateTileItem(const Tile* updateTile, const Position& pos, const Item* item) {
			if (client) {
				int32_t stackpos = updateTile->getStackposOfItem(this, item);
				if (stackpos != -1) {
					client->sendUpdateTileItem(pos, stackpos, item);
				}
			}
		}
		void sendRemoveTileThing(const Position& pos, int32_t stackpos) {
			if (stackpos != -1 && client) {
				client->sendRemoveTileThing(pos, stackpos);
			}
		}
		void sendUpdateTile(const Tile* updateTile, const Position& pos) {
			if (client) {
				client->sendUpdateTile(updateTile, pos);
			}
		}

		void sendChannelMessage(const std::string& author, const std::string& text, SpeakClasses type, uint16_t channel) {
			if (client) {
				client->sendChannelMessage(author, text, type, channel);
			}
		}
		void sendChannelEvent(uint16_t channelId, const std::string& playerName, ChannelEvent_t channelEvent) {
			if (client) {
				client->sendChannelEvent(channelId, playerName, channelEvent);
			}
		}
		void sendCreatureAppear(const Creature* creature, const Position& pos, bool isLogin) {
			if (client) {
				client->sendAddCreature(creature, pos, creature->getTile()->getStackposOfCreature(this, creature), isLogin);
			}
		}
		void sendCreatureMove(const Creature* creature, const Position& newPos, int32_t newStackPos, const Position& oldPos, int32_t oldStackPos, bool teleport) {
			if (client) {
				client->sendMoveCreature(creature, newPos, newStackPos, oldPos, oldStackPos, teleport);
			}
		}
		void sendCreatureTurn(const Creature* creature) {
			if (client && canSeeCreature(creature)) {
				int32_t stackpos = creature->getTile()->getStackposOfCreature(this, creature);
				if (stackpos != -1) {
					client->sendCreatureTurn(creature, stackpos);
				}
			}
		}
		void sendCreatureSay(const Creature* creature, SpeakClasses type, const std::string& text, const Position* pos = nullptr) {
			if (client) {
				client->sendCreatureSay(creature, type, text, pos);
			}
		}
		void sendCreatureReload(const Creature* creature) {
			if (client) {
				client->reloadCreature(creature);
			}
		}
		void sendPrivateMessage(const Player* speaker, SpeakClasses type, const std::string& text) {
			if (client) {
				client->sendPrivateMessage(speaker, type, text);
			}
		}
		void sendCreatureSquare(const Creature* creature, SquareColor_t color) {
			if (client) {
				client->sendCreatureSquare(creature, color);
			}
		}
		void sendCreatureChangeOutfit(const Creature* creature, const Outfit_t& outfit) {
			if (client) {
				client->sendCreatureOutfit(creature, outfit);
			}
		}
		void sendCreatureChangeVisible(const Creature* creature, bool visible) {
			if (!client) {
				return;
			}

			if (creature->getPlayer()) {
				if (visible) {
					client->sendCreatureOutfit(creature, creature->getCurrentOutfit());
				} else {
					static Outfit_t outfit;
					client->sendCreatureOutfit(creature, outfit);
				}
			} else if (canSeeInvisibility()) {
				client->sendCreatureOutfit(creature, creature->getCurrentOutfit());
			} else {
				int32_t stackpos = creature->getTile()->getStackposOfCreature(this, creature);
				if (stackpos == -1) {
					return;
				}

				if (visible) {
					client->sendAddCreature(creature, creature->getPosition(), stackpos, false);
				} else {
					client->sendRemoveTileThing(creature->getPosition(), stackpos);
				}
			}
		}
		void sendCreatureLight(const Creature* creature) {
			if (client) {
				client->sendCreatureLight(creature);
			}
		}
		void sendCreatureIcon(const Creature* creature) {
			if (client) {
				client->sendCreatureIcon(creature);
			}
		}
		void sendCreatureWalkthrough(const Creature* creature, bool walkthrough) {
			if (client) {
				client->sendCreatureWalkthrough(creature, walkthrough);
			}
		}
		void sendCreatureShield(const Creature* creature) {
			if (client) {
				client->sendCreatureShield(creature);
			}
		}
		void sendCreatureType(const Creature* creature, uint8_t creatureType) {
			if (client) {
				client->sendCreatureType(creature, creatureType);
			}
		}
		void sendSpellCooldown(uint8_t spellId, uint32_t time) {
			if (client) {
				client->sendSpellCooldown(spellId, time);
			}
		}
		void sendSpellGroupCooldown(SpellGroup_t groupId, uint32_t time) {
			if (client) {
				client->sendSpellGroupCooldown(groupId, time);
			}
		}
		void sendUseItemCooldown(uint32_t time) const {
			if (client) {
				client->sendUseItemCooldown(time);
			}
		}

		void reloadCreature(const Creature* creature) {
			if (client) {
				client->reloadCreature(creature);
			}
		}
		void sendModalWindow(const ModalWindow& modalWindow);

		//container
		void sendAddContainerItem(const Container* container, const Item* item);
		void sendUpdateContainerItem(const Container* container, uint16_t slot, const Item* newItem);
		void sendRemoveContainerItem(const Container* container, uint16_t slot);
		void sendContainer(uint8_t cid, const Container* container, bool hasParent, uint16_t firstIndex) {
			if (client) {
				client->sendContainer(cid, container, hasParent, firstIndex);
			}
		}

		//inventory
		void sendDepotItems(const ItemsTierCountList &itemMap, uint16_t count) const {
			if (client) {
				client->sendDepotItems(itemMap, count);
			}
		}
		void sendCloseDepotSearch() const {
			if (client) {
				client->sendCloseDepotSearch();
			}
		}
		void sendDepotSearchResultDetail(uint16_t itemId,
                                         uint8_t tier,
                                         uint32_t depotCount,
                                         const ItemVector &depotItems,
                                         uint32_t inboxCount,
                                         const ItemVector &inboxItems,
                                         uint32_t stashCount) const {
			if (client) {
				client->sendDepotSearchResultDetail(itemId, tier, depotCount, depotItems, inboxCount, inboxItems, stashCount);
			}
		}
		void sendCoinBalance() {
			if (client) {
				client->sendCoinBalance();
			}
		}
		void sendInventoryItem(Slots_t slot, const Item* item) {
			if (client) {
				client->sendInventoryItem(slot, item);
			}
		}
		void sendInventoryIds() {
			if (client) {
				client->sendInventoryIds();
			}
		}

		void openPlayerContainers();

		//store
		void sendOpenStore(uint8_t serviceType) {
			if(client) {
				client->sendOpenStore(serviceType);
			}
		}

		void sendShowStoreCategoryOffers(StoreCategory* category) {
			if(client) {
				client->sendStoreCategoryOffers(category);
			}
		}

		void sendStoreError(GameStoreError_t error, const std::string& errorMessage) {
			if(client) {
				client->sendStoreError(error, errorMessage);
			}
		}

		void sendStorePurchaseSuccessful(const std::string& message, const uint32_t newCoinBalance) {
			if(client)
			{
				client->sendStorePurchaseSuccessful(message, newCoinBalance);
			}
		}

		void sendStoreRequestAdditionalInfo(uint32_t offerId, ClientOffer_t clientOfferType) {
			if(client) {
				client->sendStoreRequestAdditionalInfo(offerId, clientOfferType);
			}
		}

		void sendStoreTrasactionHistory(HistoryStoreOfferList& list, uint32_t page, uint8_t entriesPerPage) {
			if(client) {
				client->sendStoreTrasactionHistory(list, page, entriesPerPage);
			}
		}

		// Quickloot
		void sendLootContainers() {
			if (client) {
				client->sendLootContainers();
			}
		}

		//event methods
		void onUpdateTileItem(const Tile* tile, const Position& pos, const Item* oldItem,
                              const ItemType& oldType, const Item* newItem,
                              const ItemType& newType) override;
		void onRemoveTileItem(const Tile* tile, const Position& pos, const ItemType& iType,
                              const Item* item) override;

		void onCreatureAppear(Creature* creature, bool isLogin) override;
		void onRemoveCreature(Creature* creature, bool isLogout) override;
		void onCreatureMove(Creature* creature, const Tile* newTile, const Position& newPos,
                            const Tile* oldTile, const Position& oldPos,
                            bool teleport) override;

		void onAttackedCreatureDisappear(bool isLogout) override;
		void onFollowCreatureDisappear(bool isLogout) override;

		//container
		void onAddContainerItem(const Item* item);
		void onUpdateContainerItem(const Container* container,
                                   const Item* oldItem, const Item* newItem);
		void onRemoveContainerItem(const Container* container, const Item* item);

		void onCloseContainer(const Container* container);
		void onSendContainer(const Container* container);
		void autoCloseContainers(const Container* container);

		//inventory
		void onUpdateInventoryItem(Item* oldItem, Item* newItem);
		void onRemoveInventoryItem(Item* item);

		void sendCancelMessage(const std::string& msg) const {
			if (client) {
				client->sendTextMessage(TextMessage(MESSAGE_FAILURE, msg));
			}
		}
		void sendCancelMessage(ReturnValue message) const;
		void sendCancelTarget() const {
			if (client) {
				client->sendCancelTarget();
			}
		}
		void sendCancelWalk() const {
			if (client) {
				client->sendCancelWalk();
			}
		}
		void sendChangeSpeed(const Creature* creature, uint32_t newSpeed) const {
			if (client) {
				client->sendChangeSpeed(creature, newSpeed);
			}
		}
		void sendCreatureHealth(const Creature* creature) const {
			if (client) {
				client->sendCreatureHealth(creature);
			}
		}
		void sendPartyCreatureUpdate(const Creature* creature) const {
			if (client) {
				client->sendPartyCreatureUpdate(creature);
			}
		}
		void sendPartyCreatureShield(const Creature* creature) const {
			if (client) {
				client->sendPartyCreatureShield(creature);
			}
		}
		void sendPartyCreatureSkull(const Creature* creature) const {
			if (client) {
				client->sendPartyCreatureSkull(creature);
			}
		}
		void sendPartyCreatureHealth(const Creature* creature, uint8_t healthPercent) const {
			if (client) {
				client->sendPartyCreatureHealth(creature, healthPercent);
			}
		}
		void sendPartyPlayerMana(const Player* player, uint8_t manaPercent) const {
			if (client) {
				client->sendPartyPlayerMana(player, manaPercent);
			}
		}
		void sendPartyCreatureShowStatus(const Creature* creature, bool showStatus) const {
			if (client) {
				client->sendPartyCreatureShowStatus(creature, showStatus);
			}
		}
		void sendPartyPlayerVocation(const Player* player) const {
			if (client) {
				client->sendPartyPlayerVocation(player);
			}
		}
		void sendPlayerVocation(const Player* player) const {
			if (client) {
				client->sendPlayerVocation(player);
			}
		}
		void sendDistanceShoot(const Position& from, const Position& to,
                               uint8_t type) const {
			if (client) {
				client->sendDistanceShoot(from, to, type);
			}
		}
		void sendHouseWindow(House* house, uint32_t listId) const;
		void sendCreatePrivateChannel(uint16_t channelId, const std::string& channelName) {
			if (client) {
				client->sendCreatePrivateChannel(channelId, channelName);
			}
		}
		void sendClosePrivate(uint16_t channelId);
		void sendIcons() const {
			if (client) {
				client->sendIcons(getClientIcons());
			}
		}
		void sendClientCheck() const {
			if (client) {
				client->sendClientCheck();
			}
		}
		void sendGameNews() const {
			if (client) {
				client->sendGameNews();
			}
		}
		void sendMagicEffect(const Position& pos, uint8_t type) const {
			if (client) {
				client->sendMagicEffect(pos, type);
			}
		}
		void sendPing();
		void sendPingBack() const {
			if (client) {
				client->sendPingBack();
			}
		}
		void sendStats();
		void sendBasicData() const {
			if (client) {
				client->sendBasicData();
			}
		}
		void sendBlessStatus() const {
			if (client) {
				client->sendBlessStatus();
			}
		}
		void sendSkills() const {
			if (client) {
				client->sendSkills();
			}
		}
		void sendTextMessage(MessageClasses mclass, const std::string& message) const {
			if (client) {
				client->sendTextMessage(TextMessage(mclass, message));
			}
		}
		void sendTextMessage(const TextMessage& message) const {
			if (client) {
				client->sendTextMessage(message);
			}
		}
		void sendReLoginWindow(uint8_t unfairFightReduction) const {
			if (client) {
				client->sendReLoginWindow(unfairFightReduction);
			}
		}
		void sendTextWindow(Item* item, uint16_t maxlen, bool canWrite) const {
			if (client) {
				client->sendTextWindow(windowTextId, item, maxlen, canWrite);
			}
		}
		void sendTextWindow(uint32_t itemId, const std::string& text) const {
			if (client) {
				client->sendTextWindow(windowTextId, itemId, text);
			}
		}
		void sendToChannel(const Creature* creature, SpeakClasses type,
                           const std::string& text, uint16_t channelId) const {
			if (client) {
				client->sendToChannel(creature, type, text, channelId);
			}
		}
		void sendShop(Npc* npc) const {
			if (client) {
				client->sendShop(npc);
			}
		}
		void sendSaleItemList(const std::map<uint32_t, uint32_t>& inventoryMap) const {
			if (client && shopOwner) {
				client->sendSaleItemList(shopOwner->getShopItemVector(), inventoryMap);
			}
		}
		void sendCloseShop() const {
			if (client) {
				client->sendCloseShop();
			}
		}
		void sendMarketEnter(uint32_t depotId);
		void sendMarketLeave() {
			inMarket = false;
			if (client) {
				client->sendMarketLeave();
			}
		}
		void sendMarketBrowseItem(uint16_t itemId, const MarketOfferList& buyOffers,
                                  const MarketOfferList& sellOffers) const {
			if (client) {
				client->sendMarketBrowseItem(itemId, buyOffers, sellOffers);
			}
		}
		void sendMarketBrowseOwnOffers(const MarketOfferList& buyOffers,
                                       const MarketOfferList& sellOffers) const {
			if (client) {
				client->sendMarketBrowseOwnOffers(buyOffers, sellOffers);
			}
		}
		void sendMarketBrowseOwnHistory(const HistoryMarketOfferList& buyOffers,
                                        const HistoryMarketOfferList& sellOffers) const {
			if (client) {
				client->sendMarketBrowseOwnHistory(buyOffers, sellOffers);
			}
		}
		void sendMarketDetail(uint16_t itemId) const {
			if (client) {
				client->sendMarketDetail(itemId);
			}
		}
		void sendMarketAcceptOffer(const MarketOfferEx& offer) const {
			if (client) {
				client->sendMarketAcceptOffer(offer);
			}
		}
		void sendMarketCancelOffer(const MarketOfferEx& offer) const {
			if (client) {
				client->sendMarketCancelOffer(offer);
			}
		}
		void sendTradeItemRequest(const std::string& traderName,
                                  const Item* item, bool ack) const {
			if (client) {
				client->sendTradeItemRequest(traderName, item, ack);
			}
		}
		void sendTradeClose() const {
			if (client) {
				client->sendCloseTrade();
			}
		}
		void sendWorldLight(LightInfo lightInfo) {
			if (client) {
				client->sendWorldLight(lightInfo);
			}
		}
		void sendTibiaTime(int32_t time) {
			if (client) {
				client->sendTibiaTime(time);
			}
		}
		void sendChannelsDialog() {
			if (client) {
				client->sendChannelsDialog();
			}
		}
		void sendOpenPrivateChannel(const std::string& receiver) {
			if (client) {
				client->sendOpenPrivateChannel(receiver);
			}
		}
		void sendExperienceTracker(int64_t rawExp, int64_t finalExp) const {
			if (client) {
				client->sendExperienceTracker(rawExp, finalExp);
			}
		}
		void sendOutfitWindow() {
			if (client) {
				client->sendOutfitWindow();
			}
		}
		// Imbuements
		void onApplyImbuement(Imbuement *imbuement, Item *item, uint8_t slot, bool protectionCharm);
		void onClearImbuement(Item* item, uint8_t slot);
		void openImbuementWindow(Item* item);
		void sendImbuementResult(const std::string message)
		{
			if (client)
			{
				client->sendImbuementResult(message);
			}
		}
		void closeImbuementWindow() const
		{
			if(client)
			{
				client->closeImbuementWindow();
			}
		}
		void sendPodiumWindow(const Item* podium, const Position& position,
                              uint16_t itemId, uint8_t stackpos) {
			if (client) {
				client->sendPodiumWindow(podium, position, itemId, stackpos);
			}
		}
		void sendCloseContainer(uint8_t cid) {
			if (client) {
				client->sendCloseContainer(cid);
			}
		}

		void sendChannel(uint16_t channelId, const std::string& channelName,
                         const UsersMap* channelUsers, const InvitedMap* invitedUsers) {
			if (client) {
				client->sendChannel(channelId, channelName, channelUsers, invitedUsers);
			}
		}
		void sendTutorial(uint8_t tutorialId) {
			if (client) {
				client->sendTutorial(tutorialId);
			}
		}
		void sendAddMarker(const Position& pos, uint8_t markType, const std::string& desc) {
			if (client) {
				client->sendAddMarker(pos, markType, desc);
			}
		}
		void sendItemInspection(uint16_t itemId, uint8_t itemCount,
                            const Item* item, bool cyclopedia) {
			if (client) {
				client->sendItemInspection(itemId, itemCount, item, cyclopedia);
			}
		}
		void sendCyclopediaCharacterNoData(CyclopediaCharacterInfoType_t characterInfoType, uint8_t errorCode) {
			if (client) {
				client->sendCyclopediaCharacterNoData(characterInfoType, errorCode);
			}
		}
		void sendCyclopediaCharacterBaseInformation() {
			if (client) {
				client->sendCyclopediaCharacterBaseInformation();
			}
		}
		void sendCyclopediaCharacterGeneralStats() {
			if (client) {
				client->sendCyclopediaCharacterGeneralStats();
			}
		}
		void sendCyclopediaCharacterCombatStats() {
			if (client) {
				client->sendCyclopediaCharacterCombatStats();
			}
		}
		void sendCyclopediaCharacterRecentDeaths(uint16_t page, uint16_t pages, const std::vector<RecentDeathEntry>& entries) {
			if (client) {
				client->sendCyclopediaCharacterRecentDeaths(page, pages, entries);
			}
		}
		void sendCyclopediaCharacterRecentPvPKills(
                                                   uint16_t page, uint16_t pages,
                                                   const std::vector<
                                                   RecentPvPKillEntry>& entries) {
			if (client) {
				client->sendCyclopediaCharacterRecentPvPKills(page, pages, entries);
			}
		}
		void sendCyclopediaCharacterAchievements() {
			if (client) {
				client->sendCyclopediaCharacterAchievements();
			}
		}
		void sendCyclopediaCharacterItemSummary() {
			if (client) {
				client->sendCyclopediaCharacterItemSummary();
			}
		}
		void sendCyclopediaCharacterOutfitsMounts() {
			if (client) {
				client->sendCyclopediaCharacterOutfitsMounts();
			}
		}
		void sendCyclopediaCharacterStoreSummary() {
			if (client) {
				client->sendCyclopediaCharacterStoreSummary();
			}
		}
		void sendCyclopediaCharacterInspection() {
			if (client) {
				client->sendCyclopediaCharacterInspection();
			}
		}
		void sendCyclopediaCharacterBadges() {
			if (client) {
				client->sendCyclopediaCharacterBadges();
			}
		}
		void sendCyclopediaCharacterTitles() {
			if (client) {
				client->sendCyclopediaCharacterTitles();
			}
		}
		void sendHighscoresNoData() {
			if (client) {
				client->sendHighscoresNoData();
			}
		}
		void sendHighscores(const std::vector<HighscoreCharacter>& characters,
                            uint8_t categoryId,
                            uint16_t page, uint16_t pages) {
			if (client) {
				client->sendHighscores(characters, categoryId, page, pages);
			}
		}
		void addAsyncOngoingTask(uint64_t flags) {
			asyncOngoingTasks |= flags;
		}
		bool hasAsyncOngoingTask(uint64_t flags) const {
			return (asyncOngoingTasks & flags);
		}
		void resetAsyncOngoingTask(uint64_t flags) {
			asyncOngoingTasks &= ~(flags);
		}
		void sendTournamentLeaderboard() {
  			if (client) {
				client->sendTournamentLeaderboard();
			}
		}
		void sendEnterWorld() {
			if (client) {
				client->sendEnterWorld();
			}
		}
		void sendFightModes() {
			if (client) {
				client->sendFightModes();
			}
		}
		void sendNetworkMessage(const NetworkMessage& message) {
			if (client) {
				client->writeToOutputBuffer(message);
			}
		}

		void sendStoreOpen(uint8_t serviceType) {
			if (client) {
				client->sendOpenStore(serviceType);
			}
		}

		void receivePing() {
			lastPong = OTSYS_TIME();
		}

		void sendOpenStash(bool isNpc = false) {
			if (client && ((getLastDepotId() != -1) || isNpc)) {
        		client->sendOpenStash();
			}
		}
		bool isStashExhausted() const;
		void updateStashExhausted() {
			lastStashInteraction = OTSYS_TIME();
		}

		void onThink(uint32_t interval) override;

		void postAddNotification(Thing* thing, const Cylinder* oldParent,
                                 int32_t index,
                                 CylinderLink_t link = LINK_OWNER) override;
		void postRemoveNotification(Thing* thing, const Cylinder* newParent,
                                    int32_t index,
                                    CylinderLink_t link = LINK_OWNER) override;

		void setNextAction(int64_t time) {
			if (time > nextAction) {
				nextAction = time;
			}
		}
		bool canDoAction() const {
			return nextAction <= OTSYS_TIME();
		}

		void setNextPotionAction(int64_t time) {
			if (time > nextPotionAction) {
				nextPotionAction = time;
			}
		}
		bool canDoPotionAction() const {
			return nextPotionAction <= OTSYS_TIME();
		}

		void cancelPush();

		void setModuleDelay(uint8_t byteortype, int16_t delay) {
			moduleDelayMap[byteortype] = OTSYS_TIME() + delay;
		}

		bool canRunModule(uint8_t byteortype) {
			if (!moduleDelayMap[byteortype]) {
				return true;
			}
			return moduleDelayMap[byteortype] <= OTSYS_TIME();
		}

		uint32_t getNextActionTime() const;
		uint32_t getNextPotionActionTime() const;

		Item* getWriteItem(uint32_t& windowTextId, uint16_t& maxWriteLen);
		void setWriteItem(Item* item, uint16_t maxWriteLen = 0);

		House* getEditHouse(uint32_t& windowTextId, uint32_t& listId);
		void setEditHouse(House* house, uint32_t listId = 0);

		void learnInstantSpell(const std::string& spellName);
		void forgetInstantSpell(const std::string& spellName);
		bool hasLearnedInstantSpell(const std::string& spellName) const;

		void updateRegeneration();

		void setScheduledSaleUpdate(bool scheduled) {
			scheduledSaleUpdate = scheduled;
		}

		bool getScheduledSaleUpdate() {
			return scheduledSaleUpdate;
		}

		bool inPushEvent() {
			return inEventMovePush;
		}

		void pushEvent(bool b) {
			inEventMovePush = b;
		}

		bool walkExhausted() {
			if (hasCondition(CONDITION_PARALYZE)) {
				return lastWalking > OTSYS_TIME();
			}

			return false;
		}

		void setWalkExhaust(int64_t value) {
			lastWalking = OTSYS_TIME() + value;
		}

		const std::map<uint8_t, OpenContainer>& getOpenContainers() const {
			return openContainers;
		}

		uint16_t getBaseXpGain() const {
			return baseXpGain;
		}
		void setBaseXpGain(uint16_t value) {
			baseXpGain = std::min<uint16_t>(std::numeric_limits<uint16_t>::max(), value);
		}
		uint16_t getVoucherXpBoost() const {
			return voucherXpBoost;
		}
		void setVoucherXpBoost(uint16_t value) {
			voucherXpBoost = std::min<uint16_t>(std::numeric_limits<uint16_t>::max(), value);
		}
		uint16_t getGrindingXpBoost() const {
			return grindingXpBoost;
		}
		void setGrindingXpBoost(uint16_t value) {
			grindingXpBoost = std::min<uint16_t>(std::numeric_limits<uint16_t>::max(), value);
		}
		uint16_t getStoreXpBoost() const {
			return storeXpBoost;
		}
		void setStoreXpBoost(uint16_t exp) {
			storeXpBoost = exp;
		}
		uint16_t getStaminaXpBoost() const {
			return staminaXpBoost;
		}
		void setStaminaXpBoost(uint16_t value) {
			staminaXpBoost = std::min<uint16_t>(std::numeric_limits<uint16_t>::max(), value);
		}

		void setExpBoostStamina(uint16_t stamina) {
			expBoostStamina = stamina;
		}

		uint16_t getExpBoostStamina() {
			return expBoostStamina;
		}

		int32_t getIdleTime() const {
			return idleTime;
		}

		void setTraining(bool value);

		void addItemImbuementStats(const Imbuement* imbuement);
		void removeItemImbuementStats(const Imbuement* imbuement);

		bool isMarketExhausted() const;
		void updateMarketExhausted() {
			lastMarketInteraction = OTSYS_TIME();
		}
		bool isNpcExhausted() const;
		void updateNpcExhausted();

<<<<<<< HEAD
		bool isQuickLootListedItem(const Item* item) const;
=======
		bool isNpcExhausted(uint32_t exhaustionTime = 150) const;
		void updateNpcExhausted();

		bool isQuickLootListedItem(const Item* item) const {
			if (!item) {
				return false;
			}

			auto it = std::find(quickLootListItemIds.begin(),
                                quickLootListItemIds.end(), item->getID());
			return it != quickLootListItemIds.end();
		}
>>>>>>> 733b8135

		bool updateKillTracker(Container* corpse,
                               const std::string& playerName,
                               const Outfit_t creatureOutfit) const
 		{
  			if (client) {
				client->sendKillTrackerUpdate(corpse, playerName, creatureOutfit);
				return true;
 			}

			return false;
 		}

		void updatePartyTrackerAnalyzer() const
		{
			if (client && party) {
				client->updatePartyTrackerAnalyzer(party);
			}
		}

		void sendLootStats(Item* item, uint8_t count) const;
		void updateSupplyTracker(const Item* item) const;
		void updateImpactTracker(CombatType_t type, int32_t amount)const;

		void updateInputAnalyzer(CombatType_t type, int32_t amount, std::string target) {
			if (client) {
				client->sendUpdateInputAnalyzer(type, amount, target);
			}
		}


   		void createLeaderTeamFinder(NetworkMessage &msg)
 		{
  			if (client) {
 				client->createLeaderTeamFinder(msg);
 			}
 		}
   		void sendLeaderTeamFinder(bool reset)
 		{
  			if (client) {
 				client->sendLeaderTeamFinder(reset);
 			}
 		}
   		void sendTeamFinderList()
 		{
  			if (client) {
 				client->sendTeamFinderList();
 			}
 		}
		void setItemCustomPrice(uint16_t itemId, uint64_t price)
		{
			itemPriceMap[itemId] = price;
		}
		uint32_t getCharmPoints() {
			return charmPoints;
		}
		void setCharmPoints(uint32_t points) {
			charmPoints = points;
		}
		bool hasCharmExpansion() {
			return charmExpansion;
		}
		void setCharmExpansion(bool onOff) {
			charmExpansion = onOff;
		}
		void setUsedRunesBit(int32_t bit) {
			UsedRunesBit = bit;
		}
		int32_t getUsedRunesBit() {
			return UsedRunesBit;
		}
		void setUnlockedRunesBit(int32_t bit) {
			UnlockedRunesBit = bit;
		}
		int32_t getUnlockedRunesBit() {
			return UnlockedRunesBit;
		}
		void setImmuneCleanse(ConditionType_t conditiontype) {
			cleanseCondition.first = conditiontype;
			cleanseCondition.second = OTSYS_TIME() + 10000;
		}
		bool isImmuneCleanse(ConditionType_t conditiontype) {
			uint64_t timenow = OTSYS_TIME();
			if ((cleanseCondition.first == conditiontype)
                    && (timenow <= cleanseCondition.second)) {
				return true;
			}
			return false;
		}
		uint16_t parseRacebyCharm(charmRune_t charmId, bool set, uint16_t newRaceid) {
			uint16_t raceid = 0;
		switch (charmId) {
			case CHARM_WOUND:
				if (set) { charmRuneWound = newRaceid; } else { raceid = charmRuneWound; }
				break;
			case CHARM_ENFLAME:
				if (set) { charmRuneEnflame = newRaceid; } else { raceid = charmRuneEnflame; }
				break;
			case CHARM_POISON:
				if (set) { charmRunePoison = newRaceid; } else { raceid = charmRunePoison; }
				break;
			case CHARM_FREEZE:
				if (set) { charmRuneFreeze = newRaceid; } else { raceid = charmRuneFreeze; }
				break;
			case CHARM_ZAP:
				if (set) { charmRuneZap = newRaceid; } else { raceid = charmRuneZap; }
				break;
			case CHARM_CURSE:
				if (set) { charmRuneCurse = newRaceid; } else { raceid = charmRuneCurse; }
				break;
			case CHARM_CRIPPLE:
				if (set) { charmRuneCripple = newRaceid; } else { raceid = charmRuneCripple; }
				break;
			case CHARM_PARRY:
				if (set) { charmRuneParry = newRaceid; } else { raceid = charmRuneParry; }
				break;
			case CHARM_DODGE:
				if (set) { charmRuneDodge = newRaceid; } else { raceid = charmRuneDodge; }
				break;
			case CHARM_ADRENALINE:
				if (set) { charmRuneAdrenaline = newRaceid; } else { raceid = charmRuneAdrenaline; }
				break;
			case CHARM_NUMB:
				if (set) { charmRuneNumb = newRaceid; } else { raceid = charmRuneNumb; }
				break;
			case CHARM_CLEANSE:
				if (set) { charmRuneCleanse = newRaceid; } else { raceid = charmRuneCleanse; }
				break;
			case CHARM_BLESS:
				if (set) { charmRuneBless = newRaceid; } else { raceid = charmRuneBless; }
				break;
			case CHARM_SCAVENGE:
				if (set) { charmRuneScavenge = newRaceid; } else { raceid = charmRuneScavenge; }
				break;
			case CHARM_GUT:
				if (set) { charmRuneGut = newRaceid; } else { raceid = charmRuneGut; }
				break;
			case CHARM_LOW:
				if (set) { charmRuneLowBlow = newRaceid; } else { raceid = charmRuneLowBlow; }
				break;
			case CHARM_DIVINE:
				if (set) { charmRuneDivine = newRaceid; } else { raceid = charmRuneDivine; }
				break;
			case CHARM_VAMP:
				if (set) { charmRuneVamp = newRaceid; } else { raceid = charmRuneVamp; }
				break;
			case CHARM_VOID:
				if (set) { charmRuneVoid = newRaceid; } else { raceid = charmRuneVoid; }
				break;
			default:
				raceid = 0;
				break;
		}
			return raceid;
		}

		uint64_t getItemCustomPrice(uint16_t itemId, bool buyPrice = false) const;
		uint16_t getFreeBackpackSlots() const;

		// Interfaces
		error_t SetAccountInterface(account::Account *account);
		error_t GetAccountInterface(account::Account *account);

		void sendMessageDialog(const std::string& message) const
		{
			if (client) {
				client->sendMessageDialog(message);
			}
		}

		// Prey system
		void initializePrey();

		void sendPreyData() const {
			if (client) {
				for (const PreySlot* slot : preys) {
					client->sendPreyData(slot);
				}

				client->sendResourcesBalance(getMoney(), getBankBalance(), getPreyCards());
			}
		}

		void sendPreyTimeLeft(const PreySlot* slot) const {
			if (g_configManager().getBoolean(PREY_ENABLED) && client) {
				client->sendPreyTimeLeft(slot);
			}
		}

		void reloadPreySlot(PreySlot_t slotid) const;

		PreySlot* getPreySlotById(PreySlot_t slotid) const;

		bool setPreySlotClass(PreySlot* slot) {
			if (getPreySlotById(slot->id)) {
				return false;
			}

			preys.push_back(slot);
			return true;
		}

		bool usePreyCards(uint16_t amount) {
			if (preyCards < amount) {
				return false;
			}

			preyCards -= amount;
			if (client) {
				client->sendResourcesBalance(getMoney(), getBankBalance(), getPreyCards(), getTaskHuntingPoints());
			}
			return true;
		}

		void addPreyCards(uint64_t amount) {
			preyCards += amount;
			if (client) {
				client->sendResourcesBalance(getMoney(), getBankBalance(), getPreyCards(), getTaskHuntingPoints());
			}
		}

		uint64_t getPreyCards() const {
			return preyCards;
		}

		uint32_t getPreyRerollPrice() const {
			return getLevel() * g_configManager().getNumber(PREY_REROLL_PRICE_LEVEL);
		}

		std::vector<uint16_t> getPreyBlackList() const {
			std::vector<uint16_t> rt;
			for (const PreySlot* slot : preys) {
				if (slot) {
					if (slot->isOccupied()) {
						rt.push_back(slot->selectedRaceId);
					}
					for (uint16_t raceId : slot->raceIdList) {
						rt.push_back(raceId);
					}
				}
			}

			return rt;
		}

		PreySlot* getPreyWithMonster(uint16_t raceId) const;

		// Task hunting system
		void initializeTaskHunting();
		bool isCreatureUnlockedOnTaskHunting(const MonsterType* mtype) const;

		bool setTaskHuntingSlotClass(TaskHuntingSlot* slot) {
			if (getTaskHuntingSlotById(slot->id)) {
				return false;
			}

			taskHunting.push_back(slot);
			return true;
		}

		void reloadTaskSlot(PreySlot_t slotid) const;

		TaskHuntingSlot* getTaskHuntingSlotById(PreySlot_t slotid) const;

		std::vector<uint16_t> getTaskHuntingBlackList() const;

		void sendTaskHuntingData() const {
			if (client) {
				client->sendResourcesBalance(getMoney(), getBankBalance(), getPreyCards(), getTaskHuntingPoints());
				for (const TaskHuntingSlot* slot : taskHunting) {
					if (slot) {
						client->sendTaskHuntingData(slot);
					}
				}
			}
		}

		void addTaskHuntingPoints(uint16_t amount) {
			taskHuntingPoints += amount;
			if (client) {
				client->sendResourcesBalance(getMoney(), getBankBalance(), getPreyCards(), getTaskHuntingPoints());
			}
		}

		bool useTaskHuntingPoints(uint64_t amount) {
			if (taskHuntingPoints < amount) {
				return false;
			}

			taskHuntingPoints -= amount;
			if (client) {
				client->sendResourcesBalance(getMoney(), getBankBalance(), getPreyCards(), getTaskHuntingPoints());
			}
			return true;
		}

		uint64_t getTaskHuntingPoints() const {
			return taskHuntingPoints;
		}

		uint32_t getTaskHuntingRerollPrice() const {
			return getLevel() * g_configManager().getNumber(TASK_HUNTING_REROLL_PRICE_LEVEL);
		}

		TaskHuntingSlot* getTaskHuntingWithCreature(uint16_t raceId) const;

		// Depot search system
		void requestDepotItems();
		void requestDepotSearchItem(uint16_t itemId, uint8_t tier);
		void retrieveAllItemsFromDepotSearch(uint16_t itemId, uint8_t tier, bool isDepot);
		void openContainerFromDepotSearch(const Position& pos);
		Item* getItemFromDepotSearch(uint16_t itemId, const Position& pos);
		bool isDepotSearchExhausted() const {
			return (OTSYS_TIME() - lastDepotSearchInteraction < 1000);
		}
		void updateDepotSearchExhausted() {
			lastDepotSearchInteraction = OTSYS_TIME();
		}

	private:
		std::forward_list<Condition*> getMuteConditions() const;

		void checkTradeState(const Item* item);
		bool hasCapacity(const Item* item, uint32_t count) const;

		void checkLootContainers(const Item* item);

		void gainExperience(uint64_t exp, Creature* target);
		void addExperience(Creature* target, uint64_t exp, bool sendText = false);
		void removeExperience(uint64_t exp, bool sendText = false);

		void updateInventoryWeight();
		/**
		 * @brief Starts checking the imbuements in the item so that the time decay is performed
		 * Registers the player in an unordered_map in game.h so that the function can be initialized by the task
		 */
		void updateInventoryImbuement(bool init = false);

		void setNextWalkActionTask(SchedulerTask* task);
		void setNextWalkTask(SchedulerTask* task);
		void setNextActionTask(SchedulerTask* task, bool resetIdleTime = true);
		void setNextActionPushTask(SchedulerTask* task);
		void setNextPotionActionTask(SchedulerTask* task);

		void death(Creature* lastHitCreature) override;
		bool spawn();
		void despawn();
		bool dropCorpse(Creature* lastHitCreature, Creature* mostDamageCreature,
                        bool lastHitUnjustified, bool mostDamageUnjustified) override;
		Item* getCorpse(Creature* lastHitCreature, Creature* mostDamageCreature) override;

		//cylinder implementations
		ReturnValue queryAdd(int32_t index, const Thing& thing, uint32_t count,
                             uint32_t flags, Creature* actor = nullptr) const override;
		ReturnValue queryMaxCount(int32_t index, const Thing& thing, uint32_t count,
                                  uint32_t& maxQueryCount,
				uint32_t flags) const override;
		ReturnValue queryRemove(const Thing& thing, uint32_t count, uint32_t flags,
                                Creature* actor = nullptr) const override;
		Cylinder* queryDestination(int32_t& index, const Thing& thing, Item** destItem,
                                   uint32_t& flags) override;

		void addThing(Thing*) override {}
		void addThing(int32_t index, Thing* thing) override;

		void updateThing(Thing* thing, uint16_t itemId, uint32_t count) override;
		void replaceThing(uint32_t index, Thing* thing) override;

		void removeThing(Thing* thing, uint32_t count) override;

		int32_t getThingIndex(const Thing* thing) const override;
		size_t getFirstIndex() const override;
		size_t getLastIndex() const override;
		uint32_t getItemTypeCount(uint16_t itemId, int32_t subType = -1) const override;
		void stashContainer(StashContainerList itemDict);
		std::map<uint32_t, uint32_t>& getAllItemTypeCount(std::map<uint32_t,
                                      uint32_t>& countMap) const override;
		std::map<uint16_t, uint16_t> getInventoryItemsId() const;
		void getAllItemTypeCountAndSubtype(std::map<uint32_t, uint32_t>& countMap) const;
		Thing* getThing(size_t index) const override;

		void internalAddThing(Thing* thing) override;
		void internalAddThing(uint32_t index, Thing* thing) override;

		std::unordered_set<uint32_t> attackedSet;

		std::unordered_set<uint32_t> VIPList;

		std::map<uint8_t, OpenContainer> openContainers;
		std::map<uint32_t, DepotLocker*> depotLockerMap;
		std::map<uint32_t, DepotChest*> depotChests;
		std::map<uint8_t, int64_t> moduleDelayMap;
		std::map<uint32_t, int32_t> storageMap;
		std::map<uint16_t, uint64_t> itemPriceMap;

		std::map<uint8_t, uint16_t> maxValuePerSkill = {
			{SKILL_LIFE_LEECH_CHANCE, 100},
			{SKILL_MANA_LEECH_CHANCE, 100},
			{SKILL_CRITICAL_HIT_CHANCE, g_configManager().getNumber(CRITICALCHANCE)}
		};

		std::map<uint32_t, Reward*> rewardMap;

		std::map<ObjectCategory_t, Container*> quickLootContainers;
		std::vector<uint16_t> quickLootListItemIds;

		std::vector<OutfitEntry> outfits;
		std::vector<FamiliarEntry> familiars;

		std::vector<PreySlot*> preys;
		std::vector<TaskHuntingSlot*> taskHunting;

		GuildWarVector guildWarVector;

		std::forward_list<Party*> invitePartyList;
		std::forward_list<uint32_t> modalWindows;
		std::forward_list<std::string> learnedInstantSpellList;
		// TODO: This variable is only temporarily used when logging in, get rid of it somehow.
		std::forward_list<Condition*> storedConditionList;

		std::list<MonsterType*> BestiaryTracker;

		std::string name;
		std::string guildNick;

		Skill skills[SKILL_LAST + 1];
		LightInfo itemsLight;
		Position loginPosition;
		Position lastWalkthroughPosition;

		time_t lastLoginSaved = 0;
		time_t lastLogout = 0;

		uint64_t experience = 0;
		uint64_t manaSpent = 0;
		uint64_t lastAttack = 0;
		uint64_t bankBalance = 0;
		uint64_t lastQuestlogUpdate = 0;
		uint64_t preyCards = 0;
		uint64_t taskHuntingPoints = 0;
		int64_t lastFailedFollow = 0;
		int64_t skullTicks = 0;
		int64_t lastWalkthroughAttempt = 0;
		int64_t lastToggleMount = 0;
		int64_t lastMarketInteraction = 0;
		int64_t lastNpcInteraction = 0;
		int64_t lastStashInteraction = 0;
		int64_t lastDepotSearchInteraction = 0;
		int64_t lastPing;
		int64_t lastPong;
		int64_t nextAction = 0;
		int64_t nextPotionAction = 0;
		int64_t lastQuickLootNotification = 0;
		int64_t lastWalking = 0;
		uint64_t asyncOngoingTasks = 0;

		std::vector<Kill> unjustifiedKills;

		BedItem* bedItem = nullptr;
		Guild* guild = nullptr;
		GuildRank_ptr guildRank;
		Group* group = nullptr;
		Inbox* inbox;
		Item* imbuingItem = nullptr;
		Item* tradeItem = nullptr;
 		Item* inventory[CONST_SLOT_LAST + 1] = {};
		Item* writeItem = nullptr;
		House* editHouse = nullptr;
		Npc* shopOwner = nullptr;
		Party* party = nullptr;
		Player* tradePartner = nullptr;
		ProtocolGame_ptr client;
		SchedulerTask* walkTask = nullptr;
		Town* town = nullptr;
		Vocation* vocation = nullptr;
		RewardChest* rewardChest = nullptr;

		uint32_t inventoryWeight = 0;
		uint32_t capacity = 40000;
		uint32_t bonusCapacity = 0;
		uint32_t damageImmunities = 0;
		uint32_t conditionImmunities = 0;
		uint32_t conditionSuppressions = 0;
		uint32_t level = 1;
		uint32_t magLevel = 0;
		uint32_t actionTaskEvent = 0;
		uint32_t actionTaskEventPush = 0;
		uint32_t actionPotionTaskEvent = 0;
		uint32_t nextStepEvent = 0;
		uint32_t walkTaskEvent = 0;
		uint32_t MessageBufferTicks = 0;
		uint32_t lastIP = 0;
		uint32_t accountNumber = 0;
		uint32_t guid = 0;
		uint8_t isDailyReward = DAILY_REWARD_NOTCOLLECTED;
		uint32_t windowTextId = 0;
		uint32_t editListId = 0;
		uint32_t manaMax = 0;
		int32_t varSkills[SKILL_LAST + 1] = {};
		int32_t varStats[STAT_LAST + 1] = {};
		int32_t shopCallback = -1;
		int32_t MessageBufferCount = 0;
		uint32_t premiumDays = 0;
		int32_t bloodHitCount = 0;
		int32_t shieldBlockCount = 0;
		int32_t offlineTrainingSkill = -1;
		int32_t offlineTrainingTime = 0;
		int32_t idleTime = 0;
		uint32_t coinBalance = 0;
		uint16_t expBoostStamina = 0;

		uint16_t lastStatsTrainingTime = 0;
		uint16_t staminaMinutes = 2520;
		std::vector<uint8_t> blessings = { 0, 0, 0, 0, 0, 0, 0, 0 };
		uint16_t maxWriteLen = 0;
		uint16_t baseXpGain = 100;
		uint16_t voucherXpBoost = 0;
		uint16_t grindingXpBoost = 0;
		uint16_t storeXpBoost = 0;
		uint16_t staminaXpBoost = 100;
		int16_t lastDepotId = -1;
		StashItemList stashItems; // [ItemID] = amount
		uint32_t movedItems = 0;

		// Depot search system
		bool depotSearch = false;
		std::pair<uint16_t, uint8_t> depotSearchOnItem;

		// Bestiary
		bool charmExpansion = false;
		uint16_t charmRuneWound = 0;
		uint16_t charmRuneEnflame = 0;
		uint16_t charmRunePoison = 0;
		uint16_t charmRuneFreeze = 0;
		uint16_t charmRuneZap = 0;
		uint16_t charmRuneCurse = 0;
		uint16_t charmRuneCripple = 0;
		uint16_t charmRuneParry = 0;
		uint16_t charmRuneDodge = 0;
		uint16_t charmRuneAdrenaline = 0;
		uint16_t charmRuneNumb = 0;
		uint16_t charmRuneCleanse = 0;
		uint16_t charmRuneBless = 0;
		uint16_t charmRuneScavenge = 0;
		uint16_t charmRuneGut = 0;
		uint16_t charmRuneLowBlow = 0;
		uint16_t charmRuneDivine = 0;
		uint16_t charmRuneVamp = 0;
		uint16_t charmRuneVoid = 0;
		uint32_t charmPoints = 0;
		int32_t UsedRunesBit = 0;
		int32_t UnlockedRunesBit = 0;
		std::pair<ConditionType_t, uint64_t> cleanseCondition = {CONDITION_NONE, 0};

		uint8_t soul = 0;
		uint8_t levelPercent = 0;
		double_t magLevelPercent = 0;

		PlayerSex_t sex = PLAYERSEX_FEMALE;
		OperatingSystem_t operatingSystem = CLIENTOS_NONE;
		BlockType_t lastAttackBlockType = BLOCK_NONE;
		TradeState_t tradeState = TRADE_NONE;
		FightMode_t fightMode = FIGHTMODE_ATTACK;
		account::AccountType accountType = account::AccountType::ACCOUNT_TYPE_NORMAL;
		QuickLootFilter_t quickLootFilter;
		VipStatus_t statusVipList = VIPSTATUS_ONLINE;

		bool chaseMode = false;
		bool secureMode = true;
		bool inMarket = false;
		bool wasMounted = false;
		bool ghostMode = false;
		bool pzLocked = false;
		bool isConnecting = false;
		bool addAttackSkillPoint = false;
		bool inventoryAbilities[CONST_SLOT_LAST + 1] = {};
		bool quickLootFallbackToMainContainer = false;
		bool logged = false;
		bool scheduledSaleUpdate = false;
		bool inEventMovePush = false;
		bool supplyStash = false; // Menu option 'stow, stow container ...'
		bool marketMenu = false; // Menu option 'show in market'
		bool exerciseTraining = false;
		bool moved = false;
		bool dead = false;

		static uint32_t playerAutoID;

		void updateItemsLight(bool internal = false);
		int32_t getStepSpeed() const override {
			return std::max<int32_t>(PLAYER_MIN_SPEED, std::min<int32_t>(PLAYER_MAX_SPEED, getSpeed()));
		}
		void updateBaseSpeed() {
			if (!hasFlag(PlayerFlag_SetMaxSpeed)) {
				baseSpeed = vocation->getBaseSpeed() + (2 * (level - 1));
			} else {
				baseSpeed = PLAYER_MAX_SPEED;
			}
		}

		bool isPromoted() const;

		uint32_t getAttackSpeed() const {
			return vocation->getAttackSpeed();
		}

		static double_t getPercentLevel(uint64_t count, uint64_t nextLevelCount);
		double getLostPercent() const;
		uint64_t getLostExperience() const override {
			return skillLoss ? static_cast<uint64_t>(experience * getLostPercent()) : 0;
		}
		uint32_t getDamageImmunities() const override {
			return damageImmunities;
		}
		uint32_t getConditionImmunities() const override {
			return conditionImmunities;
		}
		uint32_t getConditionSuppressions() const override {
			return conditionSuppressions;
		}
		uint16_t getLookCorpse() const override;
		void getPathSearchParams(const Creature* creature, FindPathParams& fpp) const override;

		void setDead(bool isDead) {
			dead = isDead;
		}
		bool isDead() const {
			return dead;
		}

		friend class Game;
		friend class Npc;
		friend class PlayerFunctions;
		friend class NetworkMessageFunctions;
		friend class Map;
		friend class Actions;
		friend class IOLoginData;
		friend class ProtocolGame;
		friend class MoveEvent;
		friend class BedItem;

  account::Account *account_;
};

#endif  // SRC_CREATURES_PLAYERS_PLAYER_H_<|MERGE_RESOLUTION|>--- conflicted
+++ resolved
@@ -1672,25 +1672,10 @@
 		void updateMarketExhausted() {
 			lastMarketInteraction = OTSYS_TIME();
 		}
-		bool isNpcExhausted() const;
-		void updateNpcExhausted();
-
-<<<<<<< HEAD
-		bool isQuickLootListedItem(const Item* item) const;
-=======
 		bool isNpcExhausted(uint32_t exhaustionTime = 150) const;
 		void updateNpcExhausted();
 
-		bool isQuickLootListedItem(const Item* item) const {
-			if (!item) {
-				return false;
-			}
-
-			auto it = std::find(quickLootListItemIds.begin(),
-                                quickLootListItemIds.end(), item->getID());
-			return it != quickLootListItemIds.end();
-		}
->>>>>>> 733b8135
+		bool isQuickLootListedItem(const Item* item) const;
 
 		bool updateKillTracker(Container* corpse,
                                const std::string& playerName,
